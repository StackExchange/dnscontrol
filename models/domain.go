package models

import (
	"fmt"
	"strings"
	"sync"

	"github.com/qdm12/reprint"
	"golang.org/x/net/idna"
)

const (
	// DomainUniqueName is the full `example.com!tag` name`
	DomainUniqueName = "dnscontrol_uniquename"
	// DomainTag is the tag part of `example.com!tag` name
	DomainTag = "dnscontrol_tag"
)

// DomainConfig describes a DNS domain (technically a DNS zone).
type DomainConfig struct {
	Name             string         `json:"name"` // NO trailing "."
	RegistrarName    string         `json:"registrar"`
	DNSProviderNames map[string]int `json:"dnsProviders"`

	// Metadata[DomainUniqueName] // .Name + "!" + .Tag
	// Metadata[DomainTag] // split horizon tag
	Metadata         map[string]string `json:"meta,omitempty"`
	Records          Records           `json:"records"`
	Nameservers      []*Nameserver     `json:"nameservers,omitempty"`
	NameserversMutex sync.Mutex        `json:"-"`

	EnsureAbsent Records `json:"recordsabsent,omitempty"` // ENSURE_ABSENT
	KeepUnknown  bool    `json:"keepunknown,omitempty"`   // NO_PURGE

	Unmanaged       []*UnmanagedConfig `json:"unmanaged,omitempty"`                      // IGNORE()
	UnmanagedUnsafe bool               `json:"unmanaged_disable_safety_check,omitempty"` // DISABLE_IGNORE_SAFETY_CHECK

	AutoDNSSEC string `json:"auto_dnssec,omitempty"` // "", "on", "off"
	// DNSSEC        bool              `json:"dnssec,omitempty"`

	// These fields contain instantiated provider instances once everything is linked up.
	// This linking is in two phases:
	// 1. Metadata (name/type) is available just from the dnsconfig. Validation can use that.
	// 2. Final driver instances are loaded after we load credentials. Any actual provider interaction requires that.
	RegistrarInstance    *RegistrarInstance     `json:"-"`
	DNSProviderInstances []*DNSProviderInstance `json:"-"`

	// Raw user-input from dnsconfig.js that will be processed into RecordConfigs later:
	RawRecords []RawRecordConfig `json:"rawrecords,omitempty"`
	DefaultTTL uint32            `json:"defaultTTL,omitempty"`

	// Pending work to do for each provider.  Provider may be a registrar or DSP.
	pendingCorrectionsMutex    sync.Mutex               // Protect pendingCorrections*
	pendingCorrections         map[string][]*Correction // Work to be done for each provider
	pendingCorrectionsOrder    []string                 // Call the providers in this order
	pendingActualChangeCount   map[string]int           // Number of changes to report (cumulative)
	pendingPopulateCorrections map[string][]*Correction // Corrections for zone creations at each provider
}

// GetSplitHorizonNames returns the domain's name, uniquename, and tag.
func (dc *DomainConfig) GetSplitHorizonNames() (name, uniquename, tag string) {
	return dc.Name, dc.Metadata[DomainUniqueName], dc.Metadata[DomainTag]
}

// GetUniqueName returns the domain's uniquename.
func (dc *DomainConfig) GetUniqueName() (uniquename string) {
	return dc.Metadata[DomainUniqueName]
}

// UpdateSplitHorizonNames updates the split horizon fields
// (uniquename and tag) based on name.
func (dc *DomainConfig) UpdateSplitHorizonNames() {
	name, unique, tag := dc.GetSplitHorizonNames()

	if unique == "" {
		unique = name
	}

	if tag == "" {
		l := strings.SplitN(name, "!", 2)
		if len(l) == 2 {
			name = l[0]
			tag = l[1]
		}
	}

	dc.Name = name
	if dc.Metadata == nil {
		dc.Metadata = map[string]string{}
	}
	dc.Metadata[DomainUniqueName] = unique
	dc.Metadata[DomainTag] = tag
}

// Copy returns a deep copy of the DomainConfig.
func (dc *DomainConfig) Copy() (*DomainConfig, error) {
	newDc := &DomainConfig{}
	err := reprint.FromTo(dc, newDc) // Deep copy
	return newDc, err
}

// Filter removes all records that don't match the filter f.
func (dc *DomainConfig) Filter(f func(r *RecordConfig) bool) {
	recs := []*RecordConfig{}
	for _, r := range dc.Records {
		if f(r) {
			recs = append(recs, r)
		}
	}
	dc.Records = recs
}

// Punycode will convert all records to punycode format.
// It will encode:
// - Name
// - NameFQDN
// - Target (CNAME and MX only)
func (dc *DomainConfig) Punycode() error {
	for _, rec := range dc.Records {
		// Update the label:
		t, err := idna.ToASCII(rec.GetLabelFQDN())
		if err != nil {
			return err
		}
		rec.SetLabelFromFQDN(t, dc.Name)

		// Set the target:
		switch rec.Type { // #rtype_variations
		case "ALIAS", "MX", "NS", "CNAME", "DNAME", "PTR", "SRV", "URL", "URL301", "FRAME", "R53_ALIAS", "NS1_URLFWD", "AKAMAICDN", "CLOUDNS_WR", "PORKBUN_URLFWD":
			// These rtypes are hostnames, therefore need to be converted (unlike, for example, an AAAA record)
			t, err := idna.ToASCII(rec.GetTargetField())
			if err != nil {
				return err
			}
			if err := rec.SetTarget(t); err != nil {
				return err
			}
<<<<<<< HEAD
		case "CF_SINGLE_REDIRECT", "CF_REDIRECT", "CF_TEMP_REDIRECT", "CF_WORKER_ROUTE":
=======
		case "CLOUDFLAREAPI_SINGLE_REDIRECT", "CF_REDIRECT", "CF_TEMP_REDIRECT", "CF_WORKER_ROUTE":
>>>>>>> 556926a2
			if err := rec.SetTarget(rec.GetTargetField()); err != nil {
				return err
			}
		case "A", "AAAA", "CAA", "DHCID", "DNSKEY", "DS", "HTTPS", "LOC", "NAPTR", "SOA", "SSHFP", "SVCB", "TXT", "TLSA", "AZURE_ALIAS":
			// Nothing to do.
		default:
			return fmt.Errorf("Punycode rtype %v unimplemented", rec.Type)
		}
	}
	return nil
}

// StoreCorrections accumulates corrections in a thread-safe way.
func (dc *DomainConfig) StoreCorrections(providerName string, corrections []*Correction) {
	dc.pendingCorrectionsMutex.Lock()
	defer dc.pendingCorrectionsMutex.Unlock()

	if dc.pendingCorrections == nil {
		// First time storing anything.
		dc.pendingCorrections = make(map[string]([]*Correction))
		dc.pendingCorrections[providerName] = corrections
		dc.pendingCorrectionsOrder = []string{providerName}
	} else if c, ok := dc.pendingCorrections[providerName]; !ok {
		// First time key used
		dc.pendingCorrections[providerName] = corrections
		dc.pendingCorrectionsOrder = []string{providerName}
	} else {
		// Add to existing.
		dc.pendingCorrections[providerName] = append(c, corrections...)
		dc.pendingCorrectionsOrder = append(dc.pendingCorrectionsOrder, providerName)
	}
}

// GetCorrections returns the accumulated corrections for providerName.
func (dc *DomainConfig) GetCorrections(providerName string) []*Correction {
	dc.pendingCorrectionsMutex.Lock()
	defer dc.pendingCorrectionsMutex.Unlock()

	if dc.pendingCorrections == nil {
		// First time storing anything.
		return nil
	}
	if c, ok := dc.pendingCorrections[providerName]; ok {
		return c
	}
	return nil
}

// IncrementChangeCount accumulates change count in a thread-safe way.
func (dc *DomainConfig) IncrementChangeCount(providerName string, delta int) {
	dc.pendingCorrectionsMutex.Lock()
	defer dc.pendingCorrectionsMutex.Unlock()

	if dc.pendingActualChangeCount == nil {
		// First time storing anything.
		dc.pendingActualChangeCount = make(map[string](int))
	}
	dc.pendingActualChangeCount[providerName] += delta
}

// GetChangeCount accumulates change count in a thread-safe way.
func (dc *DomainConfig) GetChangeCount(providerName string) int {
	dc.pendingCorrectionsMutex.Lock()
	defer dc.pendingCorrectionsMutex.Unlock()

	return dc.pendingActualChangeCount[providerName]
}

// StorePopulateCorrections accumulates corrections in a thread-safe way.
func (dc *DomainConfig) StorePopulateCorrections(providerName string, corrections []*Correction) {
	dc.pendingCorrectionsMutex.Lock()
	defer dc.pendingCorrectionsMutex.Unlock()

	if dc.pendingPopulateCorrections == nil {
		dc.pendingPopulateCorrections = make(map[string][]*Correction, 1)
	}
	dc.pendingPopulateCorrections[providerName] = append(dc.pendingPopulateCorrections[providerName], corrections...)
}

// GetPopulateCorrections returns zone corrections in a thread-safe way.
func (dc *DomainConfig) GetPopulateCorrections(providerName string) []*Correction {
	dc.pendingCorrectionsMutex.Lock()
	defer dc.pendingCorrectionsMutex.Unlock()
	return dc.pendingPopulateCorrections[providerName]
}<|MERGE_RESOLUTION|>--- conflicted
+++ resolved
@@ -135,11 +135,7 @@
 			if err := rec.SetTarget(t); err != nil {
 				return err
 			}
-<<<<<<< HEAD
 		case "CF_SINGLE_REDIRECT", "CF_REDIRECT", "CF_TEMP_REDIRECT", "CF_WORKER_ROUTE":
-=======
-		case "CLOUDFLAREAPI_SINGLE_REDIRECT", "CF_REDIRECT", "CF_TEMP_REDIRECT", "CF_WORKER_ROUTE":
->>>>>>> 556926a2
 			if err := rec.SetTarget(rec.GetTargetField()); err != nil {
 				return err
 			}
