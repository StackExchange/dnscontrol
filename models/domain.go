package models

import (
	"fmt"
	"sync"

	"github.com/StackExchange/dnscontrol/v4/pkg/domaintags"
	"github.com/qdm12/reprint"
	"golang.org/x/net/idna"
)

const (
	DomainTag         = "dnscontrol_tag"         // A copy of DomainConfig.Tag
	DomainUniqueName  = "dnscontrol_uniquename"  // A copy of DomainConfig.UniqueName
	DomainNameRaw     = "dnscontrol_nameraw"     // A copy of DomainConfig.NameRaw
	DomainNameASCII   = "dnscontrol_nameascii"   // A copy of DomainConfig.NameASCII
	DomainNameUnicode = "dnscontrol_nameunicode" // A copy of DomainConfig.NameUnicode
)

// DomainConfig describes a DNS domain (technically a DNS zone).
type DomainConfig struct {
	Name        string `json:"name"` // NO trailing "."   Converted to IDN (punycode) early in the pipeline.
	NameRaw     string `json:"-"`    // name as entered by user in dnsconfig.js
	NameUnicode string `json:"-"`    // name in Unicode format

	Tag        string `json:"tag,omitempty"` // Split horizon tag.
	UniqueName string `json:"-"`             // .Name + "!" + .Tag

	RegistrarName    string         `json:"registrar"`
	DNSProviderNames map[string]int `json:"dnsProviders"`

	Metadata         map[string]string `json:"meta,omitempty"`
	Records          Records           `json:"records"`
	Nameservers      []*Nameserver     `json:"nameservers,omitempty"`
	NameserversMutex sync.Mutex        `json:"-"`

	EnsureAbsent Records `json:"recordsabsent,omitempty"` // ENSURE_ABSENT
	KeepUnknown  bool    `json:"keepunknown,omitempty"`   // NO_PURGE

	Unmanaged       []*UnmanagedConfig `json:"unmanaged,omitempty"`                      // IGNORE()
	UnmanagedUnsafe bool               `json:"unmanaged_disable_safety_check,omitempty"` // DISABLE_IGNORE_SAFETY_CHECK

	IgnoreExternalDNS bool   `json:"ignore_external_dns,omitempty"` // IGNORE_EXTERNAL_DNS
	ExternalDNSPrefix string `json:"external_dns_prefix,omitempty"` // IGNORE_EXTERNAL_DNS prefix

	AutoDNSSEC string `json:"auto_dnssec,omitempty"` // "", "on", "off"
	// DNSSEC        bool              `json:"dnssec,omitempty"`

	// These fields contain instantiated provider instances once everything is linked up.
	// This linking is in two phases:
	// 1. Metadata (name/type) is available just from the dnsconfig. Validation can use that.
	// 2. Final driver instances are loaded after we load credentials. Any actual provider interaction requires that.
	RegistrarInstance    *RegistrarInstance     `json:"-"`
	DNSProviderInstances []*DNSProviderInstance `json:"-"`

	// Raw user-input from dnsconfig.js that will be processed into RecordConfigs later:
	RawRecords []RawRecordConfig `json:"rawrecords,omitempty"`

	// Pending work to do for each provider.  Provider may be a registrar or DSP.
	pendingCorrectionsMutex    sync.Mutex               // Protect pendingCorrections*
	pendingCorrections         map[string][]*Correction // Work to be done for each provider
	pendingCorrectionsOrder    []string                 // Call the providers in this order
	pendingActualChangeCount   map[string]int           // Number of changes to report (cumulative)
	pendingPopulateCorrections map[string][]*Correction // Corrections for zone creations at each provider
}

// PostProcess performs and post-processing required after running dnsconfig.js and loading the result.
// It is called by dns.go's PostProcess() function.
func (dc *DomainConfig) PostProcess() {
	// Ensure the metadata map is initialized.
	if dc.Metadata == nil {
		dc.Metadata = map[string]string{}
	}

	// Turn the user-supplied name into the fixed forms.
<<<<<<< HEAD
	ff := domaintags.MakeDomainNameVarieties(dc.Name)
	dc.Tag, dc.NameRaw, dc.Name, dc.NameUnicode, dc.UniqueName = ff.Tag, ff.NameRaw, ff.NameIDN, ff.NameUnicode, ff.UniqueName
=======
	ff := domaintags.MakeDomainFixForms(dc.Name)
	dc.Tag, dc.NameRaw, dc.Name, dc.NameUnicode, dc.UniqueName = ff.Tag, ff.NameRaw, ff.NameASCII, ff.NameUnicode, ff.UniqueName
>>>>>>> c11a5239

	// Store the FixForms is Metadata so we don't have to change the signature of every function that might need them.
	// This is a bit ugly but avoids a huge refactor. Please avoid using these to make the future refactor easier.
	if dc.Tag != "" {
		dc.Metadata[DomainTag] = dc.Tag
	}
	//dc.Metadata[DomainNameRaw] = dc.NameRaw
	//dc.Metadata[DomainNameASCII] = dc.Name
	//dc.Metadata[DomainNameUnicode] = dc.NameUnicode
	dc.Metadata[DomainUniqueName] = dc.UniqueName
}

// GetSplitHorizonNames returns the domain's name, uniquename, and tag.
// Deprecated: use .Name, .Uniquename, and .Tag directly instead.
func (dc *DomainConfig) GetSplitHorizonNames() (name, uniquename, tag string) {
	return dc.Name, dc.UniqueName, dc.Tag
}

// GetUniqueName returns the domain's uniquename.
// Deprecated: dc.UniqueName directly instead.
func (dc *DomainConfig) GetUniqueName() (uniquename string) {
	return dc.UniqueName
}

// Copy returns a deep copy of the DomainConfig.
func (dc *DomainConfig) Copy() (*DomainConfig, error) {
	newDc := &DomainConfig{}
	err := reprint.FromTo(dc, newDc) // Deep copy
	return newDc, err
}

// Filter removes all records that don't match the filter f.
func (dc *DomainConfig) Filter(f func(r *RecordConfig) bool) {
	recs := []*RecordConfig{}
	for _, r := range dc.Records {
		if f(r) {
			recs = append(recs, r)
		}
	}
	dc.Records = recs
}

// Punycode will convert all records to punycode format.
// It will encode:
// - Name
// - NameFQDN
// - Target (CNAME and MX only)
func (dc *DomainConfig) Punycode() error {
	for _, rec := range dc.Records {
		if rec.IsModernType() {
			continue // Modern types handle punycode themselves.
		}

		// Update the label:
		t, err := idna.ToASCII(rec.GetLabelFQDN())
		if err != nil {
			return err
		}
		rec.SetLabelFromFQDN(t, dc.Name)

		// Set the target:
		switch rec.Type { // #rtype_variations
		case "ALIAS", "MX", "NS", "CNAME", "DNAME", "PTR", "SRV", "URL", "URL301", "FRAME", "R53_ALIAS", "AKAMAICDN", "AKAMAITLC", "CLOUDNS_WR", "PORKBUN_URLFWD", "BUNNY_DNS_RDR":
			// These rtypes are hostnames, therefore need to be converted (unlike, for example, an AAAA record)
			t, err := idna.ToASCII(rec.GetTargetField())
			if err != nil {
				return err
			}
			if err := rec.SetTarget(t); err != nil {
				return err
			}
		case "CLOUDFLAREAPI_SINGLE_REDIRECT", "CF_REDIRECT", "CF_TEMP_REDIRECT", "CF_WORKER_ROUTE", "ADGUARDHOME_A_PASSTHROUGH", "ADGUARDHOME_AAAA_PASSTHROUGH":
			if err := rec.SetTarget(rec.GetTargetField()); err != nil {
				return err
			}
		case "A", "AAAA", "CAA", "DHCID", "DNSKEY", "DS", "HTTPS", "LOC", "LUA", "NAPTR", "OPENPGPKEY", "SMIMEA", "SOA", "SSHFP", "SVCB", "TXT", "TLSA", "AZURE_ALIAS":
			// Nothing to do.
		default:
			return fmt.Errorf("Punycode rtype %v unimplemented", rec.Type)
		}
	}
	return nil
}

// StoreCorrections accumulates corrections in a thread-safe way.
func (dc *DomainConfig) StoreCorrections(providerName string, corrections []*Correction) {
	dc.pendingCorrectionsMutex.Lock()
	defer dc.pendingCorrectionsMutex.Unlock()

	if dc.pendingCorrections == nil {
		// First time storing anything.
		dc.pendingCorrections = make(map[string]([]*Correction))
		dc.pendingCorrections[providerName] = corrections
		dc.pendingCorrectionsOrder = []string{providerName}
	} else if c, ok := dc.pendingCorrections[providerName]; !ok {
		// First time key used
		dc.pendingCorrections[providerName] = corrections
		dc.pendingCorrectionsOrder = []string{providerName}
	} else {
		// Add to existing.
		dc.pendingCorrections[providerName] = append(c, corrections...)
		dc.pendingCorrectionsOrder = append(dc.pendingCorrectionsOrder, providerName)
	}
}

// GetCorrections returns the accumulated corrections for providerName.
func (dc *DomainConfig) GetCorrections(providerName string) []*Correction {
	dc.pendingCorrectionsMutex.Lock()
	defer dc.pendingCorrectionsMutex.Unlock()

	if dc.pendingCorrections == nil {
		// First time storing anything.
		return nil
	}
	if c, ok := dc.pendingCorrections[providerName]; ok {
		return c
	}
	return nil
}

// IncrementChangeCount accumulates change count in a thread-safe way.
func (dc *DomainConfig) IncrementChangeCount(providerName string, delta int) {
	dc.pendingCorrectionsMutex.Lock()
	defer dc.pendingCorrectionsMutex.Unlock()

	if dc.pendingActualChangeCount == nil {
		// First time storing anything.
		dc.pendingActualChangeCount = make(map[string](int))
	}
	dc.pendingActualChangeCount[providerName] += delta
}

// GetChangeCount accumulates change count in a thread-safe way.
func (dc *DomainConfig) GetChangeCount(providerName string) int {
	dc.pendingCorrectionsMutex.Lock()
	defer dc.pendingCorrectionsMutex.Unlock()

	return dc.pendingActualChangeCount[providerName]
}

// StorePopulateCorrections accumulates corrections in a thread-safe way.
func (dc *DomainConfig) StorePopulateCorrections(providerName string, corrections []*Correction) {
	dc.pendingCorrectionsMutex.Lock()
	defer dc.pendingCorrectionsMutex.Unlock()

	if dc.pendingPopulateCorrections == nil {
		dc.pendingPopulateCorrections = make(map[string][]*Correction, 1)
	}
	dc.pendingPopulateCorrections[providerName] = append(dc.pendingPopulateCorrections[providerName], corrections...)
}

// GetPopulateCorrections returns zone corrections in a thread-safe way.
func (dc *DomainConfig) GetPopulateCorrections(providerName string) []*Correction {
	dc.pendingCorrectionsMutex.Lock()
	defer dc.pendingCorrectionsMutex.Unlock()
	return dc.pendingPopulateCorrections[providerName]
}

func MakeFakeDomainConfig(domain string) *DomainConfig {
	v := domaintags.MakeDomainNameVarieties(domain)
	return &DomainConfig{
		Name:        v.NameIDN,
		NameRaw:     v.NameRaw,
		NameUnicode: v.NameUnicode,
	}
}<|MERGE_RESOLUTION|>--- conflicted
+++ resolved
@@ -73,13 +73,8 @@
 	}
 
 	// Turn the user-supplied name into the fixed forms.
-<<<<<<< HEAD
 	ff := domaintags.MakeDomainNameVarieties(dc.Name)
-	dc.Tag, dc.NameRaw, dc.Name, dc.NameUnicode, dc.UniqueName = ff.Tag, ff.NameRaw, ff.NameIDN, ff.NameUnicode, ff.UniqueName
-=======
-	ff := domaintags.MakeDomainFixForms(dc.Name)
 	dc.Tag, dc.NameRaw, dc.Name, dc.NameUnicode, dc.UniqueName = ff.Tag, ff.NameRaw, ff.NameASCII, ff.NameUnicode, ff.UniqueName
->>>>>>> c11a5239
 
 	// Store the FixForms is Metadata so we don't have to change the signature of every function that might need them.
 	// This is a bit ugly but avoids a huge refactor. Please avoid using these to make the future refactor easier.
@@ -241,7 +236,7 @@
 func MakeFakeDomainConfig(domain string) *DomainConfig {
 	v := domaintags.MakeDomainNameVarieties(domain)
 	return &DomainConfig{
-		Name:        v.NameIDN,
+		Name:        v.NameASCII,
 		NameRaw:     v.NameRaw,
 		NameUnicode: v.NameUnicode,
 	}
