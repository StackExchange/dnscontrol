package models

import (
	"fmt"
	"strings"
)

// SetTargetMX sets the MX fields.
func (rc *RecordConfig) SetTargetMX(pref uint16, target string) error {
<<<<<<< HEAD
=======
	rc.MxPreference = pref
	if err := rc.SetTarget(target); err != nil {
		return err
	}
>>>>>>> 057491a9
	if rc.Type == "" {
		rc.Type = "MX"
	}
	if rc.Type != "MX" {
		panic("assertion failed: SetTargetMX called when .Type is not MX")
	}
	return rc.PopulateMXFields(pref, target, nil, "")
}

// SetTargetMXStrings is like SetTargetMX but accepts strings.
func (rc *RecordConfig) SetTargetMXStrings(pref, target string) error {
	return PopulateMXRaw(rc, []string{pref, target}, nil, "")
}

// SetTargetMXString is like SetTargetMX but accepts one big string.
func (rc *RecordConfig) SetTargetMXString(s string) error {
	part := strings.Fields(s)
	if len(part) != 2 {
		return fmt.Errorf("MX value does not contain 2 fields: (%#v)", s)
	}
	return rc.SetTargetMXStrings(part[0], part[1])
}<|MERGE_RESOLUTION|>--- conflicted
+++ resolved
@@ -7,13 +7,10 @@
 
 // SetTargetMX sets the MX fields.
 func (rc *RecordConfig) SetTargetMX(pref uint16, target string) error {
-<<<<<<< HEAD
-=======
 	rc.MxPreference = pref
 	if err := rc.SetTarget(target); err != nil {
 		return err
 	}
->>>>>>> 057491a9
 	if rc.Type == "" {
 		rc.Type = "MX"
 	}
