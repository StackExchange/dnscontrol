package models

import (
	"fmt"
	"strings"
)

// SetTargetMX sets the MX fields.
func (rc *RecordConfig) SetTargetMX(pref uint16, target string) error {
	return rc.PopulateMXFields(pref, target, nil, "")
}

// SetTargetMXStrings is like SetTargetMX but accepts strings.
func (rc *RecordConfig) SetTargetMXStrings(pref, target string) error {
<<<<<<< HEAD
	return PopulateMXRaw(rc, []string{rc.Name, pref, target}, nil, "")
=======
	return PopulateFromRawMX(rc, []string{rc.Name, pref, target}, nil, "")
>>>>>>> 6143c5c1
}

// SetTargetMXString is like SetTargetMX but accepts one big string.
func (rc *RecordConfig) SetTargetMXString(s string) error {
	part := strings.Fields(s)
	if len(part) != 2 {
		return fmt.Errorf("MX value does not contain 2 fields: (%#v)", s)
	}
	return rc.SetTargetMXStrings(part[0], part[1])
}<|MERGE_RESOLUTION|>--- conflicted
+++ resolved
@@ -12,11 +12,7 @@
 
 // SetTargetMXStrings is like SetTargetMX but accepts strings.
 func (rc *RecordConfig) SetTargetMXStrings(pref, target string) error {
-<<<<<<< HEAD
-	return PopulateMXRaw(rc, []string{rc.Name, pref, target}, nil, "")
-=======
 	return PopulateFromRawMX(rc, []string{rc.Name, pref, target}, nil, "")
->>>>>>> 6143c5c1
 }
 
 // SetTargetMXString is like SetTargetMX but accepts one big string.
