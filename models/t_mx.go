--- conflicted
+++ resolved
@@ -7,29 +7,12 @@
 
 // SetTargetMX sets the MX fields.
 func (rc *RecordConfig) SetTargetMX(pref uint16, target string) error {
-<<<<<<< HEAD
-	rc.MxPreference = pref
-	if err := rc.SetTarget(target); err != nil {
-		return err
-	}
-	if rc.Type == "" {
-		rc.Type = "MX"
-	}
-	if rc.Type != "MX" {
-		panic("assertion failed: SetTargetMX called when .Type is not MX")
-	}
-=======
->>>>>>> 43e70566
 	return rc.PopulateMXFields(pref, target, nil, "")
 }
 
 // SetTargetMXStrings is like SetTargetMX but accepts strings.
 func (rc *RecordConfig) SetTargetMXStrings(pref, target string) error {
-<<<<<<< HEAD
-	return PopulateMXRaw(rc, []string{pref, target}, nil, "")
-=======
 	return PopulateMXRaw(rc, []string{rc.Name, pref, target}, nil, "")
->>>>>>> 43e70566
 }
 
 // SetTargetMXString is like SetTargetMX but accepts one big string.
