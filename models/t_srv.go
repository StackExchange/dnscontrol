package models

import (
	"fmt"
	"strconv"
	"strings"
)

// SetTargetSRV sets the SRV fields.
func (rc *RecordConfig) SetTargetSRV(priority, weight, port uint16, target string) error {
<<<<<<< HEAD
	return rc.PopulateSRVFields(priority, weight, port, target, nil, "")
=======
	return rc.PopulateFromFieldsSRV(priority, weight, port, target, nil, "")
>>>>>>> 6143c5c1
}

// SetTargetSRVStrings is like SetTargetSRV but accepts all parameters as strings.
func (rc *RecordConfig) SetTargetSRVStrings(priority, weight, port, target string) (err error) {
<<<<<<< HEAD
	return PopulateSRVRaw(rc, []string{rc.Name, priority, weight, port, target}, nil, "")
=======
	return PopulateFromRawSRV(rc, []string{rc.Name, priority, weight, port, target}, nil, "")
>>>>>>> 6143c5c1
}

// SetTargetSRVPriorityString is like SetTargetSRV but accepts priority as an
// uint16 and the rest of the values joined in a string that needs to be parsed.
// This is a helper function that comes in handy when a provider re-uses the MX preference
// field as the SRV priority.
func (rc *RecordConfig) SetTargetSRVPriorityString(priority uint16, s string) error {
	part := strings.Fields(s)
	switch len(part) {
	case 3:
<<<<<<< HEAD
		return PopulateSRVRaw(rc, []string{rc.Name, strconv.Itoa(int(priority)), part[0], part[1], part[2]}, nil, "")
	case 2:
		return PopulateSRVRaw(rc, []string{rc.Name, strconv.Itoa(int(priority)), part[0], part[1], "."}, nil, "")
=======
		return PopulateFromRawSRV(rc, []string{rc.Name, strconv.Itoa(int(priority)), part[0], part[1], part[2]}, nil, "")
	case 2:
		return PopulateFromRawSRV(rc, []string{rc.Name, strconv.Itoa(int(priority)), part[0], part[1], "."}, nil, "")
>>>>>>> 6143c5c1
	default:
		return fmt.Errorf("SRV value does not contain 3 fields: (%#v)", s)
	}
}

// SetTargetSRVString is like SetTargetSRV but accepts one big string to be parsed.
func (rc *RecordConfig) SetTargetSRVString(s string) error {
	part := strings.Fields(s)
	if len(part) != 4 {
		return fmt.Errorf("SRV value does not contain 4 fields: (%#v)", s)
	}
	return rc.SetTargetSRVStrings(part[0], part[1], part[2], part[3])
}<|MERGE_RESOLUTION|>--- conflicted
+++ resolved
@@ -8,20 +8,12 @@
 
 // SetTargetSRV sets the SRV fields.
 func (rc *RecordConfig) SetTargetSRV(priority, weight, port uint16, target string) error {
-<<<<<<< HEAD
-	return rc.PopulateSRVFields(priority, weight, port, target, nil, "")
-=======
 	return rc.PopulateFromFieldsSRV(priority, weight, port, target, nil, "")
->>>>>>> 6143c5c1
 }
 
 // SetTargetSRVStrings is like SetTargetSRV but accepts all parameters as strings.
 func (rc *RecordConfig) SetTargetSRVStrings(priority, weight, port, target string) (err error) {
-<<<<<<< HEAD
-	return PopulateSRVRaw(rc, []string{rc.Name, priority, weight, port, target}, nil, "")
-=======
 	return PopulateFromRawSRV(rc, []string{rc.Name, priority, weight, port, target}, nil, "")
->>>>>>> 6143c5c1
 }
 
 // SetTargetSRVPriorityString is like SetTargetSRV but accepts priority as an
@@ -32,15 +24,9 @@
 	part := strings.Fields(s)
 	switch len(part) {
 	case 3:
-<<<<<<< HEAD
-		return PopulateSRVRaw(rc, []string{rc.Name, strconv.Itoa(int(priority)), part[0], part[1], part[2]}, nil, "")
-	case 2:
-		return PopulateSRVRaw(rc, []string{rc.Name, strconv.Itoa(int(priority)), part[0], part[1], "."}, nil, "")
-=======
 		return PopulateFromRawSRV(rc, []string{rc.Name, strconv.Itoa(int(priority)), part[0], part[1], part[2]}, nil, "")
 	case 2:
 		return PopulateFromRawSRV(rc, []string{rc.Name, strconv.Itoa(int(priority)), part[0], part[1], "."}, nil, "")
->>>>>>> 6143c5c1
 	default:
 		return fmt.Errorf("SRV value does not contain 3 fields: (%#v)", s)
 	}
