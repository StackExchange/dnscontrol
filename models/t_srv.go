--- conflicted
+++ resolved
@@ -8,24 +8,7 @@
 
 // SetTargetSRV sets the SRV fields.
 func (rc *RecordConfig) SetTargetSRV(priority, weight, port uint16, target string) error {
-<<<<<<< HEAD
-	rc.SrvPriority = priority
-	rc.SrvWeight = weight
-	rc.SrvPort = port
-	if err := rc.SetTarget(target); err != nil {
-		return err
-	}
-	if rc.Type == "" {
-		rc.Type = "SRV"
-	}
-	if rc.Type != "SRV" {
-		panic("assertion failed: SetTargetSRV called when .Type is not SRV")
-	}
-	rc.PopulateSRVFields(priority, weight, port, target, nil, "")
-	return nil
-=======
 	return rc.PopulateSRVFields(priority, weight, port, target, nil, "")
->>>>>>> 43e70566
 }
 
 // setTargetSRVIntAndStrings is like SetTargetSRV but accepts priority as an int, the other parameters as strings.
@@ -35,11 +18,7 @@
 
 // SetTargetSRVStrings is like SetTargetSRV but accepts all parameters as strings.
 func (rc *RecordConfig) SetTargetSRVStrings(priority, weight, port, target string) (err error) {
-<<<<<<< HEAD
-	return PopulateSRVRaw(rc, []string{priority, weight, port, target}, nil, "")
-=======
 	return PopulateSRVRaw(rc, []string{rc.Name, priority, weight, port, target}, nil, "")
->>>>>>> 43e70566
 }
 
 // SetTargetSRVPriorityString is like SetTargetSRV but accepts priority as an
