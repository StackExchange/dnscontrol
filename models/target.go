--- conflicted
+++ resolved
@@ -189,10 +189,7 @@
 // SetTargetIP sets the target to an IP, verifying this is an appropriate rtype.
 func (rc *RecordConfig) SetTargetIP(ip net.IP) error {
 	// TODO(tlim): Verify the rtype is appropriate for an IP.
-<<<<<<< HEAD
-	rc.SetTarget(ip.String())
-
-	return nil
+	return rc.SetTarget(ip.String())
 }
 
 func (rc *RecordConfig) SetTargetA(s string) error {
@@ -206,7 +203,4 @@
 	}
 	rc.AsA().A = a
 	return rc.SealA()
-=======
-	return rc.SetTarget(ip.String())
->>>>>>> 057491a9
 }