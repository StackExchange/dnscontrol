package models

import (
	"fmt"
	"net"
	"strings"

	"github.com/StackExchange/dnscontrol/v4/pkg/fieldtypes"
	"github.com/miekg/dns"
)

/* .target is kind of a mess.
If an rType has more than one field, one field goes in .target and the remaining are stored in bespoke fields.
Not the best design, but we're stuck with it until we re-do RecordConfig, possibly using generics.
*/

// GetTargetField returns the target. There may be other fields, but they are
// not included. For example, the .MxPreference field of an MX record isn't included.
func (rc *RecordConfig) GetTargetField() string {
	switch rc.Type { // #rtype_variations
	case "A":
		return rc.AsA().A.String()
	case "MX":
		return rc.AsMX().Mx
	case "SRV":
		return rc.AsSRV().Target
	}
	return rc.target
}

// GetTargetIP returns the net.IP stored in .target.
func (rc *RecordConfig) GetTargetIP() net.IP {
	if rc.Type == "A" {
		x := rc.AsA().A
		return net.IPv4(x[0], x[1], x[2], x[3])
	}
	if rc.Type != "A" && rc.Type != "AAAA" {
		panic(fmt.Errorf("GetTargetIP called on an inappropriate rtype (%s)", rc.Type))
	}
	return net.ParseIP(rc.target)
}

// GetTargetCombinedFunc returns all the rdata fields of a RecordConfig as one
// string. How TXT records are encoded is defined by encodeFn.  If encodeFn is
// nil the TXT data is returned unaltered.
func (rc *RecordConfig) GetTargetCombinedFunc(encodeFn func(s string) string) string {
	if rc.Type == "TXT" {
		if encodeFn == nil {
			return rc.target
		}
		return encodeFn(rc.target)
	}
	return rc.GetTargetCombined()
}

// GetTargetCombined returns a string with the various fields combined.
// For example, an MX record might output `10 mx10.example.tld`.
// WARNING: How TXT records are handled is buggy but we can't change it because
// code depends on the bugs. Use Get GetTargetCombinedFunc() instead.
func (rc *RecordConfig) GetTargetCombined() string {
<<<<<<< HEAD
=======
	if IsTypeUpgraded(rc.Type) {
		return rc.Display
	}

>>>>>>> 43e70566
	// Pseudo records:
	if _, ok := dns.StringToType[rc.Type]; !ok {
		switch rc.Type { // #rtype_variations
		case "R53_ALIAS":
			// Differentiate between multiple R53_ALIASs on the same label.
			return fmt.Sprintf("%s atype=%s zone_id=%s evaluate_target_health=%s", rc.target, rc.R53Alias["type"], rc.R53Alias["zone_id"], rc.R53Alias["evaluate_target_health"])
		case "AZURE_ALIAS":
			// Differentiate between multiple AZURE_ALIASs on the same label.
			return fmt.Sprintf("%s atype=%s", rc.target, rc.AzureAlias["type"])
		default:
			// Just return the target.
			return rc.target
		}
	}

	// Everything else
	switch rc.Type {
	case "UNKNOWN":
		return fmt.Sprintf("rtype=%s rdata=%s", rc.UnknownTypeName, rc.target)
	case "TXT":
		return rc.zoneFileQuoted()
	case "SOA":
		return fmt.Sprintf("%s %v %d %d %d %d %d", rc.target, rc.SoaMbox, rc.SoaSerial, rc.SoaRefresh, rc.SoaRetry, rc.SoaExpire, rc.SoaMinttl)
	}

	return rc.zoneFileQuoted()
}

// zoneFileQuoted returns the rData as would be quoted in a zonefile.
func (rc *RecordConfig) zoneFileQuoted() string {
	// We cheat by converting to a dns.RR and use the String() function.
	// This combines all the data for us, and even does proper quoting.
	// Sadly String() always includes a header, which we must strip out.
	// TODO(tlim): Request the dns project add a function that returns
	// the string without the header.
	if rc.Type == "NAPTR" && rc.GetTargetField() == "" {
		rc.MustSetTarget(".")
	}
	rr := rc.ToRR()
	header := rr.Header().String()
	full := rr.String()
	if !strings.HasPrefix(full, header) {
		panic("assertion failed. dns.Hdr.String() behavior has changed in an incompatible way")
	}
	return full[len(header):]
}

// GetTargetRFC1035Quoted returns the target as it would be in an
// RFC1035-style zonefile.
// Do not use this function if RecordConfig might be a pseudo-rtype
// such as R53_ALIAS.  Use GetTargetCombined() instead.
func (rc *RecordConfig) GetTargetRFC1035Quoted() string {
	return rc.zoneFileQuoted()
}

// GetTargetDebug returns a string with the various fields spelled out.
func (rc *RecordConfig) GetTargetDebug() string {
	target := rc.target
	if rc.Type == "TXT" {
		target = fmt.Sprintf("%q", target)
	}
	content := fmt.Sprintf("%s %s %s %d", rc.Type, rc.NameFQDN, target, rc.TTL)
	switch rc.Type { // #rtype_variations
	case "A", "AAAA", "AKAMAICDN", "CNAME", "DHCID", "NS", "PTR", "TXT":
		// Nothing special.
	case "AZURE_ALIAS":
		content += " type=" + rc.AzureAlias["type"]
	case "CAA":
		content += fmt.Sprintf(" caatag=%s caaflag=%d", rc.CaaTag, rc.CaaFlag)
	case "DS":
		content += fmt.Sprintf(" ds_algorithm=%d ds_keytag=%d ds_digesttype=%d ds_digest=%s", rc.DsAlgorithm, rc.DsKeyTag, rc.DsDigestType, rc.DsDigest)
	case "DNSKEY":
		content += fmt.Sprintf(" dnskey_flags=%d dnskey_protocol=%d dnskey_algorithm=%d dnskey_publickey=%s", rc.DnskeyFlags, rc.DnskeyProtocol, rc.DnskeyAlgorithm, rc.DnskeyPublicKey)
	case "MX":
		content += fmt.Sprintf(" pref=%d", rc.MxPreference)
	case "NAPTR":
		content += fmt.Sprintf(" naptrorder=%d naptrpreference=%d naptrflags=%s naptrservice=%s naptrregexp=%s", rc.NaptrOrder, rc.NaptrPreference, rc.NaptrFlags, rc.NaptrService, rc.NaptrRegexp)
	case "R53_ALIAS":
		content += fmt.Sprintf(" type=%s zone_id=%s evaluate_target_health=%s", rc.R53Alias["type"], rc.R53Alias["zone_id"], rc.R53Alias["evaluate_target_health"])
	case "SOA":
		content = fmt.Sprintf("%s ns=%v mbox=%v serial=%v refresh=%v retry=%v expire=%v minttl=%v", rc.Type, rc.target, rc.SoaMbox, rc.SoaSerial, rc.SoaRefresh, rc.SoaRetry, rc.SoaExpire, rc.SoaMinttl)
	case "SRV":
		content += fmt.Sprintf(" srvpriority=%d srvweight=%d srvport=%d", rc.SrvPriority, rc.SrvWeight, rc.SrvPort)
	case "SSHFP":
		content += fmt.Sprintf(" sshfpalgorithm=%d sshfpfingerprint=%d", rc.SshfpAlgorithm, rc.SshfpFingerprint)
	case "SVCB", "HTTPS":
		// HTTPS is only a special subform of the SVCB Record
		content += fmt.Sprintf(" priority=%d params=%v", rc.SvcPriority, rc.SvcParams)
	case "TLSA":
		content += fmt.Sprintf(" tlsausage=%d tlsaselector=%d tlsamatchingtype=%d", rc.TlsaUsage, rc.TlsaSelector, rc.TlsaMatchingType)
	default:
		panic(fmt.Errorf("rc.String rtype %v unimplemented", rc.Type))
		// We panic so that we quickly find any switch statements
		// that have not been updated for a new RR type.
	}
	for k, v := range rc.Metadata {
		content += fmt.Sprintf(" %s=%s", k, v)
	}
	return content
}

// SetTarget sets the target, assuming that the rtype is appropriate.
func (rc *RecordConfig) SetTarget(s string) error {
	// Legacy
	rc.target = s

	switch rc.Type { // #rtype_variations
	case "A":
		return rc.SetTargetA(s)
	case "MX":
<<<<<<< HEAD
		f := rc.AsMX()
		return rc.SetTargetMX(f.Preference, s)
	case "SRV":
		f := rc.AsSRV()
		return rc.SetTargetSRV(f.Priority, f.Weight, f.Port, s)
	}

	return nil
}

// MustSetTarget is like SetTarget, but panics if an error occurs.
// It should only be used in _test.go files and in the init() function.
func (rc *RecordConfig) MustSetTarget(target string) {
	if err := rc.SetTarget(target); err != nil {
=======
		if rc.Fields == nil {
			return rc.SetTargetMX(rc.MxPreference, s)
		}
		f := rc.AsMX()
		return rc.SetTargetMX(f.Preference, s)
	case "SRV":
		if rc.Fields == nil {
			return rc.SetTargetSRV(rc.SrvPriority, rc.SrvWeight, rc.SrvPort, s)
		}
		f := rc.AsSRV()
		return rc.SetTargetSRV(f.Priority, f.Weight, f.Port, s)
	}
	return nil
}

func (rc *RecordConfig) MustSetTarget(s string) {
	err := rc.SetTarget(s)
	if err != nil {
>>>>>>> 43e70566
		panic(err)
	}
}

// SetTargetIP sets the target to an IP, verifying this is an appropriate rtype.
func (rc *RecordConfig) SetTargetIP(ip net.IP) error {
	// TODO(tlim): Verify the rtype is appropriate for an IP.
<<<<<<< HEAD
	return rc.SetTarget(ip.String())
}

func (rc *RecordConfig) SetTargetA(s string) error {
	if rc.Fields == nil {
		rc.Fields = &A{}
	}

	a, err := fieldtypes.ParseIPv4(s)
	if err != nil {
		return err
	}
	rc.AsA().A = a
	return rc.SealA()
=======
	rc.SetTarget(ip.String())

	return nil
}

func (rc *RecordConfig) SetTargetA(s string) error {
	return PopulateARaw(rc, []string{rc.Name, s}, nil, "")
>>>>>>> 43e70566
}<|MERGE_RESOLUTION|>--- conflicted
+++ resolved
@@ -5,7 +5,6 @@
 	"net"
 	"strings"
 
-	"github.com/StackExchange/dnscontrol/v4/pkg/fieldtypes"
 	"github.com/miekg/dns"
 )
 
@@ -58,13 +57,10 @@
 // WARNING: How TXT records are handled is buggy but we can't change it because
 // code depends on the bugs. Use Get GetTargetCombinedFunc() instead.
 func (rc *RecordConfig) GetTargetCombined() string {
-<<<<<<< HEAD
-=======
 	if IsTypeUpgraded(rc.Type) {
 		return rc.Display
 	}
 
->>>>>>> 43e70566
 	// Pseudo records:
 	if _, ok := dns.StringToType[rc.Type]; !ok {
 		switch rc.Type { // #rtype_variations
@@ -175,22 +171,6 @@
 	case "A":
 		return rc.SetTargetA(s)
 	case "MX":
-<<<<<<< HEAD
-		f := rc.AsMX()
-		return rc.SetTargetMX(f.Preference, s)
-	case "SRV":
-		f := rc.AsSRV()
-		return rc.SetTargetSRV(f.Priority, f.Weight, f.Port, s)
-	}
-
-	return nil
-}
-
-// MustSetTarget is like SetTarget, but panics if an error occurs.
-// It should only be used in _test.go files and in the init() function.
-func (rc *RecordConfig) MustSetTarget(target string) {
-	if err := rc.SetTarget(target); err != nil {
-=======
 		if rc.Fields == nil {
 			return rc.SetTargetMX(rc.MxPreference, s)
 		}
@@ -206,10 +186,11 @@
 	return nil
 }
 
+// MustSetTarget is like SetTarget, but panics if an error occurs.
+// It should only be used in _test.go files and in the init() function.
 func (rc *RecordConfig) MustSetTarget(s string) {
 	err := rc.SetTarget(s)
 	if err != nil {
->>>>>>> 43e70566
 		panic(err)
 	}
 }
@@ -217,28 +198,9 @@
 // SetTargetIP sets the target to an IP, verifying this is an appropriate rtype.
 func (rc *RecordConfig) SetTargetIP(ip net.IP) error {
 	// TODO(tlim): Verify the rtype is appropriate for an IP.
-<<<<<<< HEAD
 	return rc.SetTarget(ip.String())
-}
-
-func (rc *RecordConfig) SetTargetA(s string) error {
-	if rc.Fields == nil {
-		rc.Fields = &A{}
-	}
-
-	a, err := fieldtypes.ParseIPv4(s)
-	if err != nil {
-		return err
-	}
-	rc.AsA().A = a
-	return rc.SealA()
-=======
-	rc.SetTarget(ip.String())
-
-	return nil
 }
 
 func (rc *RecordConfig) SetTargetA(s string) error {
 	return PopulateARaw(rc, []string{rc.Name, s}, nil, "")
->>>>>>> 43e70566
 }