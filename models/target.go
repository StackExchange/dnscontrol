--- conflicted
+++ resolved
@@ -202,9 +202,5 @@
 }
 
 func (rc *RecordConfig) SetTargetA(s string) error {
-<<<<<<< HEAD
-	return PopulateARaw(rc, []string{rc.Name, s}, nil, "")
-=======
 	return PopulateFromRawA(rc, []string{rc.Name, s}, nil, "")
->>>>>>> 6143c5c1
 }