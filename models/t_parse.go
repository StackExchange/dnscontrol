--- conflicted
+++ resolved
@@ -63,11 +63,7 @@
 
 	switch rc.Type = rtype; rtype { // #rtype_variations
 	case "A":
-<<<<<<< HEAD
-		return PopulateARaw(rc, []string{rc.Name, contents}, nil, origin)
-=======
 		return PopulateFromRawA(rc, []string{rc.Name, contents}, nil, origin)
->>>>>>> 6143c5c1
 	case "AAAA":
 		ip := net.ParseIP(contents)
 		if ip == nil || ip.To16() == nil {
@@ -91,11 +87,7 @@
 	case "MX":
 		//fmt.Printf("DEBUG: contents=%q\n", contents)
 		//fmt.Printf("DEBUG: PopulateMXRaw(rc, fields=%v, nil, %q)\n", append([]string{rc.Name}, strings.Fields(contents)...), origin)
-<<<<<<< HEAD
-		return PopulateMXRaw(rc, append([]string{rc.Name}, strings.Fields(contents)...), nil, origin)
-=======
 		return PopulateFromRawMX(rc, append([]string{rc.Name}, strings.Fields(contents)...), nil, origin)
->>>>>>> 6143c5c1
 	case "NAPTR":
 		return rc.SetTargetNAPTRString(contents)
 	case "SOA":
@@ -110,11 +102,7 @@
 		}
 		return rc.SetTargetTXT(t)
 	case "SRV":
-<<<<<<< HEAD
-		return PopulateSRVRaw(rc, append([]string{rc.Name}, strings.Fields(contents)...), nil, origin)
-=======
 		return PopulateFromRawSRV(rc, append([]string{rc.Name}, strings.Fields(contents)...), nil, origin)
->>>>>>> 6143c5c1
 	case "SSHFP":
 		return rc.SetTargetSSHFPString(contents)
 	case "SVCB", "HTTPS":
