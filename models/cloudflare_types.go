--- conflicted
+++ resolved
@@ -1,89 +1,21 @@
 package models
 
-import (
-	"strconv"
-)
-
-func init() {
-	MustRegisterType("CF_SINGLE_REDIRECT", RegisterOpts{PopulateFromRaw: PopulateFromRawCFSINGLEREDIRECT})
-}
-
-// CFSINGLEREDIRECT
-<<<<<<< HEAD
-=======
-
-// CFSINGLEREDIRECT contains info about a Cloudflare Single Redirect.
+//func NewFromRawCFSINGLEREDIRECT(rawfields []string, meta map[string]string, origin string, ttl uint32) (*RecordConfig, error) {
+//	rc := &RecordConfig{TTL: ttl}
+//	if err := PopulateFromRawCFSINGLEREDIRECT(rc, rawfields, meta, origin); err != nil {
+//		return nil, err
+//	}
+//	return rc, nil
+//}
 //
-//	When these are used, .target is set to a human-readable version (only to be used for display purposes).
-type CFSINGLEREDIRECT struct {
-	//
-	// PR == PageRule
-	PRWhen     string `dns:"skip" json:"pr_when,omitempty"`
-	PRThen     string `dns:"skip" json:"pr_then,omitempty"`
-	PRPriority int    `dns:"skip" json:"pr_priority,omitempty"` // Really an identifier for the rule.
-	PRDisplay  string `dns:"skip" json:"pr_display,omitempty"`  // How is this displayed to the user (SetTarget) for CF_REDIRECT/CF_TEMP_REDIRECT
-	//
-	// SR == SingleRedirect
-	SRName           string `json:"sr_name,omitempty"` // How is this displayed to the user
-	Code             uint16 `json:"code,omitempty"`    // 301 or 302
-	SRWhen           string `json:"sr_when,omitempty"`
-	SRThen           string `json:"sr_then,omitempty"`
-	SRRRulesetID     string `dns:"skip" json:"sr_rulesetid,omitempty"`
-	SRRRulesetRuleID string `dns:"skip" json:"sr_rulesetruleid,omitempty"`
-	SRDisplay        string `dns:"skip" json:"sr_display,omitempty"` // How is this displayed to the user (SetTarget) for CF_SINGLE_REDIRECT
-}
-
-func ParseCFSINGLEREDIRECT(rawfields []string, origin string) (CFSINGLEREDIRECT, error) {
-	var srname, srwhen, srthen string
-	var code uint16
-	var err error
-
-	if srname, err = fieldtypes.ParseStringTrimmed(rawfields[0]); err != nil {
-		return CFSINGLEREDIRECT{}, err
-	}
-	if code, err = fieldtypes.ParseUint16(rawfields[1]); err != nil {
-		return CFSINGLEREDIRECT{}, err
-	}
-	if srwhen, err = fieldtypes.ParseStringTrimmed(rawfields[2]); err != nil {
-		return CFSINGLEREDIRECT{}, err
-	}
-	if srthen, err = fieldtypes.ParseStringTrimmed(rawfields[3]); err != nil {
-		return CFSINGLEREDIRECT{}, err
-	}
-
-	return CFSINGLEREDIRECT{
-		PRWhen:     "UNKNOWABLE",
-		PRThen:     "UNKNOWABLE",
-		PRPriority: 0,
-		PRDisplay:  "UNKNOWABLE",
-
-		SRName:           srname,
-		Code:             code,
-		SRWhen:           srwhen,
-		SRThen:           srthen,
-		SRRRulesetID:     "",
-		SRRRulesetRuleID: "",
-		SRDisplay:        cfSingleRedirecttargetFromRaw(srname, code, srwhen, srthen),
-	}, nil
-}
->>>>>>> c18a1cf6
-
-func NewFromRawCFSINGLEREDIRECT(rawfields []string, meta map[string]string, origin string, ttl uint32) (*RecordConfig, error) {
-	rc := &RecordConfig{TTL: ttl}
-	if err := PopulateFromRawCFSINGLEREDIRECT(rc, rawfields, meta, origin); err != nil {
-		return nil, err
-	}
-	return rc, nil
-}
-
-// GetCFSINGLEREDIRECTFields returns rc.Fields as individual typed values.
-func (rc *RecordConfig) GetCFSINGLEREDIRECTFields() (string, uint16, string, string) {
-	n := rc.AsCFSINGLEREDIRECT()
-	return n.SRName, n.Code, (n.SRWhen), (n.SRThen)
-}
-
-// GetCFSINGLEREDIRECTStrings returns rc.Fields as individual strings.
-func (rc *RecordConfig) GetCFSINGLEREDIRECTStrings() [4]string {
-	n := rc.AsCFSINGLEREDIRECT()
-	return [4]string{n.SRName, strconv.Itoa(int(n.Code)), n.SRWhen, n.SRThen}
-}+//// GetCFSINGLEREDIRECTFields returns rc.Fields as individual typed values.
+//func (rc *RecordConfig) GetCFSINGLEREDIRECTFields() (string, uint16, string, string) {
+//	n := rc.AsCFSINGLEREDIRECT()
+//	return n.SRName, n.Code, (n.SRWhen), (n.SRThen)
+//}
+//
+//// GetCFSINGLEREDIRECTStrings returns rc.Fields as individual strings.
+//func (rc *RecordConfig) GetCFSINGLEREDIRECTStrings() [4]string {
+//	n := rc.AsCFSINGLEREDIRECT()
+//	return [4]string{n.SRName, strconv.Itoa(int(n.Code)), n.SRWhen, n.SRThen}
+//}