package models

import (
	"bytes"
	"encoding/gob"
	"encoding/json"
	"fmt"
	"log"
	"net"
	"reflect"
	"strconv"
	"strings"

	"github.com/StackExchange/dnscontrol/pkg/transform"
	"github.com/miekg/dns"
	"golang.org/x/net/idna"
)

// DefaultTTL is applied to any DNS record without an explicit TTL.
const DefaultTTL = uint32(300)

// DNSConfig describes the desired DNS configuration, usually loaded from dnsconfig.js.
type DNSConfig struct {
	Registrars         []*RegistrarConfig            `json:"registrars"`
	DNSProviders       []*DNSProviderConfig          `json:"dns_providers"`
	Domains            []*DomainConfig               `json:"domains"`
	RegistrarsByName   map[string]*RegistrarConfig   `json:"-"`
	DNSProvidersByName map[string]*DNSProviderConfig `json:"-"`
}

// FindDomain returns the *DomainConfig for domain query in config.
func (config *DNSConfig) FindDomain(query string) *DomainConfig {
	for _, b := range config.Domains {
		if b.Name == query {
			return b
		}
	}
	return nil
}

// RegistrarConfig describes a registrar.
type RegistrarConfig struct {
	Name     string          `json:"name"`
	Type     string          `json:"type"`
	Metadata json.RawMessage `json:"meta,omitempty"`
}

// DNSProviderConfig describes a DNS service provider.
type DNSProviderConfig struct {
	Name     string          `json:"name"`
	Type     string          `json:"type"`
	Metadata json.RawMessage `json:"meta,omitempty"`
}

// RecordConfig stores a DNS record.
// Providers are responsible for validating or normalizing the data
// that goes into a RecordConfig.
// If you update Name, you have to update NameFQDN and vice-versa.
//
// Name:
//    This is the shortname i.e. the NameFQDN without the origin suffix.
//    It should never have a trailing "."
//    It should never be null. It should store It "@", not the apex domain, not null, etc.
//    It shouldn't end with the domain origin. If the origin is "foo.com." then
//       if Name == "foo.com" then that literally means "foo.com.foo.com." is
//       the intended FQDN.
// NameFQDN:
//    This is the FQDN version of Name.
//    It should never have a trailiing ".".
// Valid types:
//   Official:
//     A
//     AAAA
//     ANAME
//     CAA
//     CNAME
//     MX
//     NS
//     PTR
//     SRV
//     TLSA
//     TXT
//   Pseudo-Types:
//     ALIAs
//     CF_REDIRECT
//     CF_TEMP_REDIRECT
//     FRAME
//     IMPORT_TRANSFORM
//     NAMESERVER
//     NO_PURGE
//     PAGE_RULE
//     PURGE
//     URL
//     URL301
type RecordConfig struct {
	Type             string            `json:"type"`
	Name             string            `json:"name"`   // The short name. See below.
	Target           string            `json:"target"` // If a name, must end with "."
	TTL              uint32            `json:"ttl,omitempty"`
	Metadata         map[string]string `json:"meta,omitempty"`
	NameFQDN         string            `json:"-"` // Must end with ".$origin". See below.
	MxPreference     uint16            `json:"mxpreference,omitempty"`
	SrvPriority      uint16            `json:"srvpriority,omitempty"`
	SrvWeight        uint16            `json:"srvweight,omitempty"`
	SrvPort          uint16            `json:"srvport,omitempty"`
	CaaTag           string            `json:"caatag,omitempty"`
	CaaFlag          uint8             `json:"caaflag,omitempty"`
	TlsaUsage        uint8             `json:"tlsausage,omitempty"`
	TlsaSelector     uint8             `json:"tlsaselector,omitempty"`
	TlsaMatchingType uint8             `json:"tlsamatchingtype,omitempty"`
	TxtStrings       []string          `json:"txtstrings,omitempty"` // TxtStrings stores all strings (including the first). Target stores only the first one.
	R53Alias         map[string]string `json:"r53_alias,omitempty"`

	CombinedTarget bool `json:"-"`

	Original interface{} `json:"-"` // Store pointer to provider-specific record object. Used in diffing.
}

func (rc *RecordConfig) String() (content string) {
	if rc.CombinedTarget {
		return rc.Target
	}

	content = fmt.Sprintf("%s %s %s %d", rc.Type, rc.NameFQDN, rc.Target, rc.TTL)
	switch rc.Type { // #rtype_variations
	case "A", "AAAA", "CNAME", "NS", "PTR", "TXT":
		// Nothing special.
	case "MX":
		content += fmt.Sprintf(" pref=%d", rc.MxPreference)
	case "SOA":
		content = fmt.Sprintf("%s %s %s %d", rc.Type, rc.Name, rc.Target, rc.TTL)
	case "SRV":
		content += fmt.Sprintf(" srvpriority=%d srvweight=%d srvport=%d", rc.SrvPriority, rc.SrvWeight, rc.SrvPort)
	case "TLSA":
		content += fmt.Sprintf(" tlsausage=%d tlsaselector=%d tlsamatchingtype=%d", rc.TlsaUsage, rc.TlsaSelector, rc.TlsaMatchingType)
	case "CAA":
		content += fmt.Sprintf(" caatag=%s caaflag=%d", rc.CaaTag, rc.CaaFlag)
	case "R53_ALIAS":
		content += fmt.Sprintf(" type=%s zone_id=%s", rc.R53Alias["type"], rc.R53Alias["zone_id"])
	default:
		msg := fmt.Sprintf("rc.String rtype %v unimplemented", rc.Type)
		panic(msg)
		// We panic so that we quickly find any switch statements
		// that have not been updated for a new RR type.
	}
	for k, v := range rc.Metadata {
		content += fmt.Sprintf(" %s=%s", k, v)
	}
	return content
}

// Content combines Target and other fields into one string.
func (rc *RecordConfig) Content() string {
	if rc.CombinedTarget {
		return rc.Target
	}

	// If this is a pseudo record, just return the target.
	if _, ok := dns.StringToType[rc.Type]; !ok {
		return rc.Target
	}

	// We cheat by converting to a dns.RR and use the String() function.
	// Sadly that function always includes a header, which we must strip out.
	// TODO(tlim): Request the dns project add a function that returns
	// the string without the header.
	rr := rc.ToRR()
	header := rr.Header().String()
	full := rr.String()
	if !strings.HasPrefix(full, header) {
		panic("dns.Hdr.String() not acting as we expect")
	}
	return full[len(header):]
}

// MergeToTarget combines "extra" fields into .Target, and zeros the merged fields.
func (rc *RecordConfig) MergeToTarget() {
	if rc.CombinedTarget {
		pm := strings.Join([]string{"MergeToTarget: Already collapsed: ", rc.Name, rc.Target}, " ")
		panic(pm)
	}

	// Merge "extra" fields into the Target.
	rc.Target = rc.Content()

	// Zap any fields that may have been merged.
	rc.MxPreference = 0
	rc.SrvPriority = 0
	rc.SrvWeight = 0
	rc.SrvPort = 0
	rc.CaaFlag = 0
	rc.CaaTag = ""
	rc.TlsaUsage = 0
	rc.TlsaMatchingType = 0
	rc.TlsaSelector = 0

	rc.CombinedTarget = true
}

// ToRR converts a RecordConfig to a dns.RR.
func (rc *RecordConfig) ToRR() dns.RR {

	// Don't call this on fake types.
	rdtype, ok := dns.StringToType[rc.Type]
	if !ok {
		log.Fatalf("No such DNS type as (%#v)\n", rc.Type)
	}

	// Magicallly create an RR of the correct type.
	rr := dns.TypeToRR[rdtype]()

	// Fill in the header.
	rr.Header().Name = rc.NameFQDN + "."
	rr.Header().Rrtype = rdtype
	rr.Header().Class = dns.ClassINET
	rr.Header().Ttl = rc.TTL
	if rc.TTL == 0 {
		rr.Header().Ttl = DefaultTTL
	}

	// Fill in the data.
	switch rdtype { // #rtype_variations
	case dns.TypeA:
		rr.(*dns.A).A = net.ParseIP(rc.Target)
	case dns.TypeAAAA:
		rr.(*dns.AAAA).AAAA = net.ParseIP(rc.Target)
	case dns.TypeCNAME:
		rr.(*dns.CNAME).Target = rc.Target
	case dns.TypePTR:
		rr.(*dns.PTR).Ptr = rc.Target
	case dns.TypeMX:
		rr.(*dns.MX).Preference = rc.MxPreference
		rr.(*dns.MX).Mx = rc.Target
	case dns.TypeNS:
		rr.(*dns.NS).Ns = rc.Target
	case dns.TypeSOA:
		t := strings.Replace(rc.Target, `\ `, ` `, -1)
		parts := strings.Fields(t)
		rr.(*dns.SOA).Ns = parts[0]
		rr.(*dns.SOA).Mbox = parts[1]
		rr.(*dns.SOA).Serial = atou32(parts[2])
		rr.(*dns.SOA).Refresh = atou32(parts[3])
		rr.(*dns.SOA).Retry = atou32(parts[4])
		rr.(*dns.SOA).Expire = atou32(parts[5])
		rr.(*dns.SOA).Minttl = atou32(parts[6])
	case dns.TypeSRV:
		rr.(*dns.SRV).Priority = rc.SrvPriority
		rr.(*dns.SRV).Weight = rc.SrvWeight
		rr.(*dns.SRV).Port = rc.SrvPort
		rr.(*dns.SRV).Target = rc.Target
	case dns.TypeCAA:
		rr.(*dns.CAA).Flag = rc.CaaFlag
		rr.(*dns.CAA).Tag = rc.CaaTag
		rr.(*dns.CAA).Value = rc.Target
	case dns.TypeTLSA:
		rr.(*dns.TLSA).Usage = rc.TlsaUsage
		rr.(*dns.TLSA).MatchingType = rc.TlsaMatchingType
		rr.(*dns.TLSA).Selector = rc.TlsaSelector
		rr.(*dns.TLSA).Certificate = rc.Target
	case dns.TypeTXT:
		rr.(*dns.TXT).Txt = rc.TxtStrings
	default:
		panic(fmt.Sprintf("ToRR: Unimplemented rtype %v", rc.Type))
		// We panic so that we quickly find any switch statements
		// that have not been updated for a new RR type.
	}

	return rr
}

func atou32(s string) uint32 {
	i64, err := strconv.ParseInt(s, 10, 32)
	if err != nil {
		panic(fmt.Sprintf("atou32 failed (%v) (err=%v", s, err))
	}
	return uint32(i64)
}

// Records is a list of *RecordConfig.
type Records []*RecordConfig

// Grouped returns a map of keys to records.
func (r Records) Grouped() map[RecordKey]Records {
	groups := map[RecordKey]Records{}
	for _, rec := range r {
		groups[rec.Key()] = append(groups[rec.Key()], rec)
	}
	return groups
}

// PostProcessRecords does any post-processing of the downloaded DNS records.
func PostProcessRecords(recs []*RecordConfig) {
	Downcase(recs)
	fixTxt(recs)
}

// Downcase converts all labels and targets to lowercase in a list of RecordConfig.
func Downcase(recs []*RecordConfig) {
	for _, r := range recs {
		r.Name = strings.ToLower(r.Name)
		r.NameFQDN = strings.ToLower(r.NameFQDN)
		switch r.Type {
		case "ANAME", "CNAME", "MX", "NS", "PTR":
			r.Target = strings.ToLower(r.Target)
		case "A", "AAAA", "ALIAS", "CAA", "IMPORT_TRANSFORM", "SRV", "TLSA", "TXT", "SOA", "CF_REDIRECT", "CF_TEMP_REDIRECT":
			// Do nothing.
		default:
			// TODO: we'd like to panic here, but custom record types complicate things.
		}
	}
	return
}

// fixTxt fixes TXT records generated by providers that do not understand CanUseTXTMulti.
func fixTxt(recs []*RecordConfig) {
	for _, r := range recs {
		if r.Type == "TXT" {
			if len(r.TxtStrings) == 0 {
				r.TxtStrings = []string{r.Target}
			}
		}
	}
}

// RecordKey represents a resource record in a format used by some systems.
type RecordKey struct {
	Name string
	Type string
}

// Key converts a RecordConfig into a RecordKey.
func (rc *RecordConfig) Key() RecordKey {
	return RecordKey{rc.Name, rc.Type}
}

// Nameserver describes a nameserver.
type Nameserver struct {
	Name   string `json:"name"` // Normalized to a FQDN with NO trailing "."
	Target string `json:"target"`
}

// StringsToNameservers constructs a list of *Nameserver structs using a list of FQDNs.
func StringsToNameservers(nss []string) []*Nameserver {
	nservers := []*Nameserver{}
	for _, ns := range nss {
		nservers = append(nservers, &Nameserver{Name: ns})
	}
	return nservers
}

// DomainConfig describes a DNS domain (tecnically a  DNS zone).
type DomainConfig struct {
<<<<<<< HEAD
	Name string `json:"name"` // NO trailing "."
	// xxxName fields are populated in json from DSL
	RegistrarName    string         `json:"registrar"`
	DNSProviderNames map[string]int `json:"dnsProviders"`
	// instances are initialized once up front so we don't need to look providers up by name repeatedly
	DNSProviderInstances []*DNSProviderInstance `json:"-"`
	RegistrarInstance    *RegistrarInstance     `json:"-"`
	Metadata             map[string]string      `json:"meta,omitempty"`
	Records              Records                `json:"records"`
	Nameservers          []*Nameserver          `json:"nameservers,omitempty"`
	KeepUnknown          bool                   `json:"keepunknown,omitempty"`
=======
	Name          string            `json:"name"` // NO trailing "."
	Registrar     string            `json:"registrar"`
	DNSProviders  map[string]int    `json:"dnsProviders"`
	Metadata      map[string]string `json:"meta,omitempty"`
	Records       Records           `json:"records"`
	Nameservers   []*Nameserver     `json:"nameservers,omitempty"`
	KeepUnknown   bool              `json:"keepunknown,omitempty"`
	IgnoredLabels []string          `json:"ignored_labels,omitempty"`
>>>>>>> 9764322d
}

// Copy returns a deep copy of the DomainConfig.
func (dc *DomainConfig) Copy() (*DomainConfig, error) {
	newDc := &DomainConfig{}
	// provider instances are interfaces that gob hates if you don't register them.
	// and the specific types are not gob encodable since nothing is exported.
	// should find a better solution for this now.
	//
	// current strategy: remove everything, gob copy it. Then set both to stored copy.
	reg := dc.RegistrarInstance
	dnsps := dc.DNSProviderInstances
	dc.RegistrarInstance = nil
	dc.DNSProviderInstances = nil
	err := copyObj(dc, newDc)
	dc.RegistrarInstance = reg
	newDc.RegistrarInstance = reg
	dc.DNSProviderInstances = dnsps
	newDc.DNSProviderInstances = dnsps
	return newDc, err
}

// Copy returns a deep copy of a RecordConfig.
func (rc *RecordConfig) Copy() (*RecordConfig, error) {
	newR := &RecordConfig{}
	err := copyObj(rc, newR)
	return newR, err
}

// Punycode will convert all records to punycode format.
// It will encode:
// - Name
// - NameFQDN
// - Target (CNAME and MX only)
func (dc *DomainConfig) Punycode() error {
	var err error
	for _, rec := range dc.Records {
		rec.Name, err = idna.ToASCII(rec.Name)
		if err != nil {
			return err
		}
		rec.NameFQDN, err = idna.ToASCII(rec.NameFQDN)
		if err != nil {
			return err
		}
		switch rec.Type { // #rtype_variations
		case "ALIAS", "MX", "NS", "CNAME", "PTR", "SRV", "URL", "URL301", "FRAME", "R53_ALIAS":
			rec.Target, err = idna.ToASCII(rec.Target)
			if err != nil {
				return err
			}
		case "A", "AAAA", "CAA", "TXT", "TLSA":
			// Nothing to do.
		default:
			msg := fmt.Sprintf("Punycode rtype %v unimplemented", rec.Type)
			panic(msg)
			// We panic so that we quickly find any switch statements
			// that have not been updated for a new RR type.
		}
	}
	return nil
}

// CombineMXs will merge the priority into the target field for all mx records.
// Useful for providers that desire them as one field.
func (dc *DomainConfig) CombineMXs() {
	for _, rec := range dc.Records {
		if rec.Type == "MX" {
			if rec.CombinedTarget {
				pm := strings.Join([]string{"CombineMXs: Already collapsed: ", rec.Name, rec.Target}, " ")
				panic(pm)
			}
			rec.Target = fmt.Sprintf("%d %s", rec.MxPreference, rec.Target)
			rec.MxPreference = 0
			rec.CombinedTarget = true
		}
	}
}

// SplitCombinedMxValue splits a combined MX preference and target into
// separate entities, i.e. splitting "10 aspmx2.googlemail.com."
// into "10" and "aspmx2.googlemail.com.".
func SplitCombinedMxValue(s string) (preference uint16, target string, err error) {
	parts := strings.Fields(s)

	if len(parts) != 2 {
		return 0, "", fmt.Errorf("MX value %#v contains too many fields", s)
	}

	n64, err := strconv.ParseUint(parts[0], 10, 16)
	if err != nil {
		return 0, "", fmt.Errorf("MX preference %#v does not fit into a uint16", parts[0])
	}
	return uint16(n64), parts[1], nil
}

// CombineSRVs will merge the priority, weight, and port into the target field for all srv records.
// Useful for providers that desire them as one field.
func (dc *DomainConfig) CombineSRVs() {
	for _, rec := range dc.Records {
		if rec.Type == "SRV" {
			if rec.CombinedTarget {
				pm := strings.Join([]string{"CombineSRVs: Already collapsed: ", rec.Name, rec.Target}, " ")
				panic(pm)
			}
			rec.Target = fmt.Sprintf("%d %d %d %s", rec.SrvPriority, rec.SrvWeight, rec.SrvPort, rec.Target)
			rec.CombinedTarget = true
		}
	}
}

// SplitCombinedSrvValue splits a combined SRV priority, weight, port and target into
// separate entities, some DNS providers want "5" "10" 15" and "foo.com.",
// while other providers want "5 10 15 foo.com.".
func SplitCombinedSrvValue(s string) (priority, weight, port uint16, target string, err error) {
	parts := strings.Fields(s)

	if len(parts) != 4 {
		return 0, 0, 0, "", fmt.Errorf("SRV value %#v contains too many fields", s)
	}

	priorityconv, err := strconv.ParseInt(parts[0], 10, 16)
	if err != nil {
		return 0, 0, 0, "", fmt.Errorf("Priority %#v does not fit into a uint16", parts[0])
	}
	weightconv, err := strconv.ParseInt(parts[1], 10, 16)
	if err != nil {
		return 0, 0, 0, "", fmt.Errorf("Weight %#v does not fit into a uint16", parts[0])
	}
	portconv, err := strconv.ParseInt(parts[2], 10, 16)
	if err != nil {
		return 0, 0, 0, "", fmt.Errorf("Port %#v does not fit into a uint16", parts[0])
	}
	return uint16(priorityconv), uint16(weightconv), uint16(portconv), parts[3], nil
}

// CombineCAAs will merge the tags and flags into the target field for all CAA records.
// Useful for providers that desire them as one field.
func (dc *DomainConfig) CombineCAAs() {
	for _, rec := range dc.Records {
		if rec.Type == "CAA" {
			if rec.CombinedTarget {
				pm := strings.Join([]string{"CombineCAAs: Already collapsed: ", rec.Name, rec.Target}, " ")
				panic(pm)
			}
			rec.Target = rec.Content()
			rec.CombinedTarget = true
		}
	}
}

// SplitCombinedCaaValue parses a string listing the parts of a CAA record into its components.
func SplitCombinedCaaValue(s string) (tag string, flag uint8, value string, err error) {

	splitData := strings.SplitN(s, " ", 3)
	if len(splitData) != 3 {
		err = fmt.Errorf("Unexpected data for CAA record returned by Vultr")
		return
	}

	lflag, err := strconv.ParseUint(splitData[0], 10, 8)
	if err != nil {
		return
	}
	flag = uint8(lflag)

	tag = splitData[1]

	value = splitData[2]
	if strings.HasPrefix(value, `"`) && strings.HasSuffix(value, `"`) {
		value = value[1 : len(value)-1]
	}
	if strings.HasPrefix(value, `'`) && strings.HasSuffix(value, `'`) {
		value = value[1 : len(value)-1]
	}
	return
}

func copyObj(input interface{}, output interface{}) error {
	buf := &bytes.Buffer{}
	enc := gob.NewEncoder(buf)
	dec := gob.NewDecoder(buf)
	if err := enc.Encode(input); err != nil {
		return err
	}
	return dec.Decode(output)
}

// HasRecordTypeName returns True if there is a record with this rtype and name.
func (dc *DomainConfig) HasRecordTypeName(rtype, name string) bool {
	for _, r := range dc.Records {
		if r.Type == rtype && r.Name == name {
			return true
		}
	}
	return false
}

// Filter removes all records that don't match the filter f.
func (dc *DomainConfig) Filter(f func(r *RecordConfig) bool) {
	recs := []*RecordConfig{}
	for _, r := range dc.Records {
		if f(r) {
			recs = append(recs, r)
		}
	}
	dc.Records = recs
}

// InterfaceToIP returns an IP address when given a 32-bit value or a string. That is,
// dnsconfig.js output may represent IP addresses as either  a string ("1.2.3.4")
// or as an numeric value (the integer representation of the 32-bit value). This function
// converts either to a net.IP.
func InterfaceToIP(i interface{}) (net.IP, error) {
	switch v := i.(type) {
	case float64:
		u := uint32(v)
		return transform.UintToIP(u), nil
	case string:
		if ip := net.ParseIP(v); ip != nil {
			return ip, nil
		}
		return nil, fmt.Errorf("%s is not a valid ip address", v)
	default:
		return nil, fmt.Errorf("cannot convert type %s to ip", reflect.TypeOf(i))
	}
}

// Correction is anything that can be run. Implementation is up to the specific provider.
type Correction struct {
	F   func() error `json:"-"`
	Msg string
}<|MERGE_RESOLUTION|>--- conflicted
+++ resolved
@@ -350,28 +350,18 @@
 
 // DomainConfig describes a DNS domain (tecnically a  DNS zone).
 type DomainConfig struct {
-<<<<<<< HEAD
-	Name string `json:"name"` // NO trailing "."
-	// xxxName fields are populated in json from DSL
+	Name             string         `json:"name"` // NO trailing "."
 	RegistrarName    string         `json:"registrar"`
 	DNSProviderNames map[string]int `json:"dnsProviders"`
-	// instances are initialized once up front so we don't need to look providers up by name repeatedly
-	DNSProviderInstances []*DNSProviderInstance `json:"-"`
-	RegistrarInstance    *RegistrarInstance     `json:"-"`
-	Metadata             map[string]string      `json:"meta,omitempty"`
-	Records              Records                `json:"records"`
-	Nameservers          []*Nameserver          `json:"nameservers,omitempty"`
-	KeepUnknown          bool                   `json:"keepunknown,omitempty"`
-=======
-	Name          string            `json:"name"` // NO trailing "."
-	Registrar     string            `json:"registrar"`
-	DNSProviders  map[string]int    `json:"dnsProviders"`
+
 	Metadata      map[string]string `json:"meta,omitempty"`
 	Records       Records           `json:"records"`
 	Nameservers   []*Nameserver     `json:"nameservers,omitempty"`
 	KeepUnknown   bool              `json:"keepunknown,omitempty"`
 	IgnoredLabels []string          `json:"ignored_labels,omitempty"`
->>>>>>> 9764322d
+
+	RegistrarInstance    *RegistrarInstance `json:"-"`
+	DNSProviderInstances []*DNSProviderInstance `json:"-"`
 }
 
 // Copy returns a deep copy of the DomainConfig.
