--- conflicted
+++ resolved
@@ -43,15 +43,6 @@
 	Metadata json.RawMessage `json:"meta,omitempty"`
 }
 
-<<<<<<< HEAD
-// FIXME(tal): In hindsight, the Nameserver struct is overkill. We
-// could have just used []string.  Now every provider calls
-// ToNameservers or ToNameserversStripTD
-// and ever user calls NameserversToStrings.  We should refactor this
-// some day.  https://github.com/StackExchange/dnscontrol/issues/577
-
-=======
->>>>>>> 45e2cabc
 // Nameserver describes a nameserver.
 type Nameserver struct {
 	Name string `json:"name"` // Normalized to a FQDN with NO trailing "."
@@ -69,20 +60,6 @@
 	return n.Name
 }
 
-<<<<<<< HEAD
-// StringsToNameservers constructs a list of *Nameserver structs using a list of FQDNs.
-// Deprecated. Please use ToNameservers, or maybe ToNameserversStripTD instead.
-// See https://github.com/StackExchange/dnscontrol/issues/491
-//func StringsToNameservers(nss []string) []*Nameserver {
-//	nservers := []*Nameserver{}
-//	for _, ns := range nss {
-//		nservers = append(nservers, &Nameserver{Name: ns})
-//	}
-//	return nservers
-//}
-
-=======
->>>>>>> 45e2cabc
 // ToNameservers turns a list of strings into a list of Nameservers.
 // It is an error if any string has a trailing dot. Either remove the
 // trailing dot before you call this or (much preferred) use ToNameserversStripTD.
