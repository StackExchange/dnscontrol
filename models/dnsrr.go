package models

// methods that make RecordConfig meet the dns.RR interface.

import (
	"fmt"
	"strings"

	"github.com/miekg/dns"
)

<<<<<<< HEAD
//// Header returns the header of an resource record.
//func (rc *RecordConfig) Header() *dns.RR_Header {
//	log.Fatal("Header not implemented")
//	return nil
//}

=======
>>>>>>> 8040e7bb
// String returns the text representation of the resource record.
func (rc *RecordConfig) String() string {
	return rc.GetTargetCombined()
}

// Conversions

// RRstoRCs converts []dns.RR to []RecordConfigs.
func RRstoRCs(rrs []dns.RR, origin string) (Records, error) {
	rcs := make(Records, 0, len(rrs))
	for _, r := range rrs {
		rc, err := RRtoRC(r, origin)
		if err != nil {
			return nil, err
		}

		rcs = append(rcs, &rc)
	}
	return rcs, nil
}

// RRtoRC converts dns.RR to RecordConfig
func RRtoRC(rr dns.RR, origin string) (RecordConfig, error) {
	// Convert's dns.RR into our native data type (RecordConfig).
	// Records are translated directly with no changes.
	header := rr.Header()
	rc := new(RecordConfig)
	rc.Type = dns.TypeToString[header.Rrtype]
	rc.TTL = header.Ttl
	rc.Original = rr
	rc.SetLabelFromFQDN(strings.TrimSuffix(header.Name, "."), origin)
	var err error
	switch v := rr.(type) { // #rtype_variations
	case *dns.A:
		err = rc.SetTarget(v.A.String())
	case *dns.AAAA:
		err = rc.SetTarget(v.AAAA.String())
	case *dns.CAA:
		err = rc.SetTargetCAA(v.Flag, v.Tag, v.Value)
	case *dns.CNAME:
		err = rc.SetTarget(v.Target)
	case *dns.DHCID:
		err = rc.SetTarget(v.Digest)
	case *dns.DS:
		err = rc.SetTargetDS(v.KeyTag, v.Algorithm, v.DigestType, v.Digest)
	case *dns.LOC:
		err = rc.SetTargetLOC(v.Version, v.Latitude, v.Longitude, v.Altitude, v.Size, v.HorizPre, v.VertPre)
	case *dns.MX:
		err = rc.SetTargetMX(v.Preference, v.Mx)
	case *dns.NAPTR:
		err = rc.SetTargetNAPTR(v.Order, v.Preference, v.Flags, v.Service, v.Regexp, v.Replacement)
	case *dns.NS:
		err = rc.SetTarget(v.Ns)
	case *dns.PTR:
		err = rc.SetTarget(v.Ptr)
	case *dns.SOA:
		err = rc.SetTargetSOA(v.Ns, v.Mbox, v.Serial, v.Refresh, v.Retry, v.Expire, v.Minttl)
	case *dns.SRV:
		err = rc.SetTargetSRV(v.Priority, v.Weight, v.Port, v.Target)
	case *dns.SSHFP:
		err = rc.SetTargetSSHFP(v.Algorithm, v.Type, v.FingerPrint)
	case *dns.TLSA:
		err = rc.SetTargetTLSA(v.Usage, v.Selector, v.MatchingType, v.Certificate)
	case *dns.TXT:
		err = rc.SetTargetTXTs(v.Txt)
	default:
		return *rc, fmt.Errorf("rrToRecord: Unimplemented zone record type=%s (%v)", rc.Type, rr)
	}
	if err != nil {
		return *rc, fmt.Errorf("unparsable record received: %w", err)
	}
	return *rc, nil
}<|MERGE_RESOLUTION|>--- conflicted
+++ resolved
@@ -9,15 +9,6 @@
 	"github.com/miekg/dns"
 )
 
-<<<<<<< HEAD
-//// Header returns the header of an resource record.
-//func (rc *RecordConfig) Header() *dns.RR_Header {
-//	log.Fatal("Header not implemented")
-//	return nil
-//}
-
-=======
->>>>>>> 8040e7bb
 // String returns the text representation of the resource record.
 func (rc *RecordConfig) String() string {
 	return rc.GetTargetCombined()
