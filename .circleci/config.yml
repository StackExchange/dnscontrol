version: 2.1

orbs:
  go: circleci/go@1.7.1
  docker: circleci/docker@2.1.2
  cloudsmith: cloudsmith/cloudsmith@1.0.5

parameters:
  cache-key:
    type: integer
    default: 1639697695
    description: Change to force cache reset `pwsh > Get-Date -UFormat %s`
  gover:
    type: string
    default: "1.18" # https://circleci.com/developer/images/image/cimg/go#image-tags
    description: Go Version to use

jobs:

  build:

    docker:
      - image: cimg/go:<< pipeline.parameters.gover >>
    resource_class: 2xlarge

    environment: # environment variables for the build itself
      TEST_RESULTS: /tmp/test-results

    steps:
      - checkout

      - restore_cache: # restores saved cache if no changes are detected since last run
          keys:
            - linux-go-{{ checksum "go.sum" }}-<< pipeline.parameters.cache-key >>

      - run:
          name: Install goreleaser
          command: go install github.com/goreleaser/goreleaser@latest

      - run: mkdir -p "$TEST_RESULTS"

      - run:
          name: Run unit tests

          # store the results of our tests in the $TEST_RESULTS directory
          command: gotestsum --junitfile ${TEST_RESULTS}/gotestsum-report.xml -- $PACKAGE_NAMES

      - store_test_results: # upload test results for display in Test Summary
          path: /tmp/test-results

      - run:
          name: Build binaries
          command: goreleaser build --snapshot

      - run:
          name: Enforce Go Formatted Code
          command: "[ `go fmt ./... | wc -l` -eq 0 ]"

      - save_cache: # restores saved cache if no changes are detected since last run
          key: linux-go-{{ checksum "go.sum" }}-<< pipeline.parameters.cache-key >>
          paths:
            - /home/circleci/go/pkg/mod

  integration-tests:
    docker:
      - image: cimg/go:<< pipeline.parameters.gover >>

    environment: # environment variables for the build itself
      TEST_RESULTS: /tmp/test-results
      GOTESTSUM_FORMAT: testname

      BIND_DOMAIN: example.com

      # FYI: Hexonet provides these credentials for use for public testing. They give access to a test area, not a real system. It is not a security issue to expose them.
      #
      # FYI: The domain name name was selected at random. If it stops working, this command will list domains to choose from:
      # echo '{ "hexo": { "apientity": "OTE", "apilogin": "test.user", "apipassword": "test.passw0rd" } }' > hexo-creds.json ; dnscontrol  get-zones --creds hexo-creds.json --format=nameonly hexo HEXONET all
      HEXONET_DOMAIN: a-b-c-music.com
      HEXONET_ENTITY: OTE
      HEXONET_PW: test.passw0rd
      HEXONET_UID: test.user

      AZURE_DNS_RESOURCE_GROUP: DNSControl

      GCLOUD_EMAIL: dnscontrol@dnscontrol-dev.iam.gserviceaccount.com
      GCLOUD_PROJECT: dnscontrol-dev
      GCLOUD_TYPE: service_account

      NAMEDOTCOM_URL: api.name.com
      NAMEDOTCOM_USER: dnscontroltest

    parameters:
      provider:
        type: string

    steps:
<<<<<<< HEAD
      when:
        condition:
          - matches: { pattern: "^.$", value: << parameters.provider >>_DOMAIN }
      steps:
        - checkout
        - run: mkdir -p "$TEST_RESULTS"

        - restore_cache: # restores saved cache if no changes are detected since last run
            keys:
              - linux-go-{{ checksum "go.sum" }}-<< pipeline.parameters.cache-key >>

        - run:
            name: Run integration tests for << parameters.provider >> provider
            working_directory: integrationTest
            no_output_timeout: 32m
            command: |
              if [ -n "$<< parameters.provider >>_DOMAIN" ] ; then
                gotestsum --junitfile ${TEST_RESULTS}/gotestsum-report.xml -- -timeout 30m -v -verbose -provider << parameters.provider >> -cfworkers=false
              else
                echo "Skip test for << parameters.provider >> provider"
              fi

        - store_test_results: # upload test results for display in Test Summary
            path: /tmp/test-results
=======
      - checkout
      - run: mkdir -p "$TEST_RESULTS"

      - restore_cache: # restores saved cache if no changes are detected since last run
          keys:
            - linux-go-{{ checksum "go.sum" }}-<< pipeline.parameters.cache-key >>

      - run:
          name: Run integration tests for << parameters.provider >> provider
          working_directory: integrationTest
          no_output_timeout: 32m
          command: |
            if [ -n "$<< parameters.provider >>_DOMAIN" ] ; then
              gotestsum --junitfile ${TEST_RESULTS}/gotestsum-report.xml -- -timeout 30m -v -verbose -provider << parameters.provider >> -cfworkers=false
            else
              echo "Skip test for << parameters.provider >> provider"
            fi

      - store_test_results: # upload test results for display in Test Summary
          path: /tmp/test-results
>>>>>>> 839abd12

  release:
    docker:
      - image: cimg/go:<< pipeline.parameters.gover >>
    resource_class: 2xlarge

    steps:
      - checkout

      - setup_remote_docker:
          version: 20.10.11
          docker_layer_caching: true

      - docker/check:
          docker-username: DOCKERHUB_USERNAME
          docker-password: DOCKERHUB_ACCESS_TOKEN

      - restore_cache: # restores saved cache if no changes are detected since last run
          keys:
            - linux-go-{{ checksum "go.sum" }}-<< pipeline.parameters.cache-key >>

      - run:
          name: Install goreleaser
          command: go install github.com/goreleaser/goreleaser@latest

      - run: goreleaser release

      - store_artifacts:
          path: dist

      - persist_to_workspace:
          root: dist
          paths:
            - '*.rpm'
            - '*.deb'

  upload:
    docker:
    - image: cimg/python:3.10

    parameters:
      arch:
        type: enum
        enum: ["i386", "amd64", "arm64", "x86_64"]
      format:
        type: enum
        enum: ["deb", "rpm"]
      distro:
        type: string


    steps:

    - attach_workspace:
        at: .

    - cloudsmith/ensure-api-key
    - cloudsmith/install-cli
    - cloudsmith/publish:
        cloudsmith-repository: stackoverflow/dnscontrol
        package-format: << parameters.format >>
                      # dnscontrol-3.18.2-next.arm64.deb
        package-path: dnscontrol-*.<< parameters.arch >>.<< parameters.format >>
        package-distribution: '<< parameters.distro >>'

workflows:
  version: 2
  build:
    jobs:
      - build:
          filters:  # required since `release` has tag filters AND requires `build`
            tags:
              only: /.*/

      - integration-tests:
          requires: [build]
          context: DNSProviders
          matrix:
            parameters:
              provider:
                # Providers that don't require secrets: (alphabetical)
                - BIND
                - HEXONET
                # Providers designated "officially supported": (alphabetical)
                - AZURE_DNS
                - CLOUDFLAREAPI
                - GCLOUD
                - NAMEDOTCOM
                - ROUTE53
                # All others: (alphabetical)
                - CLOUDNS
                - DIGITALOCEAN
                - GANDI_V5
                - HEDNS
                - INWX
                - POWERDNS
          filters:
            branches:
              ignore: [master, main]

      - release:
          requires: [build]
          context: [DNSControl]
          # Only run this job on git tag pushes
          filters:
            branches:
              ignore: /.*/
            tags:
              only: /v[0-9]+(\.[0-9]+)*(-.*)*/

      - upload:
          name: upload dnscontrol_<< matrix.arch >>.rpm
          requires: [release]
          context: [StackExchange]
          format: rpm
          distro: fedora/25
          matrix:
            parameters:
              arch: ["i386", "x86_64", "arm64"]
          # Only run this job on git tag pushes
          filters:
            branches:
              ignore: /.*/
            tags:
              only: /v[0-9]+(\.[0-9]+)*(-.*)*/

      - upload:
          name: upload dnscontrol_<< matrix.arch >>.deb
          requires: [release]
          context: [StackExchange]
          format: deb
          distro: debian/buster
          matrix:
            parameters:
              arch: ["i386", "amd64", "arm64"]
          # Only run this job on git tag pushes
          filters:
            branches:
              ignore: /.*/
            tags:
              only: /v[0-9]+(\.[0-9]+)*(-.*)*/
<|MERGE_RESOLUTION|>--- conflicted
+++ resolved
@@ -94,32 +94,6 @@
         type: string
 
     steps:
-<<<<<<< HEAD
-      when:
-        condition:
-          - matches: { pattern: "^.$", value: << parameters.provider >>_DOMAIN }
-      steps:
-        - checkout
-        - run: mkdir -p "$TEST_RESULTS"
-
-        - restore_cache: # restores saved cache if no changes are detected since last run
-            keys:
-              - linux-go-{{ checksum "go.sum" }}-<< pipeline.parameters.cache-key >>
-
-        - run:
-            name: Run integration tests for << parameters.provider >> provider
-            working_directory: integrationTest
-            no_output_timeout: 32m
-            command: |
-              if [ -n "$<< parameters.provider >>_DOMAIN" ] ; then
-                gotestsum --junitfile ${TEST_RESULTS}/gotestsum-report.xml -- -timeout 30m -v -verbose -provider << parameters.provider >> -cfworkers=false
-              else
-                echo "Skip test for << parameters.provider >> provider"
-              fi
-
-        - store_test_results: # upload test results for display in Test Summary
-            path: /tmp/test-results
-=======
       - checkout
       - run: mkdir -p "$TEST_RESULTS"
 
@@ -140,7 +114,6 @@
 
       - store_test_results: # upload test results for display in Test Summary
           path: /tmp/test-results
->>>>>>> 839abd12
 
   release:
     docker:
