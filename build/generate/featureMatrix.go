--- conflicted
+++ resolved
@@ -42,11 +42,7 @@
 			{"R53_ALIAS", "Provider supports Route 53 limited ALIAS"},
 			{"AZURE_ALIAS", "Provider supports Azure DNS limited ALIAS"},
 			{"DS", "Provider supports adding DS records"},
-<<<<<<< HEAD
-			{ "AKAMAICDN", "Provider supports adding AKAMAICDN records"},
-=======
 			{"AKAMAICDN", "Provider supports adding AKAMAICDN records"},
->>>>>>> 9f720d10
 
 			{"dual host", "This provider is recommended for use in 'dual hosting' scenarios. Usually this means the provider allows full control over the apex NS records"},
 			{"create-domains", "This means the provider can automatically create domains that do not currently exist on your account. The 'dnscontrol create-domains' command will initialize any missing domains"},
