package main

import (
	"bytes"
	"fmt"
	"strings"
	"text/template"
)

// funcs lists Go functions imported into the template system.
var funcs = template.FuncMap{
	"join": strings.Join,
}

// valuesTemplate executes a template with the entire Values struct.
func valuesTemplate(theTemplate *template.Template, vals Values) []byte {
	b := &bytes.Buffer{}
	err := theTemplate.Execute(b, vals)
	if err != nil {
		panic(err)
	}
	return b.Bytes()
}

// rtypeTemplate executes a template with values for a single RTypeConfig.
func rtypeTemplate(theTemplate *template.Template, vals RTypeConfig) []byte {
	b := &bytes.Buffer{}
	err := theTemplate.Execute(b, vals)
	if err != nil {
		panic(err)
	}
	return b.Bytes()
}

// RecordType

// makeInterfaceConstraint generates the RecordType interface constraint.
// Makes: `dnscontrol/models/generated_types.go` type RecordType
func makeInterfaceConstraint(vals Values) []byte {
	return valuesTemplate(RecordTypeTmpl, vals)
}

var RecordTypeTmpl = template.Must(template.New("RecordType").Funcs(funcs).Parse(`
// RecordType is a constraint for DNS records.
type RecordType interface {
	{{ join .TypeNames " | " }}
}
`))

// RegisterType

// makeInit generates the init() function that registers all types.
// Makes: `models/generated_types.go` func init()
func makeInit(vals Values) []byte {
	return valuesTemplate(RegisterTypeTmpl, vals)
}

var RegisterTypeTmpl = template.Must(template.New("RegisterType").Parse(`
package models

import (
	"fmt"
	"strconv"

	"github.com/StackExchange/dnscontrol/v4/pkg/fieldtypes"
)

func init() {
	{{- range .TypeNamesAndFields }}
	MustRegisterType("{{ .Config.Token }}", RegisterOpts{PopulateFromRaw: PopulateFromRaw{{ .Config.Name -}} })
	{{- end }}
}
`))

// ImportFromLegacy

// makeImportFromLegacy generates the function that upstreams legacy data to the upgraded record types.
// Makes: `models/generated_types.go` func ImportFromLegacy
func makeImportFromLegacy(vals Values) []byte {
	return valuesTemplate(importFromLegacyTmpl, vals)
}

var importFromLegacyTmpl = template.Must(template.New("ImportFromLegacy").Parse(`
// ImportFromLegacy copies the legacy fields (MxPreference, SrvPort, etc.) to
// the .Fields structure.  It is the reverse of Seal*().
func (rc *RecordConfig) ImportFromLegacy(origin string) error {

	if IsTypeLegacy(rc.Type) {
		// Nothing to convert!
		return nil
	}

	switch rc.Type {
{{- range .TypeNamesAndFields -}}
{{- if eq .Config.ConstructFromLegacyFields "IP" }}
	case "A":
		ip, err := fieldtypes.ParseIPv4(rc.target)
		if err != nil {
			return err
		}
		return RecordUpdateFields(rc, A{A: ip}, nil)
{{- else if .Config.ConstructFromLegacyFields }}
	case "{{ .Name }}":
		return RecordUpdateFields(rc,
			{{ .Name }}{ {{- .Config.ConstructFromLegacyFields -}} },
			nil,
		)
{{- end }}
{{- end }}
	}
	panic("Should not happen")
}
`))

func mkConstructFromLegacyFields(fields []Field) string {
	var ac []string
	for i, field := range fields {
		if HasTagOption(field.Tags, "dnscontrol", "noraw") {
			continue
		}
		if field.LegacyName != "" {
			ac = append(ac, fmt.Sprintf("%s: rc.%s", field.Name, field.LegacyName))
		} else if HasTagOption(field.Tags, "dns", "a") {
			return "IP"
		} else if i == (len(fields) - 1) {
			// The last field defaults to .target
			ac = append(ac, fmt.Sprintf("%s: rc.%s", field.Name, "target"))
		}
	}
	return strings.Join(ac, ", ")
}

// Seal

// makeSeal generates the function that downstreams upgraded fields data to the legacy record fields.
// Makes: `models/generated_types.go` func ImportFromLegacy
func makeSeal(vals Values) []byte {
	return valuesTemplate(importSealTmpl, vals)
}

var importSealTmpl = template.Must(template.New("Seal").Parse(`
func (rc *RecordConfig) Seal() error {
	rc.Type = GetTypeName(rc.Fields)

	// Copy the fields to the legacy fields:
	// Pre-compute useful things
	switch rc.Type {
{{- range .TypeNamesAndFields -}}
	{{- if eq .Config.ConstructFromLegacyFields "IP" }}
	case "{{ .Name }}":
		f := rc.Fields.(*{{ .Name }})
		rc.target = f.A.String()
		rc.Comparable = fmt.Sprintf("%d.%d.%d.%d", f.A[0], f.A[1], f.A[2], f.A[3])
	{{- else if .Config.ConstructFromLegacyFields }}
	case "{{ .Name }}":
		f := rc.Fields.(*{{ .Name }})
		{{- range .Config.Fields }}
			{{- if .LegacyName }}
		rc.{{ .LegacyName }} = f.{{ .Name }}	
			{{- else }}
		rc.target = f.{{ .Name }}	
			{{- end }}
		{{- end }}

		rc.Comparable = {{ .Config.ComparableExpr }}
	{{- else }}
	case "{{ .Config.Token }}":
		f := rc.Fields.(*{{ .Name }})
		{{- range .Config.Fields }}
			{{- if .LegacyName }}
		rc.{{ .LegacyName }} = f.{{ .Name }}	
			{{- end }}
		{{- end }}

		rc.Comparable = {{ .Config.ComparableExpr }}
	{{- end }}
{{- end }}
	default:
		return fmt.Errorf("unknown (Seal) rtype %q", rc.Type)
	}
	rc.Display = rc.Comparable

	return nil
}
`))

func mkComparableExpr(fields []Field) string {
	fmt.Printf("DEBUG: mkComparableExpr(%+v)\n", fields)

	// Single field that is a string, return it.
	if len(fields) == 1 && fields[0].Type == "string" {
		return `f.` + fields[0].Name
	}

	// Otherwise, use fmt.Sprintf to generate it.
	var fl []string
	var al []string
	for _, field := range fields {
		fmt.Printf("DEBUG: field = %+v\n", field)
		if HasTagOption(field.Tags, "dnscontrol", "noinput") {
			continue
		}
		switch {
		case HasTagOption(field.Tags, "dns", "a"):
			fl = append(fl, `"%s"`)
			al = append(al, "f."+field.Name)
		case HasTagOption(field.Tags, "dnscontrol", "anyascii"):
			fl = append(fl, "%q")
			al = append(al, "f."+field.Name)
		case field.Type == "int" || field.Type == "uint16":
			fl = append(fl, "%d")
			al = append(al, "f."+field.Name)
		case field.Type == "string":
			fl = append(fl, "%s")
			al = append(al, "f."+field.Name)
		default:
			fl = append(fl, "%v")
			//fl = append(fl, fmt.Sprintf("%%v(%s)", field.Type))
			al = append(al, "f."+field.Name)
		}
	}
	x := `fmt.Sprintf("` + strings.Join(fl, " ") + `", ` + strings.Join(al, ", ") + `)`
	fmt.Printf("DEBUG: return = %v\n", x)
	return x
}

<<<<<<< HEAD
// GetTargetField

// makeGetTargetField generates the function that returns the last field of a record type.
// Makes: `models/generated_types.go` func GetTargetField
func makeGetTargetField(vals Values) []byte {
	return valuesTemplate(importGetTargetFieldTmpl, vals)
}

var importGetTargetFieldTmpl = template.Must(template.New("GetTargetField").Parse(`
// GetTargetField returns the target. There may be other fields, but they are
// not included. For example, the .MxPreference field of an MX record isn't included.
func (rc *RecordConfig) GetTargetField() string {
	switch rc.Type { // #rtype_variations
{{- range .TypeNamesAndFields -}}
	{{- if eq .Config.ConstructFromLegacyFields "IP" }}
	case "{{ .Name }}":
		return rc.As{{ .Name }}().{{ .Name }}.String()
	{{- else }}
	case "{{ .Name }}":
		return rc.As{{ .Name }}().{{ .Config.TargetField }}
	{{- end }}
{{- end }}
	}
	return rc.target
}
`))

// mkTargetField returns the field that an average person would consider the
// "target" field of this rtype.  This is used in the GetTargetField function,
// which is kind of ambiguous and should be removed.
func mkTargetField(fields []Field) (string, string) {
	// If there is only one field, use it.
	if len(fields) == 1 {
		return fields[0].Name, fields[0].LegacyName
	}

	// Use the field named "Target", or tagged as the target, or if the legacy
	// name is "target".
	for _, field := range fields {
		if field.Name == "Target" || HasTagOption(field.Tags, "dnscontrol", "target") || field.LegacyName == "target" {
			return field.Name, field.LegacyName
		}
	}

	// Really? No target field?  Use the last field.
	return fields[len(fields)-1].Name, fields[len(fields)-1].LegacyName
}

// // SetTarget

// // makeSetTarget generates the function that sets the last field of a record type.
// // Makes: `models/generated_types.go` func SetTarget
// func makeSetTarget(vals Values) []byte {
// 	return valuesTemplate(importSetTargetTmpl, vals)
// }

// var importSetTargetTmpl = template.Must(template.New("SetTarget").Parse(`
// // SetTarget sets the target, assuming that the rtype is appropriate.
// func (rc *RecordConfig) SetTarget(s string) error {
// 	// Legacy
// 	rc.target = s

// 	switch rc.Type { // #rtype_variations
// {{- range .TypeNamesAndFields -}}
// 	{{- if eq .Config.ConstructFromLegacyFields "IP" }}
// 	case "A":
// 		return rc.SetTargetA(s)
// 	{{- else }}
// 	case "{{ .Name }}":
// 		// COUNT={{- .Config.NumRawFields }}
// 		{{- if ne .Config.NumRawFields 1 }}
// 		if rc.Fields == nil {
// 			return rc.SetTarget{{ .Name }}(rc.{{ .Config.LegacyTargetField }}, s)
// 		}
// 		{{- end }}
// 		f := rc.As{{ .Name }}()
// 		return rc.SetTarget{{ .Name }}(f.{{ .Config.TargetField }}, s)
// 	{{- end }}
// {{- end }}
// 	}
// 	return nil
// `))

// mkTargetField() defined above

=======
>>>>>>> ff244dc5
// TypeTYPE

// makeTypeTYPE generates the Type{TYPE} for a record type.
// Makes: `models/generated_types.go` type Type{TYPE}
func makeTypeTYPE(rtconfig RTypeConfig) []byte {
	return rtypeTemplate(TypeTYPETmpl, rtconfig)
}

var TypeTYPETmpl = template.Must(template.New("TypeTYPE").Parse(`
//// {{ .Name }}

// {{ .Name }} is the fields needed to store a DNS record of type {{ .Name }}.
type {{ .Name }} struct {
{{- range .Fields }}
	{{ .Name }} {{ .Type }} {{ if .TagsString }} ` + "`{{ .Tags }}`" + ` {{- end }}
{{- end }}
}
`))

// ParseTYPE

// makeParseTYPE generates the func Parse{TYPE} for a record type.
// Makes: `models/generated_types.go` func Parse{TYPE}
func makeParseTYPE(rtconfig RTypeConfig) []byte {
	return rtypeTemplate(ParseTYPETmpl, rtconfig)
}

var ParseTYPETmpl = template.Must(template.New("ParseTYPE").Parse(`
func Parse{{ .Name }}(rawfields []string, origin string) ({{ .Name }}, error) {

	// Error checking
	if errorCheckFieldCount(rawfields, {{ .NumRawFields }}) {
		return {{ .Name }}{}, fmt.Errorf("rtype {{ .Name }} wants %d field(s), found %d: %+v", {{ .NumRawFields }}, len(rawfields)-1, rawfields[1:])
	}

{{- range .Fields }}
   {{- if not .NoRaw }}
	var {{ .NameLower }} {{ .Type }}
   {{- end }}
{{- end }}
	var err error
{{- range .Fields }}
   {{- if not .NoRaw }}
	if {{ .NameLower }}, err = {{ .Parser }}; err != nil {
		return {{ $.Name }}{}, err
	}
	{{- end }}
{{- end }}

	return {{ .Name }}{ {{- .ConstructAll -}} }, nil
}
`))

func mkParser(i int, f Field) string {
	switch ty := f.Type; ty {
	case "int":
		if HasTagOption(f.Tags, "dnscontrol", "redirectcode") {
			return fmt.Sprintf(`fieldtypes.ParseRedirectCode(rawfields[%d], "", origin)`, i)
		}
		return fmt.Sprintf(`fieldtypes.ParseStringTrimmed(rawfields[%d])`, i)
	case "string":
		//fmt.Printf("DEBUG: parserFor(%d, %+v) ... %v\n", i, f, HasTagOption(f.Tags, "dns", "cdomain-name"))
		if HasTagOption(f.Tags, "dns", "cdomain-name") || HasTagOption(f.Tags, "dns", "domain-name") {
			return fmt.Sprintf(`fieldtypes.ParseHostnameDot(rawfields[%d], "", origin)`, i)
		}
		return fmt.Sprintf(`fieldtypes.ParseStringTrimmed(rawfields[%d])`, i)
	case "fieldtypes.IPv4":
		return fmt.Sprintf(`fieldtypes.ParseIPv4(rawfields[%d])`, i)
	}

	return fmt.Sprintf(`fieldtypes.Parse%s(rawfields[%d])`, capFirst(f.Type), i)
}

func mkConstructAll(fields []Field) string {
	var ac []string
	for _, field := range fields {
		if HasTagOption(field.Tags, "dnscontrol", "srdisplay") {
			ac = append(ac, fmt.Sprintf(`%s: cfSingleRedirecttargetFromRaw(srname, code, srwhen, srthen)`, field.Name))
		} else if HasTagOption(field.Tags, "dnscontrol", "parsereturnunknowable") {
			ac = append(ac, fmt.Sprintf(`%s: "UNKNOWABLE"`, field.Name))
		} else if HasTagOption(field.Tags, "dnscontrol", "noinput") {
			// Skip this field.
		} else {
			ac = append(ac, fmt.Sprintf("%s: %s", field.Name, field.NameLower))
		}
	}
	return strings.Join(ac, ", ")
}

// PopulateFromRawTYPE

// makePopulateFromRawTYPE generates the func PopulateFromRaw{TYPE} for a given record type.
// Makes: `models/generated_types.go` func PopulateFromRaw{TYPE}
func makePopulateFromRawTYPE(rtconfig RTypeConfig) []byte {
	return rtypeTemplate(PopulateFromRawTYPETmpl, rtconfig)
}

var PopulateFromRawTYPETmpl = template.Must(template.New("PopulateFromRawTYPE").Parse(`
// PopulateFromRaw{{ .Name }} updates rc to be an {{ .Name }} record with contents from rawfields, meta and origin.
func PopulateFromRaw{{ .Name }}(rc *RecordConfig, rawfields []string, meta map[string]string, origin string) error {
	rc.Type = "{{ .Token }}"
	{{- if .TTL1 }}
	rc.TTL = 1
	{{- end }}

	// First rawfield is the label.
	if err := rc.SetLabel3(rawfields[0], rc.SubDomain, origin); err != nil {
		return err
	}

	// Parse the remaining fields.
	{{- if .NoLabel }}
	rdata, err := Parse{{ .Name }}(rawfields, origin)
	{{- else }}
	rdata, err := Parse{{ .Name }}(rawfields[1:], origin)
	{{- end }}
	if err != nil {
		return err
	}

	return RecordUpdateFields(rc, rdata, meta)
}
`))

// AsTYPE

// makeAsTYPE generates the func As{TYPE} which returns the type struct.
// Makes: `models/generated_types.go` func As{TYPE}
func makeAsTYPE(rtconfig RTypeConfig) []byte {
	return rtypeTemplate(AsTYPETmpl, rtconfig)
}

var AsTYPETmpl = template.Must(template.New("AsTYPE").Parse(`
// As{{ .Name }} returns rc.Fields as an {{ .Name }} struct.
func (rc *RecordConfig) As{{ .Name }}() *{{ .Name }} {
	return rc.Fields.(*{{ .Name }})
}
`))

// GetFieldsTYPE

// makeGetFieldsTYPE generates the method func GetFields{TYPE} for a given record type.
// Makes: `models/generated_types.go` func GetFields{TYPE}
func makeGetFieldsTYPE(rtconfig RTypeConfig) []byte {
	return rtypeTemplate(GetFieldsTYPETmpl, rtconfig)
}

var GetFieldsTYPETmpl = template.Must(template.New("GetFieldsTYPE").Parse(`
// GetFields{{ .Name }} returns rc.Fields as individual typed values.
func (rc *RecordConfig) GetFields{{ .Name }}() ({{ .FieldTypesCommaSep }}) {
	n := rc.As{{ .Name }}()
	return {{ .ReturnIndividualFieldsList }}
}
`))

func mkFieldTypesCommaSep(fields []Field) string {
	var ac []string
	for _, field := range fields {
		if !HasTagOption(field.Tags, "dnscontrol", "noraw") {
			ac = append(ac, field.Type)
		}
	}
	return strings.Join(ac, ", ")
}

func mkReturnIndividualFieldsList(fields []Field) string {
	var ac []string
	for _, field := range fields {
		if HasTagOption(field.Tags, "dnscontrol", "noraw") {
			continue
		}
		if HasTagOption(field.Tags, "dns", "a") {
			ac = append(ac, fmt.Sprintf("n.%s", field.Name))
		} else if field.Type == "fieldtypes.IPv4" {
			ac = append(ac, fmt.Sprintf("n.%s.String()", field.Name))
		} else {
			ac = append(ac, fmt.Sprintf("n.%s", field.Name))
		}
	}
	return strings.Join(ac, ", ")
}

// GetFieldsAsStringsTYPE

// makeGetFieldsAsStringsTYPE generates the GetFieldsAsStrings{TYPE} function.
// Makes: `models/generated_types.go` func GetFieldsAsStrings{TYPE}
func makeGetFieldsAsStringsTYPE(rtconfig RTypeConfig) []byte {
	return rtypeTemplate(GetFieldsAsStringsTYPETmpl, rtconfig)
}

var GetFieldsAsStringsTYPETmpl = template.Must(template.New("GetFieldsAsStringsTYPE").Parse(`
// GetFieldsAsStrings{{ .Name }} returns rc.Fields as individual strings.
func (rc *RecordConfig) GetFieldsAsStrings{{ .Name }}() [{{ .NumRawFields }}]string {
	n := rc.As{{ .Name }}()
	return {{ .ReturnAsStringsList }}
}
`))

func mkReturnAsStringsList(fields []Field) string {
	var ac []string
	for _, field := range fields {
		if HasTagOption(field.Tags, "dnscontrol", "noraw") {
			continue
		}
		if HasTagOption(field.Tags, "dns", "a") {
			ac = append(ac, fmt.Sprintf("n.%s.String()", field.Name))
		} else if field.Type == "fieldtypes.IPv4" {
			ac = append(ac, fmt.Sprintf("n.%s.String()", field.Name))
		} else if field.Type == "uint16" {
			ac = append(ac, fmt.Sprintf("strconv.Itoa(int(n.%s))", field.Name))
		} else {
			ac = append(ac, fmt.Sprintf("n.%s", field.Name))
		}
	}
	return fmt.Sprintf("[%d]string{", len(ac)) + strings.Join(ac, ", ") + "}"
}

// IntTestHeader

// makeIntTestHeader generates the header for the integration tests data.
// Makes: `integrationTest/generated_helpers.go` package main
func makeIntTestHeader() []byte {
	return []byte(`package main

import (
	"strconv"

	"github.com/StackExchange/dnscontrol/v4/models"
)

`)
}

// IntTestConstructor

// makeIntTestConstructor makes the Integration Test helper function that constructs a {type}.
// Makes: integrationTest/generated_helpers.go func {type}
func makeIntTestConstructor(rtconfig RTypeConfig) []byte {
	return rtypeTemplate(IntTestConstructorTmpl, rtconfig)
}

var IntTestConstructorTmpl = template.Must(template.New("IntTestConstructor").Parse(`
{{- if .NoLabel }}
func {{ .NameLower }}({{ .InputFieldsAsSignature }}) *models.RecordConfig {
{{- else }}
func {{ .NameLower }}(name string, {{ .InputFieldsAsSignature }}) *models.RecordConfig {
{{- end }}
{{- range .Fields }}
{{- if .ConvertToString }}
	{{ .ConvertToString }}
{{- end }}
{{- end }}

	rdata, err := models.Parse{{ .Name }}([]string{ {{- .FieldsAsSVars -}} }, "**current-domain**")
	if err != nil {
		panic(err)
	}
	return models.MustCreateRecord(name, rdata, nil, 300, "**current-domain**")
}
`))

func mkInputFieldsAsSignature(fields []Field) string {
	var ac []string
	for _, field := range fields {
		if HasTagOption(field.Tags, "dnscontrol", "noinput") {
			continue
		}
		if field.Type == "fieldtypes.IPv4" {
			// accept input as string.
			ac = append(ac, fmt.Sprintf("%s string", field.NameLower))
		} else {
			ac = append(ac, fmt.Sprintf("%s %s", field.NameLower, field.Type))
		}
	}
	return strings.Join(ac, ", ")
}

func mkConvertToString(f Field) string {

	if HasTagOption(f.Tags, "dnscontrol", "label") {
		// When NoLabel is in use, this marks the actual label.
		return fmt.Sprintf("name := %s", f.NameLower)
	}

	// Skip fields that are not input.
	if HasTagOption(f.Tags, "dns", "a") || HasTagOption(f.Tags, "dnscontrol", "noinput") {
		return ""
	}

	switch f.Type {

	case "string":
		return ""

	case "uint16":
		return fmt.Sprintf("s%s := strconv.Itoa(int(%s))", f.NameLower, f.NameLower)

	case "int":
		return fmt.Sprintf("s%s := strconv.Itoa(%s)", f.NameLower, f.NameLower)
	}

	// There is no "UNKNOWN() function, but this will cause a compile error
	// which indicates this function needs to add a conversion.
	return fmt.Sprintf("s%s := UNKNOWN(int(%s))", f.NameLower, f.NameLower)

}

func mkFieldsAsSVars(fields []Field) string {
	var ac []string
	for _, field := range fields {
		if HasTagOption(field.Tags, "dnscontrol", "noinput") {
			continue
		}
		if HasTagOption(field.Tags, "dns", "a") {
			ac = append(ac, field.NameLower)
		} else if field.Type == "string" {
			ac = append(ac, field.NameLower)
		} else {
			ac = append(ac, "s"+field.NameLower)
		}
	}
	return strings.Join(ac, ", ")
}

// helpersRawRecordBuilder

// makehelpersRawRecordBuilder generates the helpers-types.js entry for {TYPE}.
// Makes `pkg/js/helpers-types.js` var {TYPE
func makehelpersRawRecordBuilder(vals Values) []byte {
	return valuesTemplate(helpersRawRecordBuilderTmpl, vals)
}

var helpersRawRecordBuilderTmpl = template.Must(template.New("helpersRawRecordBuilder").Parse(`
{{- range .TypeNamesAndFields -}}
var {{ .Config.Token }} = rawrecordBuilder('{{ .Config.Token }}');
{{ end -}}
`))<|MERGE_RESOLUTION|>--- conflicted
+++ resolved
@@ -156,9 +156,9 @@
 		f := rc.Fields.(*{{ .Name }})
 		{{- range .Config.Fields }}
 			{{- if .LegacyName }}
-		rc.{{ .LegacyName }} = f.{{ .Name }}	
+		rc.{{ .LegacyName }} = f.{{ .Name }}
 			{{- else }}
-		rc.target = f.{{ .Name }}	
+		rc.target = f.{{ .Name }}
 			{{- end }}
 		{{- end }}
 
@@ -168,7 +168,7 @@
 		f := rc.Fields.(*{{ .Name }})
 		{{- range .Config.Fields }}
 			{{- if .LegacyName }}
-		rc.{{ .LegacyName }} = f.{{ .Name }}	
+		rc.{{ .LegacyName }} = f.{{ .Name }}
 			{{- end }}
 		{{- end }}
 
@@ -224,7 +224,6 @@
 	return x
 }
 
-<<<<<<< HEAD
 // GetTargetField
 
 // makeGetTargetField generates the function that returns the last field of a record type.
@@ -310,8 +309,6 @@
 
 // mkTargetField() defined above
 
-=======
->>>>>>> ff244dc5
 // TypeTYPE
 
 // makeTypeTYPE generates the Type{TYPE} for a record type.
