--- conflicted
+++ resolved
@@ -227,12 +227,8 @@
 | [`HOSTINGDE`](hostingde.md) | ❔ | ❌ | ✅ | ❔ |
 | [`HUAWEICLOUD`](huaweicloud.md) | ❔ | ❌ | ✅ | ❌ |
 | [`INWX`](inwx.md) | ❔ | ✅ | ✅ | ✅ |
-<<<<<<< HEAD
 | [`JOKER`](joker.md) | ❔ | ✅ | ✅ | ❌ |
-| [`LOOPIA`](loopia.md) | ❔ | ✅ | ✅ | ❔ |
-=======
 | [`LOOPIA`](loopia.md) | ❌ | ✅ | ✅ | ❌ |
->>>>>>> b947bddf
 | [`LUADNS`](luadns.md) | ❔ | ❔ | ✅ | ❔ |
 | [`MYTHICBEASTS`](mythicbeasts.md) | ❔ | ❔ | ✅ | ❔ |
 | [`NAMECHEAP`](namecheap.md) | ❔ | ❔ | ❌ | ❔ |
@@ -327,12 +323,8 @@
 | [`HOSTINGDE`](hostingde.md) | ✅ | ❔ | ✅ |
 | [`HUAWEICLOUD`](huaweicloud.md) | ❔ | ❔ | ❌ |
 | [`INWX`](inwx.md) | ✅ | ❔ | ❔ |
-<<<<<<< HEAD
 | [`JOKER`](joker.md) | ❔ | ❌ | ❌ |
-| [`LOOPIA`](loopia.md) | ❌ | ❔ | ❌ |
-=======
 | [`LOOPIA`](loopia.md) | ❌ | ❌ | ❌ |
->>>>>>> b947bddf
 | [`NETLIFY`](netlify.md) | ❌ | ❔ | ❌ |
 | [`NS1`](ns1.md) | ✅ | ❔ | ✅ |
 | [`ORACLE`](oracle.md) | ❔ | ❔ | ❌ |
