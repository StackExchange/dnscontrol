--- conflicted
+++ resolved
@@ -12,63 +12,6 @@
 If a feature is definitively not supported for whatever reason, we would also like a PR to clarify why it is not supported, and fill in this entire matrix.
 
 <!-- provider-matrix-start -->
-<<<<<<< HEAD
-| Provider name | Official Support | DNS Provider | Registrar | Concurrency Verified | [`ALIAS`](../language-reference/domain-modifiers/ALIAS.md) | [`CAA`](../language-reference/domain-modifiers/CAA.md) | [`AUTODNSSEC`](../language-reference/domain-modifiers/AUTODNSSEC_ON.md) | [`HTTPS`](../language-reference/domain-modifiers/HTTPS.md) | [`LOC`](../language-reference/domain-modifiers/LOC.md) | [`NAPTR`](../language-reference/domain-modifiers/NAPTR.md) | [`PTR`](../language-reference/domain-modifiers/PTR.md) | [`SOA`](../language-reference/domain-modifiers/SOA.md) | [`SRV`](../language-reference/domain-modifiers/SRV.md) | [`SSHFP`](../language-reference/domain-modifiers/SSHFP.md) | [`SVCB`](../language-reference/domain-modifiers/SVCB.md) | [`TLSA`](../language-reference/domain-modifiers/TLSA.md) | [`DS`](../language-reference/domain-modifiers/DS.md) | [`DHCID`](../language-reference/domain-modifiers/DHCID.md) | [`DNAME`](../language-reference/domain-modifiers/DNAME.md) | [`DNSKEY`](../language-reference/domain-modifiers/DNSKEY.md) | dual host | create-domains | get-zones |
-| ------------- | ---------------- | ------------ | --------- | -------------------- | ---------------------------------------------------------- | ------------------------------------------------------ | ----------------------------------------------------------------------- | ---------------------------------------------------------- | ------------------------------------------------------ | ---------------------------------------------------------- | ------------------------------------------------------ | ------------------------------------------------------ | ------------------------------------------------------ | ---------------------------------------------------------- | -------------------------------------------------------- | -------------------------------------------------------- | ---------------------------------------------------- | ---------------------------------------------------------- | ---------------------------------------------------------- | ------------------------------------------------------------ | --------- | -------------- | --------- |
-| [`AKAMAIEDGEDNS`](akamaiedgedns.md) | ❌ | ✅ | ❌ | ❌ | ❌ | ✅ | ✅ | ❔ | ✅ | ✅ | ✅ | ❌ | ✅ | ✅ | ❔ | ✅ | ❌ | ❔ | ❔ | ❔ | ✅ | ✅ | ✅ |
-| [`AUTODNS`](autodns.md) | ❌ | ✅ | ❌ | ❌ | ✅ | ✅ | ❔ | ❔ | ❔ | ❔ | ✅ | ❔ | ✅ | ❌ | ❔ | ❌ | ❌ | ❔ | ❔ | ❔ | ❌ | ❌ | ✅ |
-| [`AXFRDDNS`](axfrddns.md) | ❌ | ✅ | ❌ | ✅ | ❌ | ✅ | ✅ | ✅ | ✅ | ✅ | ✅ | ❌ | ✅ | ✅ | ✅ | ✅ | ✅ | ✅ | ✅ | ❌ | ❌ | ❌ | ❌ |
-| [`AZURE_DNS`](azure_dns.md) | ✅ | ✅ | ❌ | ✅ | ❌ | ✅ | ❔ | ❔ | ❌ | ❌ | ✅ | ❔ | ✅ | ❌ | ❔ | ❌ | ❔ | ❔ | ❔ | ❔ | ✅ | ✅ | ✅ |
-| [`AZURE_PRIVATE_DNS`](azure_private_dns.md) | ✅ | ✅ | ❌ | ❌ | ❌ | ❌ | ❔ | ❔ | ❌ | ❌ | ✅ | ❔ | ✅ | ❌ | ❔ | ❌ | ❔ | ❔ | ❔ | ❔ | ✅ | ✅ | ✅ |
-| [`BIND`](bind.md) | ✅ | ✅ | ❌ | ✅ | ❔ | ✅ | ✅ | ✅ | ✅ | ✅ | ✅ | ✅ | ✅ | ✅ | ✅ | ✅ | ✅ | ✅ | ✅ | ✅ | ✅ | ✅ | ✅ |
-| [`BUNNY_DNS`](bunny_dns.md) | ❌ | ✅ | ❌ | ❌ | ✅ | ✅ | ❌ | ❔ | ❌ | ❌ | ✅ | ❌ | ✅ | ❌ | ❔ | ❌ | ❌ | ❌ | ❔ | ❔ | ❌ | ✅ | ✅ |
-| [`CLOUDFLAREAPI`](cloudflareapi.md) | ✅ | ✅ | ❌ | ✅ | ✅ | ✅ | ❔ | ✅ | ❌ | ✅ | ✅ | ❔ | ✅ | ✅ | ✅ | ✅ | ❔ | ❔ | ❔ | ❌ | ❌ | ✅ | ✅ |
-| [`CLOUDNS`](cloudns.md) | ❌ | ✅ | ❌ | ✅ | ✅ | ✅ | ✅ | ❔ | ✅ | ❔ | ✅ | ❔ | ✅ | ✅ | ❔ | ✅ | ❔ | ❔ | ✅ | ❔ | ❔ | ✅ | ✅ |
-| [`CNR`](cnr.md) | ❌ | ✅ | ✅ | ✅ | ✅ | ✅ | ❔ | ❌ | ❌ | ✅ | ✅ | ❌ | ✅ | ✅ | ❌ | ✅ | ❔ | ❌ | ❌ | ❔ | ✅ | ✅ | ✅ |
-| [`CSCGLOBAL`](cscglobal.md) | ✅ | ✅ | ✅ | ✅ | ❔ | ✅ | ❔ | ❔ | ❔ | ❔ | ❔ | ❔ | ✅ | ❔ | ❔ | ❔ | ❔ | ❔ | ❔ | ❔ | ❔ | ❌ | ✅ |
-| [`DESEC`](desec.md) | ❌ | ✅ | ❌ | ✅ | ❔ | ✅ | ✅ | ✅ | ❔ | ✅ | ✅ | ❔ | ✅ | ✅ | ✅ | ✅ | ✅ | ❔ | ❔ | ✅ | ❔ | ✅ | ✅ |
-| [`DIGITALOCEAN`](digitalocean.md) | ❌ | ✅ | ❌ | ✅ | ❔ | ✅ | ❔ | ❔ | ❌ | ❔ | ❔ | ❔ | ✅ | ❔ | ❔ | ❔ | ❔ | ❔ | ❔ | ❔ | ❔ | ✅ | ✅ |
-| [`DNSIMPLE`](dnsimple.md) | ❌ | ✅ | ✅ | ❌ | ✅ | ✅ | ✅ | ❔ | ❌ | ✅ | ✅ | ❔ | ✅ | ✅ | ❔ | ❌ | ❌ | ❔ | ❔ | ❔ | ❌ | ❌ | ✅ |
-| [`DNSMADEEASY`](dnsmadeeasy.md) | ❌ | ✅ | ❌ | ❌ | ✅ | ✅ | ❔ | ❔ | ❌ | ❔ | ✅ | ❔ | ✅ | ❌ | ❔ | ❌ | ❌ | ❔ | ❔ | ❔ | ✅ | ✅ | ✅ |
-| [`DNSOVERHTTPS`](dnsoverhttps.md) | ❌ | ❌ | ✅ | ❌ | ❔ | ❔ | ❔ | ❔ | ❔ | ❔ | ❔ | ❔ | ❔ | ❔ | ❔ | ❔ | ❔ | ❔ | ❔ | ❔ | ❔ | ❌ | ❔ |
-| [`DOMAINNAMESHOP`](domainnameshop.md) | ❌ | ✅ | ❌ | ❌ | ❔ | ✅ | ❌ | ❔ | ❌ | ❌ | ❌ | ❌ | ✅ | ❌ | ❔ | ❔ | ❔ | ❔ | ❔ | ❔ | ❔ | ❔ | ❔ |
-| [`DYNADOT`](dynadot.md) | ❌ | ❌ | ✅ | ❌ | ❔ | ❔ | ❔ | ❔ | ❔ | ❔ | ❔ | ❔ | ❔ | ❔ | ❔ | ❔ | ❔ | ❔ | ❔ | ❔ | ❔ | ❌ | ❔ |
-| [`EASYNAME`](easyname.md) | ❌ | ❌ | ✅ | ❌ | ❔ | ❔ | ❔ | ❔ | ❔ | ❔ | ❔ | ❔ | ❔ | ❔ | ❔ | ❔ | ❔ | ❔ | ❔ | ❔ | ❔ | ❌ | ❔ |
-| [`EXOSCALE`](exoscale.md) | ❌ | ✅ | ❌ | ❌ | ✅ | ✅ | ❔ | ❔ | ❌ | ❔ | ✅ | ❔ | ✅ | ❔ | ❔ | ❌ | ❔ | ❔ | ❔ | ❔ | ❌ | ❌ | ❔ |
-| [`GANDI_V5`](gandi_v5.md) | ❌ | ✅ | ✅ | ✅ | ✅ | ✅ | ❔ | ❔ | ❌ | ❔ | ✅ | ❔ | ✅ | ✅ | ❔ | ✅ | ❌ | ❔ | ❔ | ❔ | ❔ | ❌ | ✅ |
-| [`GCLOUD`](gcloud.md) | ✅ | ✅ | ❌ | ✅ | ✅ | ✅ | ❔ | ✅ | ❌ | ❔ | ✅ | ❔ | ✅ | ✅ | ✅ | ✅ | ❔ | ❔ | ❔ | ❔ | ✅ | ✅ | ✅ |
-| [`GCORE`](gcore.md) | ❌ | ✅ | ❌ | ❌ | ✅ | ✅ | ✅ | ✅ | ❌ | ❌ | ✅ | ❔ | ✅ | ❌ | ✅ | ❌ | ❌ | ❔ | ❔ | ❔ | ✅ | ✅ | ✅ |
-| [`HEDNS`](hedns.md) | ❌ | ✅ | ❌ | ❌ | ✅ | ✅ | ❌ | ✅ | ✅ | ✅ | ✅ | ❌ | ✅ | ✅ | ✅ | ❌ | ❌ | ❔ | ❔ | ❔ | ✅ | ✅ | ✅ |
-| [`HETZNER`](hetzner.md) | ❌ | ✅ | ❌ | ✅ | ❌ | ✅ | ❌ | ❔ | ❌ | ❌ | ❌ | ❌ | ✅ | ❌ | ❔ | ✅ | ✅ | ❔ | ❔ | ❔ | ✅ | ✅ | ✅ |
-| [`HEXONET`](hexonet.md) | ❌ | ✅ | ✅ | ❌ | ❌ | ✅ | ❔ | ❔ | ❔ | ❔ | ✅ | ❔ | ✅ | ❔ | ❔ | ✅ | ❔ | ❔ | ❔ | ❔ | ✅ | ✅ | ❔ |
-| [`HOSTINGDE`](hostingde.md) | ❌ | ✅ | ✅ | ❌ | ✅ | ✅ | ✅ | ❔ | ❌ | ❌ | ✅ | ✅ | ✅ | ✅ | ❔ | ✅ | ✅ | ❔ | ❔ | ❔ | ✅ | ✅ | ✅ |
-| [`HUAWEICLOUD`](huaweicloud.md) | ❌ | ✅ | ❌ | ❔ | ❌ | ✅ | ❔ | ❌ | ❌ | ❌ | ❌ | ❌ | ✅ | ❌ | ❌ | ❌ | ❌ | ❔ | ❔ | ❔ | ✅ | ✅ | ✅ |
-| [`INTERNETBS`](internetbs.md) | ❌ | ❌ | ✅ | ❌ | ❔ | ❔ | ❔ | ❔ | ❔ | ❔ | ❔ | ❔ | ❔ | ❔ | ❔ | ❔ | ❔ | ❔ | ❔ | ❔ | ❔ | ❌ | ❔ |
-| [`INWX`](inwx.md) | ❌ | ✅ | ✅ | ❌ | ❌ | ✅ | ❔ | ✅ | ❔ | ✅ | ✅ | ❔ | ✅ | ✅ | ✅ | ✅ | ❔ | ❔ | ❔ | ❔ | ✅ | ✅ | ✅ |
-| [`LINODE`](linode.md) | ❌ | ✅ | ❌ | ❌ | ❔ | ✅ | ❔ | ❔ | ❌ | ❔ | ❔ | ❔ | ❔ | ❔ | ❔ | ❔ | ❔ | ❔ | ❔ | ❔ | ❌ | ❌ | ✅ |
-| [`LOOPIA`](loopia.md) | ❌ | ✅ | ✅ | ❌ | ❌ | ✅ | ❌ | ❔ | ✅ | ✅ | ❌ | ❌ | ✅ | ✅ | ❔ | ✅ | ❌ | ❔ | ❔ | ❔ | ✅ | ❌ | ✅ |
-| [`LUADNS`](luadns.md) | ❌ | ✅ | ❌ | ❌ | ✅ | ✅ | ❔ | ❔ | ❌ | ❔ | ✅ | ❔ | ✅ | ✅ | ❔ | ✅ | ❔ | ❔ | ❔ | ❔ | ✅ | ✅ | ✅ |
-| [`MSDNS`](msdns.md) | ✅ | ✅ | ❌ | ❌ | ❌ | ❌ | ❔ | ❔ | ❌ | ✅ | ✅ | ❔ | ✅ | ❔ | ❔ | ❔ | ❔ | ❔ | ❔ | ❔ | ❌ | ❌ | ✅ |
-| [`MYTHICBEASTS`](mythicbeasts.md) | ❌ | ✅ | ❌ | ❌ | ❌ | ✅ | ❔ | ❔ | ❌ | ❔ | ✅ | ❔ | ✅ | ✅ | ❔ | ✅ | ❔ | ❔ | ❔ | ❔ | ✅ | ❌ | ✅ |
-| [`NAMECHEAP`](namecheap.md) | ❌ | ✅ | ✅ | ✅ | ✅ | ✅ | ❔ | ❔ | ❌ | ❔ | ❌ | ❔ | ❌ | ❔ | ❔ | ❌ | ❔ | ❔ | ❔ | ❔ | ❌ | ❌ | ✅ |
-| [`NAMEDOTCOM`](namedotcom.md) | ❌ | ✅ | ✅ | ❌ | ✅ | ❔ | ❔ | ❔ | ❌ | ❔ | ❌ | ❔ | ✅ | ❔ | ❔ | ❔ | ❔ | ❔ | ❔ | ❔ | ✅ | ❌ | ✅ |
-| [`NETCUP`](netcup.md) | ❌ | ✅ | ❌ | ❌ | ❔ | ✅ | ❔ | ❔ | ❌ | ❔ | ❌ | ❔ | ✅ | ❔ | ❔ | ❔ | ❔ | ❔ | ❔ | ❔ | ❌ | ❌ | ❌ |
-| [`NETLIFY`](netlify.md) | ❌ | ✅ | ❌ | ✅ | ✅ | ✅ | ❌ | ❔ | ❌ | ❌ | ❌ | ❔ | ✅ | ❌ | ❔ | ❌ | ❌ | ❔ | ❔ | ❔ | ❌ | ❌ | ✅ |
-| [`NS1`](ns1.md) | ❌ | ✅ | ❌ | ✅ | ✅ | ✅ | ✅ | ✅ | ❌ | ✅ | ✅ | ❔ | ✅ | ❔ | ✅ | ✅ | ✅ | ✅ | ✅ | ❔ | ✅ | ✅ | ✅ |
-| [`OPENSRS`](opensrs.md) | ❌ | ❌ | ✅ | ❌ | ❔ | ❔ | ❔ | ❔ | ❔ | ❔ | ❔ | ❔ | ❔ | ❔ | ❔ | ❔ | ❔ | ❔ | ❔ | ❔ | ❔ | ❌ | ❔ |
-| [`ORACLE`](oracle.md) | ❌ | ✅ | ❌ | ❌ | ✅ | ✅ | ❔ | ❔ | ❔ | ✅ | ✅ | ❔ | ✅ | ✅ | ❔ | ✅ | ❌ | ❔ | ❔ | ❔ | ✅ | ✅ | ✅ |
-| [`OVH`](ovh.md) | ❌ | ✅ | ✅ | ❌ | ❌ | ✅ | ❔ | ❔ | ❔ | ❔ | ❌ | ❔ | ✅ | ✅ | ❔ | ✅ | ❔ | ❔ | ❔ | ❔ | ✅ | ❌ | ✅ |
-| [`PACKETFRAME`](packetframe.md) | ❌ | ✅ | ❌ | ❌ | ❔ | ❔ | ❔ | ❔ | ❔ | ❔ | ✅ | ❔ | ✅ | ❔ | ❔ | ❔ | ❔ | ❔ | ❔ | ❔ | ❌ | ❌ | ❔ |
-| [`PORKBUN`](porkbun.md) | ❌ | ✅ | ✅ | ❌ | ✅ | ✅ | ❌ | ❔ | ❌ | ❌ | ❌ | ❌ | ✅ | ❌ | ❔ | ✅ | ❌ | ❔ | ❔ | ❔ | ❌ | ❌ | ✅ |
-| [`POWERDNS`](powerdns.md) | ❌ | ✅ | ❌ | ❌ | ✅ | ✅ | ✅ | ❔ | ❔ | ✅ | ✅ | ✅ | ✅ | ✅ | ❔ | ✅ | ✅ | ✅ | ❔ | ❔ | ✅ | ✅ | ✅ |
-| [`REALTIMEREGISTER`](realtimeregister.md) | ❌ | ✅ | ✅ | ❌ | ✅ | ✅ | ✅ | ❔ | ✅ | ✅ | ❌ | ❌ | ✅ | ✅ | ❔ | ✅ | ❌ | ❌ | ❔ | ❔ | ❌ | ✅ | ✅ |
-| [`ROUTE53`](route53.md) | ✅ | ✅ | ✅ | ✅ | ❌ | ✅ | ❔ | ✅ | ❌ | ❔ | ✅ | ❔ | ✅ | ✅ | ✅ | ✅ | ❔ | ❔ | ❔ | ❔ | ✅ | ✅ | ✅ |
-| [`RWTH`](rwth.md) | ❌ | ✅ | ❌ | ❌ | ❌ | ✅ | ❔ | ❔ | ❌ | ❌ | ✅ | ❔ | ✅ | ✅ | ❔ | ❌ | ❔ | ❔ | ❔ | ❔ | ❌ | ❌ | ✅ |
-| [`SAKURACLOUD`](sakuracloud.md) | ❌ | ✅ | ❌ | ❌ | ✅ | ✅ | ❌ | ✅ | ❌ | ❌ | ✅ | ❌ | ✅ | ❌ | ✅ | ❌ | ❌ | ❌ | ❌ | ❌ | ❌ | ✅ | ✅ |
-| [`SOFTLAYER`](softlayer.md) | ❌ | ✅ | ❌ | ❌ | ❔ | ❔ | ❔ | ❔ | ❌ | ❔ | ❔ | ❔ | ✅ | ❔ | ❔ | ❔ | ❔ | ❔ | ❔ | ❔ | ❔ | ❌ | ❔ |
-| [`TRANSIP`](transip.md) | ❌ | ✅ | ❌ | ✅ | ✅ | ✅ | ❌ | ❌ | ❌ | ✅ | ❌ | ❌ | ✅ | ✅ | ❌ | ✅ | ❌ | ❌ | ❌ | ❌ | ❌ | ❌ | ✅ |
-| [`VULTR`](vultr.md) | ❌ | ✅ | ❌ | ❌ | ❌ | ✅ | ❔ | ❔ | ❌ | ❔ | ❌ | ❔ | ✅ | ✅ | ❔ | ❌ | ❔ | ❔ | ❔ | ❔ | ❔ | ✅ | ✅ |
-=======
 
 ### Provider Type <!--(table 1/6)-->
 
@@ -376,7 +319,6 @@
 | [`SAKURACLOUD`](sakuracloud.md) | ❌ | ❌ | ❌ |
 | [`TRANSIP`](transip.md) | ❌ | ❌ | ❌ |
 
->>>>>>> 52e7caa8
 <!-- provider-matrix-end -->
 
 ### Providers with "official support"
