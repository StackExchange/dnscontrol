---
name: D
parameters:
  - name
  - registrar
  - modifiers...
parameter_types:
  name: string
  registrar: string
  "modifiers...": DomainModifier[]
---

`D` adds a new Domain for DNSControl to manage. The first two arguments are required: the domain name (fully qualified `example.com` without a trailing dot), and the
name of the registrar (as previously declared with [NewRegistrar](NewRegistrar.md)). Any number of additional arguments may be included to add DNS Providers with [DNSProvider](NewDnsProvider.md),
add records with [A](../domain-modifiers/A.md), [CNAME](../domain-modifiers/CNAME.md), and so forth, or add metadata.

Modifier arguments are processed according to type as follows:

- A function argument will be called with the domain object as it's only argument. Most of the [built-in modifier functions](https://docs.dnscontrol.org/language-reference/domain-modifiers) return such functions.
- An object argument will be merged into the domain's metadata collection.
- An array argument will have all of it's members evaluated recursively. This allows you to combine multiple common records or modifiers into a variable that can
   be used like a macro in multiple domains.

{% code title="dnsconfig.js" %}
```javascript
// simple domain
D("example.com", REG_MY_PROVIDER,
  DnsProvider(DSP_MY_PROVIDER),
  A("@","1.2.3.4"),           // "@" means the apex domain. In this case, "example.com" itself.
  CNAME("test", "foo.example2.com."),
);

// "macro" for records that can be mixed into any zone
var GOOGLE_APPS_DOMAIN_MX = [
    MX("@", 1, "aspmx.l.google.com."),
    MX("@", 5, "alt1.aspmx.l.google.com."),
    MX("@", 5, "alt2.aspmx.l.google.com."),
    MX("@", 10, "alt3.aspmx.l.google.com."),
    MX("@", 10, "alt4.aspmx.l.google.com."),
]

D("other-example.com", REG_MY_PROVIDER, DnsProvider(DSP_MY_PROVIDER),
  A("@","1.2.3.4"),
  CNAME("test", "foo.example2.com."),
  GOOGLE_APPS_DOMAIN_MX,
);
```
{% endcode %}

{% hint style="info" %}
**What is "@"?** The label `@` is a special name that means the domain itself,
otherwise known as the domain's apex, the bare domain, or the naked domain.  
In other words, if you want to put a DNS record at the apex of a domain, use an `"@"` for the label, not an empty string (`""`).
In the above example, `example.com` has an `A` record with the value `"1.2.3.4"` at the apex of the domain. 
{% endhint %}

# `no_ns`

To prevent DNSControl from accidentally deleting your nameservers (at the
parent domain), registrar updates are disabled if the list of nameservers for a
zone (as computed from `dnsconfig.js`) is empty.

This can happen when a provider doesn't give any control over the apex NS
records, there are no default nameservers, there are no `NAMESERVER()`
statements, and the provider returns an empty list of nameservers (such as
Gandi and Vercel).

In this situation, you will see an error message such as:

```
Skipping registrar REGISTRAR: No nameservers declared for domain "example.com". Add {no_ns:'true'} to force
```

To add this, add the meta data to the zone immediately following the registrar.

```javascript
D("example.com", REG_MY_PROVIDER, {no_ns:'true'},
  ...
  ...
  ...
);
```

<<<<<<< HEAD
Note that the value `true` is a string.
=======
{% hint style="info" %}
**NOTE**: The value `true` of `no_ns` is a string.
{% endhint %}
>>>>>>> 1431526a

# Split Horizon DNS

DNSControl supports Split Horizon DNS. Simply
define the domain two or more times, each with
their own unique parameters.

To differentiate the different domains, specify the domains as
`domain.tld!tag`, such as `example.com!inside` and
`example.com!outside`.

{% code title="dnsconfig.js" %}
```javascript
var REG_NONE = NewRegistrar("none");
var DNS_INSIDE = NewDnsProvider("Cloudflare");
var DNS_OUTSIDE = NewDnsProvider("bind");

D("example.com!inside", REG_NONE, DnsProvider(DNS_INSIDE),
  A("www", "10.10.10.10"),
);

D("example.com!outside", REG_NONE, DnsProvider(DNS_OUTSIDE),
  A("www", "20.20.20.20"),
);

D_EXTEND("example.com!inside",
  A("internal", "10.99.99.99"),
);
```
{% endcode %}

A domain name without a `!` is assigned a tag that is the empty
string. For example, `example.com` and `example.com!` are equivalent.
However, we strongly recommend against using the empty tag, as it
risks creating confusion.  In other words, if you have `domain.tld`
and `domain.tld!external` you now require humans to remember that
`domain.tld` is the external one.  I mean... the internal one.  You
may have noticed this mistake, but will your coworkers?  Will you in
six months? You get the idea.

DNSControl command line flag `--domains` matches the full name (with the "!").  If you
define domains `example.com!john`, `example.com!paul`, and `example.com!george` then:

* `--domains=example.com` will not match any of the three.
* `--domains='example.com!george'` will only match george.
* `--domains='example.com!george,example.com!john'` will match george and john.
* `--domains='example.com!*'` will match all three.

{% hint style="info" %}
**NOTE**: The quotes are required if your shell treats `!` as a special
character, which is probably does.  If you see an error that mentions
`event not found` you probably forgot the quotes.
{% endhint %}<|MERGE_RESOLUTION|>--- conflicted
+++ resolved
@@ -81,13 +81,9 @@
 );
 ```
 
-<<<<<<< HEAD
-Note that the value `true` is a string.
-=======
 {% hint style="info" %}
 **NOTE**: The value `true` of `no_ns` is a string.
 {% endhint %}
->>>>>>> 1431526a
 
 # Split Horizon DNS
 
