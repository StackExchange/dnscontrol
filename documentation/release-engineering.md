--- conflicted
+++ resolved
@@ -130,11 +130,7 @@
 GHA is configured to run an integration test for any provider listed in the "provider" list. However the test is skipped if the `*_DOMAIN` variable is not set. For example, the Google Cloud provider integration test is only run if `GCLOUD_DOMAIN` is set.
 
 * Q: Where is the list of providers to run integration tests on?
-<<<<<<< HEAD
-* A: In `.github/workflows/build.yml`: (1) the "PROVIDERS" list, (2) the `integration-tests` section.
-=======
 * A: In `.github/workflows/pr_test.yml`: (1) the "PROVIDERS" list, (2) the `integrtests-diff2` section.
->>>>>>> 3ed24a9a
 
 * Q: Where are non-secret environment variables stored?
 * A: GHA calls them "Variables". Update them here: https://github.com/StackExchange/dnscontrol/settings/variables/actions
