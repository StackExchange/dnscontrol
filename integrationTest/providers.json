--- conflicted
+++ resolved
@@ -1,37 +1,4 @@
 {
-<<<<<<< HEAD
-    "BIND": {
-        "domain": "example.com"
-    },
-    "DNSIMPLE": {
-        //16/17: no ns records managable. Not even for subdomains.
-        "knownFailures": "16,17",
-        "domain": "$DNSIMPLE_DOMAIN",
-        "token": "$DNSIMPLE_TOKEN",
-        "baseurl": "https://api.sandbox.dnsimple.com"
-    },
-    "GANDI":{
-        //5: gandi does not accept ttls less than 300
-        "knownFailures": "5",
-        "domain": "$GANDI_DOMAIN",
-        "apikey": "$GANDI_KEY"
-    },
-    "GCLOUD": {
-        "domain": "$GCLOUD_DOMAIN",
-        "project_id": "$GCLOUD_PROJECT",
-        "private_key": "$GCLOUD_PRIVATEKEY",
-        "client_email": "$GCLOUD_EMAIL"
-    },
-    "NS1":{
-        "domain": "$NS1_DOMAIN",
-        "api_token": "$NS1_TOKEN"
-    },
-    "ROUTE53": {
-        "domain": "$R53_DOMAIN",
-        "KeyId": "$R53_KEY_ID",
-        "SecretKey": "$R53_KEY"
-    }
-=======
   "ACTIVEDIRECTORY_PS": {
     "ADServer": "$AD_SERVER",
     "domain": "$AD_DOMAIN",
@@ -68,6 +35,10 @@
     "private_key": "$GCLOUD_PRIVATEKEY",
     "project_id": "$GCLOUD_PROJECT"
   },
+  "NS1": {
+    "domain": "$NS1_DOMAIN",
+    "api_token": "$NS1_TOKEN"
+  },
   "NAMEDOTCOM": {
     "apikey": "$NAMEDOTCOM_KEY",
     "apiurl": "$NAMEDOTCOM_URL",
@@ -79,5 +50,4 @@
     "SecretKey": "$R53_KEY",
     "domain": "$R53_DOMAIN"
   }
->>>>>>> bf85e299
 }