--- conflicted
+++ resolved
@@ -86,17 +86,15 @@
     "domain": "$HEXONET_DOMAIN",
     "ipaddress": "$HEXONET_IP"
   },
-<<<<<<< HEAD
   "HTTPNET": {
     "authToken": "$HTTPNET_AUTHTOKEN",
     "domain": "$HTTPNET_DOMAIN"
-=======
+  },
   "INWX": {
     "domain": "$INWX_DOMAIN",
     "password": "$INWX_PASSWORD",
     "sandbox": "1",
     "username": "$INWX_USER"
->>>>>>> c547beac
   },
   "LINODE": {
     "domain": "$LINODE_DOMAIN",
