{
  "AKAMAIEDGEDNS": {
    "TYPE": "AKAMAIEDGEDNS",
    "access_token": "$AED_ACCESS_TOKEN",
    "client_secret": "$AED_CLIENT_SECRET",
    "client_token": "$AED_CLIENT_TOKEN",
    "contract_id": "$AED_CONTRACT_ID",
    "domain": "$AED_DOMAIN",
    "group_id": "$AED_GROUP_ID",
    "host": "$AED_HOST"
  },
  "AUTODNS": {
    "TYPE": "AUTODNS",
    "context": "$AUTODNS_CONTEXT",
    "domain": "$AUTODNS_DOMAIN",
    "password": "$AUTODNS_PASSWORD",
    "username": "$AUTODNS_USERNAME"
  },
  "AXFRDDNS": {
    "TYPE": "AXFRDDNS",
    "buggy-cname": "$AXFRDDNS_BUGGY_CNAME",
    "domain": "$AXFRDDNS_DOMAIN",
    "master": "$AXFRDDNS_MASTER",
    "nameservers": "ns.example.com",
    "transfer-key": "$AXFRDDNS_TRANSFER_KEY",
    "update-key": "$AXFRDDNS_UPDATE_KEY"
<<<<<<< HEAD
  },
  "AXFRDDNS_DNSSEC": {
    "TYPE": "AXFRDDNS",
    "buggy-cname": "$AXFRDDNS_DNSSEC_BUGGY_CNAME",
    "domain": "$AXFRDDNS_DNSSEC_DOMAIN",
    "master": "$AXFRDDNS_DNSSEC_MASTER",
    "nameservers": "$AXFRDDNS_DNSSEC_NAMESERVERS",
    "transfer-key": "$AXFRDDNS_DNSSEC_TRANSFER_KEY",
    "update-key": "$AXFRDDNS_DNSSEC_UPDATE_KEY"
=======
>>>>>>> f265dbad
  },
  "AZURE_DNS": {
    "ClientID": "$AZURE_DNS_CLIENT_ID",
    "ClientSecret": "$AZURE_DNS_CLIENT_SECRET",
    "ResourceGroup": "$AZURE_DNS_RESOURCE_GROUP",
    "SubscriptionID": "$AZURE_DNS_SUBSCRIPTION_ID",
    "TYPE": "AZURE_DNS",
    "TenantID": "$AZURE_DNS_TENANT_ID",
    "domain": "$AZURE_DNS_DOMAIN"
  },
  "BIND": {
    "TYPE": "BIND",
    "domain": "$BIND_DOMAIN"
  },
  "BUNNY_DNS": {
    "TYPE": "BUNNY_DNS",
    "api_key": "$BUNNY_DNS_API_KEY",
    "domain": "$BUNNY_DNS_DOMAIN"
  },
  "CLOUDFLAREAPI": {
    "TYPE": "CLOUDFLAREAPI",
    "accountid": "$CLOUDFLAREAPI_ACCOUNTID",
    "apikey": "$CLOUDFLAREAPI_KEY",
    "apitoken": "$CLOUDFLAREAPI_TOKEN",
    "apiuser": "$CLOUDFLAREAPI_USER",
    "domain": "$CLOUDFLAREAPI_DOMAIN"
  },
  "CLOUDFLAREAPI_OLD": {
    "TYPE": "CLOUDFLAREAPI_OLD",
    "apikey": "$CF_KEY",
    "apiuser": "$CF_USER",
    "domain": "$CF_DOMAIN",
    "knownFailures": "54"
  },
  "CLOUDNS": {
    "TYPE": "CLOUDNS",
    "auth-id": "$CLOUDNS_AUTH_ID",
    "auth-password": "$CLOUDNS_AUTH_PASSWORD",
    "domain": "$CLOUDNS_DOMAIN",
    "sub-auth-id": "$CLOUDNS_SUB_AUTH_ID"
  },
  "CNR": {
    "TYPE": "CNR",
    "apientity": "$CNR_ENTITY",
    "apilogin": "$CNR_UID",
    "apipassword": "$CNR_PW",
    "debugmode": "$CNR_DEBUGMODE",
    "domain": "$CNR_DOMAIN"
  },
  "CSCGLOBAL": {
    "TYPE": "CSCGLOBAL",
    "api-key": "$CSCGLOBAL_APIKEY",
    "domain": "$CSCGLOBAL_DOMAIN",
    "notification_emails": "$CSCGLOBAL_NOTIFICATION",
    "user-token": "$CSCGLOBAL_USERTOKEN"
  },
  "DESEC": {
    "TYPE": "DESEC",
    "auth-token": "$DESEC_TOKEN",
    "domain": "$DESEC_DOMAIN"
  },
  "DIGITALOCEAN": {
    "TYPE": "DIGITALOCEAN",
    "domain": "$DIGITALOCEAN_DOMAIN",
    "token": "$DIGITALOCEAN_TOKEN"
  },
  "DNSIMPLE": {
    "TYPE": "DNSIMPLE",
    "baseurl": "https://api.sandbox.dnsimple.com",
    "domain": "$DNSIMPLE_DOMAIN",
    "token": "$DNSIMPLE_TOKEN"
  },
  "DNSMADEEASY": {
    "TYPE": "DNSMADEEASY",
    "api_key": "$DNSMADEEASY_API_KEY",
    "domain": "$DNSMADEEASY_DOMAIN",
    "sandbox": "true",
    "secret_key": "$DNSMADEEASY_SECRET_KEY"
  },
  "DOMAINNAMESHOP": {
    "TYPE": "DOMAINNAMESHOP",
    "domain": "$DOMAINNAMESHOP_DOMAIN",
    "secret": "$DOMAINNAMESHOP_SECRET",
    "token": "$DOMAINNAMESHOP_TOKEN"
  },
  "EXOSCALE": {
    "TYPE": "EXOSCALE",
    "apikey": "$EXOSCALE_API_KEY",
    "apizone": "ch-gva-2",
    "dns-endpoint": "https://api.exoscale.com/v2",
    "domain": "$EXOSCALE_DOMAIN",
    "secretkey": "$EXOSCALE_SECRET_KEY"
  },
  "GANDI_V5": {
    "TYPE": "GANDI_V5",
    "apikey": "$GANDI_V5_APIKEY",
    "domain": "$GANDI_V5_DOMAIN",
    "token": "$GANDI_V5_TOKEN"
  },
  "GCLOUD": {
    "TYPE": "GCLOUD",
    "client_email": "$GCLOUD_EMAIL",
    "domain": "$GCLOUD_DOMAIN",
    "private_key": "$GCLOUD_PRIVATEKEY",
    "project_id": "$GCLOUD_PROJECT",
    "type": "$GCLOUD_TYPE"
  },
  "GCORE": {
    "TYPE": "GCORE",
    "api-key": "$GCORE_API_KEY",
    "domain": "$GCORE_DOMAIN"
  },
  "HEDNS": {
    "TYPE": "HEDNS",
    "domain": "$HEDNS_DOMAIN",
    "password": "$HEDNS_PASSWORD",
    "session-file-path": ".",
    "totp-key": "$HEDNS_TOTP_SECRET",
    "username": "$HEDNS_USERNAME"
  },
  "HETZNER": {
    "TYPE": "HETZNER",
    "api_key": "$HETZNER_API_KEY",
    "domain": "$HETZNER_DOMAIN"
  },
  "HEXONET": {
    "TYPE": "HEXONET",
    "apientity": "$HEXONET_ENTITY",
    "apilogin": "$HEXONET_UID",
    "apipassword": "$HEXONET_PW",
    "debugmode": "$HEXONET_DEBUGMODE",
    "domain": "$HEXONET_DOMAIN",
    "ipaddress": "$HEXONET_IP"
  },
  "HOSTINGDE": {
    "TYPE": "HOSTINGDE",
    "authToken": "$HOSTINGDE_AUTHTOKEN",
    "domain": "$HOSTINGDE_DOMAIN"
  },
  "HUAWEICLOUD": {
    "KeyId": "$HUAWEICLOUD_KEY_ID",
    "Region": "$HUAWEICLOUD_REGION",
    "SecretKey": "$HUAWEICLOUD_KEY",
    "TYPE": "HUAWEICLOUD",
    "domain": "$HUAWEICLOUD_DOMAIN"
  },
  "INWX": {
    "TYPE": "INWX",
    "domain": "$INWX_DOMAIN",
    "password": "$INWX_PASSWORD",
    "sandbox": "1",
    "username": "$INWX_USER"
  },
  "LINODE": {
    "TYPE": "LINODE",
    "domain": "$LINODE_DOMAIN",
    "token": "$LINODE_TOKEN"
  },
  "LOOPIA": {
    "TYPE": "LOOPIA",
    "domain": "$LOOPIA_DOMAIN",
    "password": "$LOOPIA_PASSWORD",
    "username": "$LOOPIA_USERNAME"
  },
  "LUADNS": {
    "TYPE": "LUADNS",
    "apikey": "$LUADNS_APIKEY",
    "domain": "$LUADNS_DOMAIN",
    "email": "$LUADNS_EMAIL"
  },
  "MSDNS": {
    "TYPE": "MSDNS",
    "dnsserver": "$MSDNS_DNSSERVER",
    "domain": "$MSDNS_DOMAIN",
    "pssession": "$MSDNS_PSSESSION"
  },
  "MYTHICBEASTS": {
    "TYPE": "MYTHICBEASTS",
    "domain": "$MYTHICBEASTS_DOMAIN",
    "keyID": "$MYTHICBEASTS_KEYID",
    "secret": "$MYTHICBEASTS_SECRET"
  },
  "NAMECHEAP": {
    "BaseURL": "$NAMECHEAP_BASEURL",
    "TYPE": "NAMECHEAP",
    "apikey": "$NAMECHEAP_KEY",
    "apiuser": "$NAMECHEAP_USER",
    "domain": "$NAMECHEAP_DOMAIN"
  },
  "NAMEDOTCOM": {
    "TYPE": "NAMEDOTCOM",
    "apikey": "$NAMEDOTCOM_KEY",
    "apiurl": "$NAMEDOTCOM_URL",
    "apiuser": "$NAMEDOTCOM_USER",
    "domain": "$NAMEDOTCOM_DOMAIN"
  },
  "NETCUP": {
    "TYPE": "NETCUP",
    "api-key": "$NETCUP_KEY",
    "api-password": "$NETCUP_PASSWORD",
    "customer-number": "$NETCUP_CUSTOMER_NUMBER",
    "domain": "$NETCUP_DOMAIN"
  },
  "NETLIFY": {
    "TYPE": "NETLIFY",
    "domain": "$NETLIFY_DOMAIN",
    "slug": "$NETLIFY_ACCOUNT_SLUG",
    "token": "$NETLIFY_TOKEN"
  },
  "NS1": {
    "TYPE": "NS1",
    "api_token": "$NS1_TOKEN",
    "domain": "$NS1_DOMAIN"
  },
  "ORACLE": {
    "TYPE": "ORACLE",
    "compartment": "$ORACLE_COMPARTMENT",
    "domain": "$ORACLE_DOMAIN",
    "fingerprint": "$ORACLE_FINGERPRINT",
    "private_key": "$ORACLE_PRIVATE_KEY",
    "region": "$ORACLE_REGION",
    "tenancy_ocid": "$ORACLE_TENANCY_OCID",
    "user_ocid": "$ORACLE_USER_OCID"
  },
  "OVH": {
    "TYPE": "OVH",
    "app-key": "$OVH_APP_KEY",
    "app-secret-key": "$OVH_APP_SECRET_KEY",
    "consumer-key": "$OVH_CONSUMER_KEY",
    "domain": "$OVH_DOMAIN",
    "endpoint": "$OVH_ENDPOINT"
  },
  "PACKETFRAME": {
    "TYPE": "PACKETFRAME",
    "domain": "$PACKETFRAME_DOMAIN",
    "token": "$PACKETFRAME_TOKEN"
  },
  "PORKBUN": {
    "TYPE": "PORKBUN",
    "api_key": "$PORKBUN_API_KEY",
    "domain": "$PORKBUN_DOMAIN",
    "secret_key": "$PORKBUN_SECRET_KEY"
  },
  "POWERDNS": {
    "TYPE": "POWERDNS",
    "apiKey": "$POWERDNS_APIKEY",
    "apiUrl": "$POWERDNS_APIURL",
    "domain": "$POWERDNS_DOMAIN",
    "serverName": "$POWERDNS_SERVERNAME"
  },
  "REALTIMEREGISTER": {
    "TYPE": "REALTIMEREGISTER",
    "apikey": "$REALTIMEREGISTER_APIKEY",
    "domain": "$REALTIMEREGISTER_DOMAIN",
    "premium": "$REALTIMEREGISTER_PREMIUM",
    "sandbox": "$REALTIMEREGISTER_SANDBOX"
  },
  "ROUTE53": {
    "KeyId": "$ROUTE53_KEY_ID",
    "SecretKey": "$ROUTE53_KEY",
    "TYPE": "ROUTE53",
    "domain": "$ROUTE53_DOMAIN"
  },
  "SAKURACLOUD": {
    "TYPE": "SAKURACLOUD",
    "access_token": "$SAKURACLOUD_ACCESS_TOKEN",
    "access_token_secret": "$SAKURACLOUD_ACCESS_TOKEN_SECRET",
    "domain": "$SAKURACLOUD_DOMAIN"
  },
  "SOFTLAYER": {
    "TYPE": "SOFTLAYER",
    "api_key": "$SL_API_KEY",
    "domain": "$SL_DOMAIN",
    "username": "$SL_USERNAME"
  },
  "TRANSIP": {
    "AccessToken": "$TRANSIP_ACCESS_TOKEN",
    "AccountName": "$TRANSIP_ACCOUNT_NAME",
    "PrivateKey": "$TRANSIP_PRIVATE_KEY",
    "TYPE": "TRANSIP",
    "domain": "$TRANSIP_DOMAIN"
  },
  "VULTR": {
    "TYPE": "VULTR",
    "domain": "$VULTR_DOMAIN",
    "token": "$VULTR_TOKEN"
  }
}<|MERGE_RESOLUTION|>--- conflicted
+++ resolved
@@ -24,18 +24,6 @@
     "nameservers": "ns.example.com",
     "transfer-key": "$AXFRDDNS_TRANSFER_KEY",
     "update-key": "$AXFRDDNS_UPDATE_KEY"
-<<<<<<< HEAD
-  },
-  "AXFRDDNS_DNSSEC": {
-    "TYPE": "AXFRDDNS",
-    "buggy-cname": "$AXFRDDNS_DNSSEC_BUGGY_CNAME",
-    "domain": "$AXFRDDNS_DNSSEC_DOMAIN",
-    "master": "$AXFRDDNS_DNSSEC_MASTER",
-    "nameservers": "$AXFRDDNS_DNSSEC_NAMESERVERS",
-    "transfer-key": "$AXFRDDNS_DNSSEC_TRANSFER_KEY",
-    "update-key": "$AXFRDDNS_DNSSEC_UPDATE_KEY"
-=======
->>>>>>> f265dbad
   },
   "AZURE_DNS": {
     "ClientID": "$AZURE_DNS_CLIENT_ID",
