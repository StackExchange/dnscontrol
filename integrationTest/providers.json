--- conflicted
+++ resolved
@@ -21,20 +21,13 @@
         "private_key": "$GCLOUD_PRIVATEKEY",
         "client_email": "$GCLOUD_EMAIL"
     },
-<<<<<<< HEAD
-    "DNSIMPLE":{
-        "domain": "$DNSIMPLE_DOMAIN",
-        "token": "$DNSIMPLE_TOKEN",
-        "baseurl": "https://api.sandbox.dnsimple.com"
-    },
     "NS1":{
         "domain": "$NS1_DOMAIN",
         "api_token": "$NS1_TOKEN"
-=======
+    },
     "ROUTE53": {
         "domain": "$R53_DOMAIN",
         "KeyId": "$R53_KEY_ID",
         "SecretKey": "$R53_KEY"
->>>>>>> d205c8b4
     }
 }