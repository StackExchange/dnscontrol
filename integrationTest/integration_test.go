package main

import (
	"encoding/json"
	"flag"
	"fmt"
	"os"
	"strconv"
	"strings"
	"testing"

	"github.com/StackExchange/dnscontrol/v3/models"
	"github.com/StackExchange/dnscontrol/v3/pkg/nameservers"
	"github.com/StackExchange/dnscontrol/v3/pkg/normalize"
	"github.com/StackExchange/dnscontrol/v3/providers"
	_ "github.com/StackExchange/dnscontrol/v3/providers/_all"
	"github.com/StackExchange/dnscontrol/v3/providers/config"
	"github.com/miekg/dns/dnsutil"
)

var providerToRun = flag.String("provider", "", "Provider to run")
var startIdx = flag.Int("start", 0, "Test number to begin with")
var endIdx = flag.Int("end", 0, "Test index to stop after")
var verbose = flag.Bool("verbose", false, "Print corrections as you run them")

func init() {
	testing.Init()
	flag.Parse()
}

func getProvider(t *testing.T) (providers.DNSServiceProvider, string, map[int]bool, map[string]string) {
	if *providerToRun == "" {
		t.Log("No provider specified with -provider")
		return nil, "", nil, nil
	}
	jsons, err := config.LoadProviderConfigs("providers.json")
	if err != nil {
		t.Fatalf("Error loading provider configs: %s", err)
	}
	fails := map[int]bool{}
	for name, cfg := range jsons {
		if *providerToRun != name {
			continue
		}

		var metadata json.RawMessage
		// CLOUDFLAREAPI tests related to CF_REDIRECT/CF_TEMP_REDIRECT
		// requires metadata to enable this feature.
		// In hindsight, I have no idea why this metadata flag is required to
		// use this feature. Maybe because we didn't have the capabilities
		// feature at the time?
		if name == "CLOUDFLAREAPI" {
			metadata = []byte(`{ "manage_redirects": true }`)
		}

		provider, err := providers.CreateDNSProvider(name, cfg, metadata)
		if err != nil {
			t.Fatal(err)
		}
		if f := cfg["knownFailures"]; f != "" {
			for _, s := range strings.Split(f, ",") {
				i, err := strconv.Atoi(s)
				if err != nil {
					t.Fatal(err)
				}
				fails[i] = true
			}
		}

		return provider, cfg["domain"], fails, cfg
	}

	t.Fatalf("Provider %s not found", *providerToRun)
	return nil, "", nil, nil
}

func TestDNSProviders(t *testing.T) {
	provider, domain, fails, cfg := getProvider(t)
	if provider == nil {
		return
	}
	if domain == "" {
		t.Fatal("NO DOMAIN SET!  Exiting!")
	}

	t.Run(domain, func(t *testing.T) {
		runTests(t, provider, domain, fails, cfg)
	})

}

func getDomainConfigWithNameservers(t *testing.T, prv providers.DNSServiceProvider, domainName string) *models.DomainConfig {
	dc := &models.DomainConfig{
		Name: domainName,
	}
	normalize.UpdateNameSplitHorizon(dc)

	// fix up nameservers
	ns, err := prv.GetNameservers(domainName)
	if err != nil {
		t.Fatal("Failed getting nameservers", err)
	}
	dc.Nameservers = ns
	nameservers.AddNSRecords(dc)
	return dc
}

// testPermitted returns nil if the test is permitted, otherwise an
// error explaining why it is not.
func testPermitted(t *testing.T, p string, f TestGroup) error {

	// not() and only() can't be mixed.
	if len(f.only) != 0 && len(f.not) != 0 {
		return fmt.Errorf("invalid filter: can't mix not() and only()")
	}
	// TODO(tlim): Have a separate validation pass so that such mistakes
	// are more visible?

	// If there are any required capabilities, make sure they all exist.
	if len(f.required) != 0 {
		for _, c := range f.required {
			if !providers.ProviderHasCapability(*providerToRun, c) {
				return fmt.Errorf("%s not supported", c)
			}
		}
	}

	// If there are any "only" items, you must be one of them.
	if len(f.only) != 0 {
		for _, provider := range f.only {
			if p == provider {
				return nil
			}
		}
		return fmt.Errorf("disabled by only")
	}

	// If there are any "not" items, you must NOT be one of them.
	if len(f.not) != 0 {
		for _, provider := range f.not {
			if p == provider {
				return fmt.Errorf("excluded by not(\"%s\")", provider)
			}
		}
		return nil
	}

	return nil
}

// makeChanges runs one set of DNS record tests. Returns true on success.
func makeChanges(t *testing.T, prv providers.DNSServiceProvider, dc *models.DomainConfig, tst *TestCase, desc string, expectChanges bool, origConfig map[string]string) bool {
	domainName := dc.Name

	return t.Run(desc+":"+tst.Desc, func(t *testing.T) {
		dom, _ := dc.Copy()
		for _, r := range tst.Records {
			rc := models.RecordConfig(*r)
			if strings.Contains(rc.GetTargetField(), "**current-domain**") {
				_ = rc.SetTarget(strings.Replace(rc.GetTargetField(), "**current-domain**", domainName, 1) + ".")
			}
			if strings.Contains(rc.GetTargetField(), "**current-domain-no-trailing**") {
				_ = rc.SetTarget(strings.Replace(rc.GetTargetField(), "**current-domain-no-trailing**", domainName, 1))
			}
			if strings.Contains(rc.GetLabelFQDN(), "**current-domain**") {
				rc.SetLabelFromFQDN(strings.Replace(rc.GetLabelFQDN(), "**current-domain**", domainName, 1), domainName)
			}
			//if providers.ProviderHasCapability(*providerToRun, providers.CanUseAzureAlias) {
			if strings.Contains(rc.GetTargetField(), "**subscription-id**") {
				_ = rc.SetTarget(strings.Replace(rc.GetTargetField(), "**subscription-id**", origConfig["SubscriptionID"], 1))
			}
			if strings.Contains(rc.GetTargetField(), "**resource-group**") {
				_ = rc.SetTarget(strings.Replace(rc.GetTargetField(), "**resource-group**", origConfig["ResourceGroup"], 1))
			}
			//}
			dom.Records = append(dom.Records, &rc)
		}
		dom.IgnoredNames = tst.IgnoredNames
		dom.IgnoredTargets = tst.IgnoredTargets
		models.PostProcessRecords(dom.Records)
		dom2, _ := dom.Copy()

		if err := providers.AuditRecords(*providerToRun, dom.Records); err != nil {
			t.Skip(fmt.Sprintf("***SKIPPED(PROVIDER DOES NOT SUPPORT '%s' ::%q)", err, desc))
		}

		// get and run corrections for first time
		corrections, err := prv.GetDomainCorrections(dom)
		if err != nil {
			t.Fatal(fmt.Errorf("runTests: %w", err))
		}
		if (len(corrections) == 0 && expectChanges) && (tst.Desc != "Empty") {
			t.Fatalf("Expected changes, but got none")
		}
		for _, c := range corrections {
			if *verbose {
				t.Log(c.Msg)
			}
			err = c.F()
			if err != nil {
				t.Fatal(err)
			}
		}

		// If we just emptied out the zone, no need for a second pass.
		if len(tst.Records) == 0 {
			return
		}

		// run a second time and expect zero corrections
		corrections, err = prv.GetDomainCorrections(dom2)
		if err != nil {
			t.Fatal(err)
		}
		if len(corrections) != 0 {
			t.Logf("Expected 0 corrections on second run, but found %d.", len(corrections))
			for i, c := range corrections {
				t.Logf("#%d: %s", i, c.Msg)
			}
			t.FailNow()
		}

	})
}

func runTests(t *testing.T, prv providers.DNSServiceProvider, domainName string, knownFailures map[int]bool, origConfig map[string]string) {
	dc := getDomainConfigWithNameservers(t, prv, domainName)
	testGroups := makeTests(t)

	firstGroup := *startIdx
	lastGroup := *endIdx
	if lastGroup == 0 {
		lastGroup = len(testGroups)
	}

	// Start the zone with a clean slate.
	makeChanges(t, prv, dc, tc("Empty"), "Clean Slate", false, nil)

	curGroup := -1
	for gIdx, group := range testGroups {

		// Abide by -start -end flags
		curGroup++
		if curGroup < firstGroup || curGroup > lastGroup {
			continue
		}

		// Abide by filter
		if err := testPermitted(t, *providerToRun, *group); err != nil {
			//t.Logf("%s: ***SKIPPED(%v)***", group.Desc, err)
			makeChanges(t, prv, dc, tc("Empty"), fmt.Sprintf("%02d:%s ***SKIPPED(%v)***", gIdx, group.Desc, err), false, origConfig)
			continue
		}

		// Run the tests.

		for _, tst := range group.tests {
			makeChanges(t, prv, dc, tst, fmt.Sprintf("%02d:%s", gIdx, group.Desc), true, origConfig)
			if t.Failed() {
				break
			}
		}

		// Remove all records so next group starts with a clean slate.
		makeChanges(t, prv, dc, tc("Empty"), "Post cleanup", false, nil)

	}

}

func TestDualProviders(t *testing.T) {
	p, domain, _, _ := getProvider(t)
	if p == nil {
		return
	}
	if domain == "" {
		t.Fatal("NO DOMAIN SET!  Exiting!")
	}
	dc := getDomainConfigWithNameservers(t, p, domain)
	// clear everything
	run := func() {
		dom, _ := dc.Copy()
		cs, err := p.GetDomainCorrections(dom)
		if err != nil {
			t.Fatal(err)
		}
		for i, c := range cs {
			t.Logf("#%d: %s", i+1, c.Msg)
			if err = c.F(); err != nil {
				t.Fatal(err)
			}
		}
	}
	t.Log("Clearing everything")
	run()
	// add bogus nameservers
	dc.Records = []*models.RecordConfig{}
	dc.Nameservers = append(dc.Nameservers, models.StringsToNameservers([]string{"ns1.example.com", "ns2.example.com"})...)
	nameservers.AddNSRecords(dc)
	t.Log("Adding nameservers from another provider")
	run()
	// run again to make sure no corrections
	t.Log("Running again to ensure stability")
	cs, err := p.GetDomainCorrections(dc)
	if err != nil {
		t.Fatal(err)
	}
	if len(cs) != 0 {
		t.Logf("Expect no corrections on second run, but found %d.", len(cs))
		for i, c := range cs {
			t.Logf("#%d: %s", i, c.Msg)
		}
		t.FailNow()
	}
}

type TestGroup struct {
	Desc     string
	required []providers.Capability
	only     []string
	not      []string
	tests    []*TestCase
}

type TestCase struct {
	Desc           string
	Records        []*models.RecordConfig
	IgnoredNames   []string
	IgnoredTargets []*models.IgnoreTarget
}

func SetLabel(r *models.RecordConfig, label, domain string) {
	r.Name = label
	r.NameFQDN = dnsutil.AddOrigin(label, "**current-domain**")
}

func a(name, target string) *models.RecordConfig {
	return makeRec(name, target, "A")
}

func cname(name, target string) *models.RecordConfig {
	return makeRec(name, target, "CNAME")
}

func alias(name, target string) *models.RecordConfig {
	return makeRec(name, target, "ALIAS")
}

func r53alias(name, aliasType, target string) *models.RecordConfig {
	r := makeRec(name, target, "R53_ALIAS")
	r.R53Alias = map[string]string{
		"type": aliasType,
	}
	return r
}

func azureAlias(name, aliasType, target string) *models.RecordConfig {
	r := makeRec(name, target, "AZURE_ALIAS")
	r.AzureAlias = map[string]string{
		"type": aliasType,
	}
	return r
}

func cfRedir(pattern, target string) *models.RecordConfig {
	t := fmt.Sprintf("%s,%s", pattern, target)
	r := makeRec("@", t, "CF_REDIRECT")
	return r
}

func cfRedirTemp(pattern, target string) *models.RecordConfig {
	t := fmt.Sprintf("%s,%s", pattern, target)
	r := makeRec("@", t, "CF_TEMP_REDIRECT")
	return r
}

func ns(name, target string) *models.RecordConfig {
	return makeRec(name, target, "NS")
}

func mx(name string, prio uint16, target string) *models.RecordConfig {
	r := makeRec(name, target, "MX")
	r.MxPreference = prio
	return r
}

func ptr(name, target string) *models.RecordConfig {
	return makeRec(name, target, "PTR")
}

func naptr(name string, order uint16, preference uint16, flags string, service string, regexp string, target string) *models.RecordConfig {
	r := makeRec(name, target, "NAPTR")
	r.SetTargetNAPTR(order, preference, flags, service, regexp, target)
	return r
}

func ds(name string, keyTag uint16, algorithm, digestType uint8, digest string) *models.RecordConfig {
	r := makeRec(name, "", "DS")
	r.SetTargetDS(keyTag, algorithm, digestType, digest)
	return r
}

func srv(name string, priority, weight, port uint16, target string) *models.RecordConfig {
	r := makeRec(name, target, "SRV")
	r.SetTargetSRV(priority, weight, port, target)
	return r
}

func sshfp(name string, algorithm uint8, fingerprint uint8, target string) *models.RecordConfig {
	r := makeRec(name, target, "SSHFP")
	r.SetTargetSSHFP(algorithm, fingerprint, target)
	return r
}

func txt(name, target string) *models.RecordConfig {
<<<<<<< HEAD
	r := makeRec(name, "", "TXT")
	r.SetTargetTXT(target)
=======
	// FYI: This must match the algorithm in pkg/js/helpers.js TXT.
	r := makeRec(name, target, "TXT")
	r.TxtStrings = []string{target}
>>>>>>> 21e85e65
	return r
}

func txtmulti(name string, target []string) *models.RecordConfig {
<<<<<<< HEAD
=======
	// FYI: This must match the algorithm in pkg/js/helpers.js TXT.
>>>>>>> 21e85e65
	r := makeRec(name, target[0], "TXT")
	r.SetTargetTXTs(target)
	return r
}

func caa(name string, tag string, flag uint8, target string) *models.RecordConfig {
	r := makeRec(name, target, "CAA")
	r.SetTargetCAA(flag, tag, target)
	return r
}

func tlsa(name string, usage, selector, matchingtype uint8, target string) *models.RecordConfig {
	r := makeRec(name, target, "TLSA")
	r.SetTargetTLSA(usage, selector, matchingtype, target)
	return r
}

func ignoreName(name string) *models.RecordConfig {
	r := &models.RecordConfig{
		Type: "IGNORE_NAME",
	}
	SetLabel(r, name, "**current-domain**")
	return r
}

func ignoreTarget(name string, typ string) *models.RecordConfig {
	r := &models.RecordConfig{
		Type: "IGNORE_TARGET",
	}
	r.SetTarget(typ)
	SetLabel(r, name, "**current-domain**")
	return r
}

func makeRec(name, target, typ string) *models.RecordConfig {
	r := &models.RecordConfig{
		Type: typ,
		TTL:  300,
	}
	SetLabel(r, name, "**current-domain**")
	r.SetTarget(target)
	return r
}

//func (r *models.RecordConfig) ttl(t uint32) *models.RecordConfig {
func ttl(r *models.RecordConfig, t uint32) *models.RecordConfig {
	r.TTL = t
	return r
}

<<<<<<< HEAD
func gentxt(s string) *TestCase {
	title := fmt.Sprintf("Create TXT %s", s)
	label := fmt.Sprintf("foo%d", len(s))
	l := []string{}
	for _, j := range s {
		switch j {
		case '0', 's':
			//title += " short"
			label += "s"
			l = append(l, "short")
		case 'h':
			//title += " 128"
			label += "h"
			l = append(l, strings.Repeat("H", 128))
		case '1', 'l':
			//title += " 255"
			label += "l"
			l = append(l, strings.Repeat("Z", 255))
		}
	}
	return tc(title, txtmulti(label, l))
}

=======
>>>>>>> 21e85e65
func manyA(namePattern, target string, n int) []*models.RecordConfig {
	recs := []*models.RecordConfig{}
	for i := 0; i < n; i++ {
		recs = append(recs, makeRec(fmt.Sprintf(namePattern, i), target, "A"))
	}
	return recs
}

func testgroup(desc string, items ...interface{}) *TestGroup {
	group := &TestGroup{Desc: desc}
	for _, item := range items {
		switch v := item.(type) {
		case requiresFilter:
			if len(group.tests) != 0 {
				fmt.Printf("ERROR: requires() must be before all tc(): %v\n", desc)
				os.Exit(1)
			}
			group.required = append(group.required, v.caps...)
		case notFilter:
			if len(group.tests) != 0 {
				fmt.Printf("ERROR: not() must be before all tc(): %v\n", desc)
				os.Exit(1)
			}
			group.not = append(group.not, v.names...)
		case onlyFilter:
			if len(group.tests) != 0 {
				fmt.Printf("ERROR: only() must be before all tc(): %v\n", desc)
				os.Exit(1)
			}
			group.only = append(group.only, v.names...)
		case *TestCase:
			group.tests = append(group.tests, v)
		default:
			fmt.Printf("I don't know about type %T (%v)\n", v, v)
		}
	}
	return group
}

func tc(desc string, recs ...*models.RecordConfig) *TestCase {
	var records []*models.RecordConfig
	var ignoredNames []string
	var ignoredTargets []*models.IgnoreTarget
	for _, r := range recs {
		if r.Type == "IGNORE_NAME" {
			ignoredNames = append(ignoredNames, r.GetLabel())
		} else if r.Type == "IGNORE_TARGET" {
			rec := &models.IgnoreTarget{
				Pattern: r.GetLabel(),
				Type:    r.GetTargetField(),
			}
			ignoredTargets = append(ignoredTargets, rec)
		} else {
			records = append(records, r)
		}
	}
	return &TestCase{
		Desc:           desc,
		Records:        records,
		IgnoredNames:   ignoredNames,
		IgnoredTargets: ignoredTargets,
	}
}

func clear(items ...interface{}) *TestCase {
	return tc("Empty")
}

type requiresFilter struct {
	caps []providers.Capability
}

func requires(c ...providers.Capability) requiresFilter {
	return requiresFilter{caps: c}
}

type notFilter struct {
	names []string
}

func not(n ...string) notFilter {
	return notFilter{names: n}
}

type onlyFilter struct {
	names []string
}

func only(n ...string) onlyFilter {
	return onlyFilter{names: n}
}

//

func makeTests(t *testing.T) []*TestGroup {

	sha256hash := strings.Repeat("0123456789abcdef", 4)
	sha512hash := strings.Repeat("0123456789abcdef", 8)
	reversedSha512 := strings.Repeat("fedcba9876543210", 8)

	// Each group of tests begins with testgroup("Title").
	// The system will remove any records so that the tests
	// begin with a clean slate (i.e. no records).

	// Filters:

	// Only apply to providers that CanUseAlias.
	//      requires(providers.CanUseAlias),
	// Only apply to ROUTE53 + GANDI_V5:
	//      only("ROUTE53", "GANDI_V5")
	// Only apply to all providers except ROUTE53 + GANDI_V5:
	//     not("ROUTE53", "GANDI_V5"),
	// NOTE: You can't mix not() and only()
	//     reset(not("ROUTE53"), only("GCLOUD")),  // ERROR!
	// NOTE: All requires()/not()/only() must appear before any tc().

	// tc()
	// Each tc() indicates a set of records.  The testgroup tries to
	// migrate from one tc() to the next.  For example the first tc()
	// creates some records. The next tc() might list the same records
	// but adds 1 new record and omits 1.  Therefore migrating to this
	// second tc() results in 1 record being created and 1 deleted; but
	// for some providers it may be converting 1 record to another.
	// Therefore some testgroups are testing the providers ability to
	// transition between different states. Others are just testing
	// whether or not a certain kind of record can be created and
	// deleted.

	// clear() is the same as tc("Empty").  It removes all records.  You
	// can use this to verify a provider can delete all the records in
	// the last tc(), or to provide a clean slate for the next tc().
	// Each testgroup() begins and ends with clear(), so you don't have
	// to list the clear() yourself.

	tests := []*TestGroup{

		//
		// Basic functionality (add/rename/change/delete).
		//

		testgroup("GeneralACD",
			// Test general ability to add/change/delete records of one
			// type. These tests aren't specific to "A" records, but we
			// don't do tests specific to A records because this exercises
			// them very well.
			tc("Create an A record", a("@", "1.1.1.1")),
			tc("Change it", a("@", "1.2.3.4")),
			tc("Add another", a("@", "1.2.3.4"), a("www", "1.2.3.4")),
			tc("Add another(same name)", a("@", "1.2.3.4"), a("www", "1.2.3.4"), a("www", "5.6.7.8")),
			tc("Change a ttl", ttl(a("@", "1.2.3.4"), 1000), a("www", "1.2.3.4"), a("www", "5.6.7.8")),
			tc("Change single target from set", ttl(a("@", "1.2.3.4"), 1000), a("www", "2.2.2.2"), a("www", "5.6.7.8")),
			tc("Change all ttls", ttl(a("@", "1.2.3.4"), 500), ttl(a("www", "2.2.2.2"), 400), ttl(a("www", "5.6.7.8"), 400)),
			tc("Delete one", ttl(a("@", "1.2.3.4"), 500), ttl(a("www", "5.6.7.8"), 400)),
			tc("Add back and change ttl", ttl(a("www", "5.6.7.8"), 700), ttl(a("www", "1.2.3.4"), 700)),
			tc("Change targets and ttls", a("www", "1.1.1.1"), a("www", "2.2.2.2")),
		),

		testgroup("WildcardACD",
			not("HEDNS"), // Not supported by dns.he.net due to abuse
			tc("Create wildcard", a("*", "1.2.3.4"), a("www", "1.1.1.1")),
			tc("Delete wildcard", a("www", "1.1.1.1")),
		),

		//
		// Test the basic rtypes.
		//

		testgroup("CNAME",
			tc("Create a CNAME", cname("foo", "google.com.")),
			tc("Change CNAME target", cname("foo", "google2.com.")),
			clear(),
			tc("Record pointing to @", cname("foo", "**current-domain**")),
		),

		testgroup("MX",
			not("ACTIVEDIRECTORY_PS"), // Not implemented.
			tc("MX record", mx("@", 5, "foo.com.")),
			tc("Second MX record, same prio", mx("@", 5, "foo.com."), mx("@", 5, "foo2.com.")),
			tc("3 MX", mx("@", 5, "foo.com."), mx("@", 5, "foo2.com."), mx("@", 15, "foo3.com.")),
			tc("Delete one", mx("@", 5, "foo2.com."), mx("@", 15, "foo3.com.")),
			tc("Change to other name", mx("@", 5, "foo2.com."), mx("mail", 15, "foo3.com.")),
			tc("Change Preference", mx("@", 7, "foo2.com."), mx("mail", 15, "foo3.com.")),
			tc("Record pointing to @", mx("foo", 8, "**current-domain**")),
		),

		testgroup("Null MX",
			// These providers don't support RFC 7505
			not(
				"AZURE_DNS",
				"DIGITALOCEAN",
				"DNSIMPLE",
				"GANDI_V5",
				"HEDNS",
				"INWX",
				"MSDNS",
				"NAMEDOTCOM",
				"NETCUP",
				"OVH",
				"VULTR",
			),
			tc("Null MX", mx("@", 0, ".")),
		),

		testgroup("NS",
			not(
				"DNSIMPLE", // Does not support NS records nor subdomains.
				"EXOSCALE", // Not supported.
				"NETCUP",   // NS records not currently supported.
			),
			tc("NS for subdomain", ns("xyz", "ns2.foo.com.")),
			tc("Dual NS for subdomain", ns("xyz", "ns2.foo.com."), ns("xyz", "ns1.foo.com.")),
			tc("NS Record pointing to @", a("@", "1.2.3.4"), ns("foo", "**current-domain**")),
		),

		testgroup("IGNORE_NAME function",
			tc("Create some records", txt("foo", "simple"), a("foo", "1.2.3.4")),
			tc("Add a new record - ignoring foo", a("bar", "1.2.3.4"), ignoreName("foo")),
			clear(),
			tc("Create some records", txt("bar.foo", "simple"), a("bar.foo", "1.2.3.4")),
			tc("Add a new record - ignoring *.foo", a("bar", "1.2.3.4"), ignoreName("*.foo")),
		),

		testgroup("IGNORE_TARGET function",
			tc("Create some records", cname("foo", "test.foo.com."), cname("bar", "test.bar.com.")),
			tc("Add a new record - ignoring test.foo.com.", cname("bar", "bar.foo.com."), ignoreTarget("test.foo.com.", "CNAME")),
			clear(),
			tc("Create some records", cname("bar.foo", "a.b.foo.com."), a("test.foo", "1.2.3.4")),
			tc("Add a new record - ignoring **.foo.com. targets", a("bar", "1.2.3.4"), ignoreTarget("**.foo.com.", "CNAME")),
		),

		testgroup("simple TXT",
			tc("Create a TXT", txt("foo", "simple")),
			tc("Change a TXT", txt("foo", "changed")),
			tc("Create a TXT with spaces", txt("foo", "with spaces")),
		),

		testgroup("long TXT",
			tc("Create long TXT", txt("foo", strings.Repeat("A", 300))),
			tc("Change long TXT", txt("foo", strings.Repeat("B", 310))),
			tc("Create long TXT with spaces", txt("foo", strings.Repeat("X", 200)+" "+strings.Repeat("Y", 200))),
		),

		// In this next section we test all the edge cases related to TXT
		// records. Compliance with the RFCs varies greatly with each provider.
		// Rather than creating a "Capability" for each possible different
		// failing or malcompliance (there would be many!), each provider
		// supplies a function AuditRecords() which returns an error if
		// the provider can not support a record.
		// The integration tests use this feedback to skip tests that we know would fail.
		// (Elsewhere the result of AuditRecords() is used in the
		// "dnscontrol check" phase.)

		testgroup("complex TXT",
			// Do not use only()/not()/requires() in this section.
			// If your provider needs to skip one of these tests, update
			// "provider/*/recordaudit.AuditRecords()" to reject that kind
			// of record. When the provider fixes the bug or changes behavior,
			// update the AuditRecords().
			tc("TXT with 0-octel string", txt("foo1", "")),
			// https://github.com/StackExchange/dnscontrol/issues/598
			// RFC1035 permits this, but rarely do provider support it.
			clear(),
			tc("Create a 253-byte TXT", txt("foo253", strings.Repeat("A", 254))),
			clear(),
			tc("Create a 254-byte TXT", txt("foo254", strings.Repeat("B", 254))),
			clear(),
			tc("Create a 255-byte TXT", txt("foo255", strings.Repeat("C", 255))),
			clear(),
			tc("Create a 256-byte TXT", txt("foo256", strings.Repeat("D", 256))),
			clear(),
			tc("Create a 257-byte TXT", txt("foo257", strings.Repeat("E", 257))),
			clear(),
			tc("Create TXT with single-quote", txt("foosq", "quo'te")),
			clear(),
			tc("Create TXT with backtick", txt("foobt", "blah`blah")),
			clear(),
			tc("Create TXT with double-quote", txt("foodq", `quo"te`)),
			clear(),
			tc("Create TXT with ws at end", txt("foows1", "with space at end ")),
			clear(), gentxt("0"),
			clear(), gentxt("1"),
			clear(), gentxt("10"),
			clear(), gentxt("11"),
			clear(), gentxt("100"),
			clear(), gentxt("101"),
			clear(), gentxt("110"),
			clear(), gentxt("111"),
			clear(), gentxt("1hh"),
			clear(), gentxt("1hh0"),
		),

		testgroup("long TXT",
			tc("Create a 505 TXT", txt("foo257", strings.Repeat("E", 505))),
			tc("Create a 506 TXT", txt("foo257", strings.Repeat("E", 506))),
			tc("Create a 507 TXT", txt("foo257", strings.Repeat("E", 507))),
			tc("Create a 508 TXT", txt("foo257", strings.Repeat("E", 508))),
			tc("Create a 509 TXT", txt("foo257", strings.Repeat("E", 509))),
			tc("Create a 510 TXT", txt("foo257", strings.Repeat("E", 510))),
			tc("Create a 511 TXT", txt("foo257", strings.Repeat("E", 511))),
			tc("Create a 512 TXT", txt("foo257", strings.Repeat("E", 512))),
			tc("Create a 513 TXT", txt("foo257", strings.Repeat("E", 513))),
			tc("Create a 514 TXT", txt("foo257", strings.Repeat("E", 514))),
			tc("Create a 515 TXT", txt("foo257", strings.Repeat("E", 515))),
			tc("Create a 516 TXT", txt("foo257", strings.Repeat("E", 516))),
		),

		// Test the ability to change TXT records on the DIFFERENT labels accurately.
		testgroup("TXTMulti",
			tc("Create TXTMulti 1",
				txtmulti("foo1", []string{"simple"}),
			),
			tc("Add TXTMulti 2",
				txtmulti("foo1", []string{"simple"}),
				txtmulti("foo2", []string{"one", "two"}),
			),
			tc("Add TXTMulti 3",
				txtmulti("foo1", []string{"simple"}),
				txtmulti("foo2", []string{"one", "two"}),
				txtmulti("foo3", []string{"eh", "bee", "cee"}),
			),
			tc("Change TXTMultii-0",
				txtmulti("foo1", []string{"dimple"}),
				txtmulti("foo2", []string{"fun", "two"}),
				txtmulti("foo3", []string{"eh", "bzz", "cee"}),
			),
			tc("Change TXTMulti-1[0]",
				txtmulti("foo1", []string{"dimple"}),
				txtmulti("foo2", []string{"moja", "two"}),
				txtmulti("foo3", []string{"eh", "bzz", "cee"}),
			),
			tc("Change TXTMulti-1[1]",
				txtmulti("foo1", []string{"dimple"}),
				txtmulti("foo2", []string{"moja", "mbili"}),
				txtmulti("foo3", []string{"eh", "bzz", "cee"}),
			),
		),

		// Test the ability to change TXT records on the SAME labels accurately.
		testgroup("TXTMulti",
			tc("Create TXTMulti 1",
				txtmulti("foo", []string{"simple"}),
			),
			tc("Add TXTMulti 2",
				txtmulti("foo", []string{"simple"}),
				txtmulti("foo", []string{"one", "two"}),
			),
			tc("Add TXTMulti 3",
				txtmulti("foo", []string{"simple"}),
				txtmulti("foo", []string{"one", "two"}),
				txtmulti("foo", []string{"eh", "bee", "cee"}),
			),
			tc("Change TXTMultii-0",
				txtmulti("foo", []string{"dimple"}),
				txtmulti("foo", []string{"fun", "two"}),
				txtmulti("foo", []string{"eh", "bzz", "cee"}),
			),
			tc("Change TXTMulti-1[0]",
				txtmulti("foo", []string{"dimple"}),
				txtmulti("foo", []string{"moja", "two"}),
				txtmulti("foo", []string{"eh", "bzz", "cee"}),
			),
			tc("Change TXTMulti-1[1]",
				txtmulti("foo", []string{"dimple"}),
				txtmulti("foo", []string{"moja", "mbili"}),
				txtmulti("foo", []string{"eh", "bzz", "cee"}),
			),
		),

		//
		// Tests that exercise the API protocol and/or code.
		//

		testgroup("TypeChange",
			// Test whether the provider properly handles a label changing
			// from one rtype to another.
			tc("Create a CNAME", cname("foo", "google.com.")),
			tc("Change to A record", a("foo", "1.2.3.4")),
			tc("Change back to CNAME", cname("foo", "google2.com.")),
		),

		testgroup("Case Sensitivity",
			// The decoys are required so that there is at least one actual change in each tc.
			tc("Create CAPS", mx("BAR", 5, "BAR.com.")),
			tc("Downcase label", mx("bar", 5, "BAR.com."), a("decoy", "1.1.1.1")),
			tc("Downcase target", mx("bar", 5, "bar.com."), a("decoy", "2.2.2.2")),
			tc("Upcase both", mx("BAR", 5, "BAR.COM."), a("decoy", "3.3.3.3")),
		),

		testgroup("IDNA",
			not("SOFTLAYER"),
			// SOFTLAYER: fails at direct internationalization, punycode works, of course.
			tc("Internationalized name", a("ööö", "1.2.3.4")),
			tc("Change IDN", a("ööö", "2.2.2.2")),
			tc("Internationalized CNAME Target", cname("a", "ööö.com.")),
		),
		testgroup("IDNAs in CNAME targets",
			not("LINODE", "CLOUDFLAREAPI"),
			// LINODE: hostname validation does not allow the target domain TLD
			tc("IDN CNAME AND Target", cname("öoö", "ööö.企业.")),
		),

		testgroup("pager101",
			// Tests the paging code of providers.  Many providers page at 100.
			// Notes:
			//  - Gandi: page size is 100, therefore we test with 99, 100, and 101
			//  - DIGITALOCEAN: page size is 100 (default: 20)
			not(
				"NS1",           // Free acct only allows 50 records, therefore we skip
				"CLOUDFLAREAPI", // Infinite pagesize but due to slow speed, skipping.
				"MSDNS",         //  No paging done. No need to test.
			),
			tc("99 records", manyA("rec%04d", "1.2.3.4", 99)...),
			tc("100 records", manyA("rec%04d", "1.2.3.4", 100)...),
			tc("101 records", manyA("rec%04d", "1.2.3.4", 101)...),
		),

		testgroup("pager601",
			only(
				//"MSDNS",     //  No paging done. No need to test.
				//"AZURE_DNS", // Currently failing.
				"HEXONET",
				"GCLOUD",
				"ROUTE53", // See https://github.com/StackExchange/dnscontrol/issues/493
			),
			tc("601 records", manyA("rec%04d", "1.2.3.4", 600)...),
			tc("Update 601 records", manyA("rec%04d", "1.2.3.5", 600)...),
		),

		testgroup("pager1201",
			only(
				//"MSDNS",     //  No paging done. No need to test.
				//"AZURE_DNS", // Currently failing. See https://github.com/StackExchange/dnscontrol/issues/770
				"HEXONET",
				"ROUTE53", // https://github.com/StackExchange/dnscontrol/issues/493
			),
			tc("1200 records", manyA("rec%04d", "1.2.3.4", 1200)...),
			tc("Update 1200 records", manyA("rec%04d", "1.2.3.5", 1200)...),
		),

		//
		// CanUse* types:
		//

		testgroup("CAA",
			requires(providers.CanUseCAA),
			tc("CAA record", caa("@", "issue", 0, "letsencrypt.org")),
			tc("CAA change tag", caa("@", "issuewild", 0, "letsencrypt.org")),
			tc("CAA change target", caa("@", "issuewild", 0, "example.com")),
			tc("CAA change flag", caa("@", "issuewild", 128, "example.com")),
			tc("CAA many records",
				caa("@", "issue", 0, "letsencrypt.org"),
				caa("@", "issuewild", 0, "comodoca.com"),
				caa("@", "iodef", 128, "mailto:test@example.com")),
			tc("CAA delete", caa("@", "issue", 0, "letsencrypt.org")),
		),
		testgroup("CAA with ;",
			requires(providers.CanUseCAA), not("DIGITALOCEAN"),
			// Test support of ";" as a value
			tc("CAA many records", caa("@", "issuewild", 0, ";")),
		),

		testgroup("NAPTR",
			requires(providers.CanUseNAPTR),
			tc("NAPTR record", naptr("test", 100, 10, "U", "E2U+sip", "!^.*$!sip:customer-service@example.com!", "example.foo.com.")),
			tc("NAPTR second record", naptr("test", 102, 10, "U", "E2U+email", "!^.*$!mailto:information@example.com!", "example.foo.com.")),
			tc("NAPTR delete record", naptr("test", 100, 10, "U", "E2U+email", "!^.*$!mailto:information@example.com!", "example.foo.com.")),
			tc("NAPTR change target", naptr("test", 100, 10, "U", "E2U+email", "!^.*$!mailto:information@example.com!", "example2.foo.com.")),
			tc("NAPTR change order", naptr("test", 103, 10, "U", "E2U+email", "!^.*$!mailto:information@example.com!", "example2.foo.com.")),
			tc("NAPTR change preference", naptr("test", 103, 20, "U", "E2U+email", "!^.*$!mailto:information@example.com!", "example2.foo.com.")),
			tc("NAPTR change flags", naptr("test", 103, 20, "A", "E2U+email", "!^.*$!mailto:information@example.com!", "example2.foo.com.")),
			tc("NAPTR change service", naptr("test", 103, 20, "A", "E2U+sip", "!^.*$!mailto:information@example.com!", "example2.foo.com.")),
			tc("NAPTR change regexp", naptr("test", 103, 20, "A", "E2U+sip", "!^.*$!sip:customer-service@example.com!", "example2.foo.com.")),
		),

		testgroup("PTR", requires(providers.CanUsePTR), not("ACTIVEDIRECTORY_PS"),
			tc("Create PTR record", ptr("4", "foo.com.")),
			tc("Modify PTR record", ptr("4", "bar.com.")),
		),

		testgroup("SRV", requires(providers.CanUseSRV), not("ACTIVEDIRECTORY_PS", "CLOUDNS"),
			tc("SRV record", srv("_sip._tcp", 5, 6, 7, "foo.com.")),
			tc("Second SRV record, same prio", srv("_sip._tcp", 5, 6, 7, "foo.com."), srv("_sip._tcp", 5, 60, 70, "foo2.com.")),
			tc("3 SRV", srv("_sip._tcp", 5, 6, 7, "foo.com."), srv("_sip._tcp", 5, 60, 70, "foo2.com."), srv("_sip._tcp", 15, 65, 75, "foo3.com.")),
			tc("Delete one", srv("_sip._tcp", 5, 6, 7, "foo.com."), srv("_sip._tcp", 15, 65, 75, "foo3.com.")),
			tc("Change Target", srv("_sip._tcp", 5, 6, 7, "foo.com."), srv("_sip._tcp", 15, 65, 75, "foo4.com.")),
			tc("Change Priority", srv("_sip._tcp", 52, 6, 7, "foo.com."), srv("_sip._tcp", 15, 65, 75, "foo4.com.")),
			tc("Change Weight", srv("_sip._tcp", 52, 62, 7, "foo.com."), srv("_sip._tcp", 15, 65, 75, "foo4.com.")),
			tc("Change Port", srv("_sip._tcp", 52, 62, 72, "foo.com."), srv("_sip._tcp", 15, 65, 75, "foo4.com.")),
		),
		testgroup("SRV w/ null target", requires(providers.CanUseSRV),
			not(
				"EXOSCALE",   // Not supported.
				"HEXONET",    // Not supported.
				"INWX",       // Not supported.
				"MSDNS",      // Not supported.
				"NAMEDOTCOM", // Not supported.
			),
			tc("Null Target", srv("_sip._tcp", 52, 62, 72, "foo.com."), srv("_sip._tcp", 15, 65, 75, ".")),
		),

		testgroup("SSHFP",
			requires(providers.CanUseSSHFP),
			tc("SSHFP record",
				sshfp("@", 1, 1, "66c7d5540b7d75a1fb4c84febfa178ad99bdd67c")),
			tc("SSHFP change algorithm",
				sshfp("@", 2, 1, "66c7d5540b7d75a1fb4c84febfa178ad99bdd67c")),
			tc("SSHFP change fingerprint and type",
				sshfp("@", 2, 2, "745a635bc46a397a5c4f21d437483005bcc40d7511ff15fbfafe913a081559bc")),
			tc("SSHFP Delete one"),
			tc("SSHFP add many records",
				sshfp("@", 1, 1, "66666666666d75a1fb4c84febfa178ad99bdd67c"),
				sshfp("@", 1, 2, "777777777777797a5c4f21d437483005bcc40d7511ff15fbfafe913a081559bc"),
				sshfp("@", 2, 1, "8888888888888888fb4c84febfa178ad99bdd67c")),
			tc("SSHFP delete two",
				sshfp("@", 1, 1, "66666666666d75a1fb4c84febfa178ad99bdd67c")),
		),

		testgroup("TLSA",
			requires(providers.CanUseTLSA),
			tc("TLSA record", tlsa("_443._tcp", 3, 1, 1, sha256hash)),
			tc("TLSA change usage", tlsa("_443._tcp", 2, 1, 1, sha256hash)),
			tc("TLSA change selector", tlsa("_443._tcp", 2, 0, 1, sha256hash)),
			tc("TLSA change matchingtype", tlsa("_443._tcp", 2, 0, 2, sha512hash)),
			tc("TLSA change certificate", tlsa("_443._tcp", 2, 0, 2, reversedSha512)),
		),

		testgroup("DS",
			requires(providers.CanUseDS),
			tc("create DS", ds("@", 1, 13, 1, "ADIGEST")),
			tc("modify field 1", ds("@", 65535, 13, 1, "ADIGEST")),
			tc("modify field 3", ds("@", 65535, 13, 2, "ADIGEST")),
			tc("modify field 2+3", ds("@", 65535, 1, 4, "ADIGEST")),
			tc("modify field 2", ds("@", 65535, 3, 4, "ADIGEST")),
			tc("modify field 2", ds("@", 65535, 254, 4, "ADIGEST")),
			tc("delete 1, create 1", ds("foo", 2, 13, 4, "ADIGEST")),
			tc("add 2 more DS", ds("foo", 2, 13, 4, "ADIGEST"), ds("@", 65535, 5, 4, "ADIGEST"), ds("@", 65535, 253, 4, "ADIGEST")),
		),

		testgroup("DS (children only)",
			requires(providers.CanUseDSForChildren),
			not("CLOUDNS", "CLOUDFLAREAPI"),
			// Use a valid digest value here, because GCLOUD (which implements this capability) verifies
			// the value passed in is a valid digest. RFC 4034, s5.1.4 specifies SHA1 as the only digest
			// algo at present, i.e. only hexadecimal values currently usable.
			tc("create DS", ds("child", 1, 13, 1, "0123456789ABCDEF")),
			tc("modify field 1", ds("child", 65535, 13, 1, "0123456789ABCDEF")),
			tc("modify field 3", ds("child", 65535, 13, 2, "0123456789ABCDEF")),
			tc("modify field 2+3", ds("child", 65535, 1, 4, "0123456789ABCDEF")),
			tc("modify field 2", ds("child", 65535, 3, 4, "0123456789ABCDEF")),
			tc("modify field 2", ds("child", 65535, 254, 4, "0123456789ABCDEF")),
			tc("delete 1, create 1", ds("another-child", 2, 13, 4, "0123456789ABCDEF")),
			tc("add 2 more DS",
				ds("another-child", 2, 13, 4, "0123456789ABCDEF"),
				ds("another-child", 65535, 5, 4, "0123456789ABCDEF"),
				ds("another-child", 65535, 253, 4, "0123456789ABCDEF"),
			),
		),

		testgroup("DS (children only) CLOUDNS",
			requires(providers.CanUseDSForChildren),
			only("CLOUDNS", "CLOUDFLAREAPI"),
			// Use a valid digest value here, because GCLOUD (which implements this capability) verifies
			// the value passed in is a valid digest. RFC 4034, s5.1.4 specifies SHA1 as the only digest
			// algo at present, i.e. only hexadecimal values currently usable.
			// Cloudns requires NS  Record before creating DS Record.
			tc("create DS",
				// we test that provider correctly handles creating NS first by reversing the entries here
				ds("child", 35632, 13, 1, "1E07663FF507A40874B8605463DD41DE482079D6"),
				ns("child", "ns101.cloudns.net."),
			),
			tc("modify field 1",
				ds("child", 2075, 13, 1, "2706D12E256C8FDD9BFB45EFB25FE537E21A82F6"),
				ns("child", "ns101.cloudns.net."),
			),
			tc("modify field 3",
				ds("child", 2075, 13, 2, "3F7A1EAC8C813A0BEBD0C3B8AAB387E31945EA0CD5E1D84A2E8E27674566C156"),
				ns("child", "ns101.cloudns.net."),
			),
			tc("modify field 2+3",
				ds("child", 2159, 1, 4, "F50BEFEA333EE2901D72D31A08E1A3CD3F7E943FF4B38CF7C8AD92807F5302F76FB0B419182C0F47FFC71CBCB6EF4BD4"),
				ns("child", "ns101.cloudns.net."),
			),
			tc("modify field 2",
				ds("child", 63909, 3, 4, "EEC7FA02E6788DA889B2CE41D43D92F948AB126EDCF83B7037E73CE9531C8E7E45653ABBAA76C2D6E42F98316EDE599B"),
				ns("child", "ns101.cloudns.net."),
			),
			//tc("modify field 2", ds("child", 65535, 254, 4, "0123456789ABCDEF")),
			tc("delete 1, create 1",
				ds("another-child", 35632, 13, 4, "F5F32ABCA6B01AA7A9963012F90B7C8523A1D946185A3AD70B67F3C9F18E7312FA9DD6AB2F7D8382F789213DB173D429"),
				ns("another-child", "ns101.cloudns.net."),
			),
			tc("add 2 more DS",
				ds("another-child", 35632, 13, 4, "F5F32ABCA6B01AA7A9963012F90B7C8523A1D946185A3AD70B67F3C9F18E7312FA9DD6AB2F7D8382F789213DB173D429"),
				ds("another-child", 2159, 1, 4, "F50BEFEA333EE2901D72D31A08E1A3CD3F7E943FF4B38CF7C8AD92807F5302F76FB0B419182C0F47FFC71CBCB6EF4BD4"),
				ds("another-child", 63909, 3, 4, "EEC7FA02E6788DA889B2CE41D43D92F948AB126EDCF83B7037E73CE9531C8E7E45653ABBAA76C2D6E42F98316EDE599B"),
				ns("another-child", "ns101.cloudns.net."),
			),
			// in CLouDNS  we must delete DS Record before deleting NS record
			// should no longer be necessary, provider should handle order correctly
			//tc("delete all DS",
			//	ns("another-child", "ns101.cloudns.net."),
			//),
		),

		//
		// Pseudo rtypes:
		//

		testgroup("ALIAS",
			requires(providers.CanUseAlias),
			tc("ALIAS at root", alias("@", "foo.com.")),
			tc("change it", alias("@", "foo2.com.")),
			tc("ALIAS at subdomain", alias("test", "foo.com.")),
			tc("change it", alias("test", "foo2.com.")),
		),

		testgroup("AZURE_ALIAS",
			requires(providers.CanUseAzureAlias),
			tc("create dependent A records",
				a("foo.a", "1.2.3.4"),
				a("quux.a", "2.3.4.5"),
			),
			tc("ALIAS to A record in same zone",
				a("foo.a", "1.2.3.4"),
				a("quux.a", "2.3.4.5"),
				azureAlias("bar.a", "A", "/subscriptions/**subscription-id**/resourceGroups/**resource-group**/providers/Microsoft.Network/dnszones/**current-domain-no-trailing**/A/foo.a"),
			),
			tc("change it",
				a("foo.a", "1.2.3.4"),
				a("quux.a", "2.3.4.5"),
				azureAlias("bar.a", "A", "/subscriptions/**subscription-id**/resourceGroups/**resource-group**/providers/Microsoft.Network/dnszones/**current-domain-no-trailing**/A/quux.a"),
			),
			tc("create dependent CNAME records",
				cname("foo.cname", "google.com"),
				cname("quux.cname", "google2.com"),
			),
			tc("ALIAS to CNAME record in same zone",
				cname("foo.cname", "google.com"),
				cname("quux.cname", "google2.com"),
				azureAlias("bar", "CNAME", "/subscriptions/**subscription-id**/resourceGroups/**resource-group**/providers/Microsoft.Network/dnszones/**current-domain-no-trailing**/CNAME/foo.cname"),
			),
			tc("change it",
				cname("foo.cname", "google.com"),
				cname("quux.cname", "google2.com"),
				azureAlias("bar.cname", "CNAME", "/subscriptions/**subscription-id**/resourceGroups/**resource-group**/providers/Microsoft.Network/dnszones/**current-domain-no-trailing**/CNAME/quux.cname"),
			),
		),

		testgroup("R53_ALIAS2",
			requires(providers.CanUseRoute53Alias),
			tc("create dependent records",
				a("kyle", "1.2.3.4"),
				a("cartman", "2.3.4.5"),
			),
			tc("ALIAS to A record in same zone",
				a("kyle", "1.2.3.4"),
				a("cartman", "2.3.4.5"),
				r53alias("kenny", "A", "kyle.**current-domain**"),
			),
			tc("modify an r53 alias",
				a("kyle", "1.2.3.4"),
				a("cartman", "2.3.4.5"),
				r53alias("kenny", "A", "cartman.**current-domain**"),
			),
		),

		testgroup("R53_ALIAS_ORDER",
			requires(providers.CanUseRoute53Alias),
			tc("create target cnames",
				cname("dev-system18", "ec2-54-91-33-155.compute-1.amazonaws.com."),
				cname("dev-system19", "ec2-54-91-99-999.compute-1.amazonaws.com."),
			),
			tc("add an alias to 18",
				cname("dev-system18", "ec2-54-91-33-155.compute-1.amazonaws.com."),
				cname("dev-system19", "ec2-54-91-99-999.compute-1.amazonaws.com."),
				r53alias("dev-system", "CNAME", "dev-system18.**current-domain**"),
			),
			tc("modify alias to 19",
				cname("dev-system18", "ec2-54-91-33-155.compute-1.amazonaws.com."),
				cname("dev-system19", "ec2-54-91-99-999.compute-1.amazonaws.com."),
				r53alias("dev-system", "CNAME", "dev-system19.**current-domain**"),
			),
			tc("remove alias",
				cname("dev-system18", "ec2-54-91-33-155.compute-1.amazonaws.com."),
				cname("dev-system19", "ec2-54-91-99-999.compute-1.amazonaws.com."),
			),
			tc("add an alias back",
				cname("dev-system18", "ec2-54-91-33-155.compute-1.amazonaws.com."),
				cname("dev-system19", "ec2-54-91-99-999.compute-1.amazonaws.com."),
				r53alias("dev-system", "CNAME", "dev-system19.**current-domain**"),
			),
			tc("remove cnames",
				r53alias("dev-system", "CNAME", "dev-system19.**current-domain**"),
			),
			clear(),
			tc("create cname+alias in one step",
				cname("dev-system18", "ec2-54-91-33-155.compute-1.amazonaws.com."),
				r53alias("dev-system", "CNAME", "dev-system18.**current-domain**"),
			),
			clear(),
			tc("create alias+cname in one step",
				r53alias("dev-system", "CNAME", "dev-system18.**current-domain**"),
				cname("dev-system18", "ec2-54-91-33-155.compute-1.amazonaws.com."),
			),
		),

		testgroup("CF_REDIRECT",
			only("CLOUDFLAREAPI"),
			tc("redir", cfRedir("cnn.**current-domain-no-trailing**/*", "https://www.cnn.com/$1")),
			tc("change", cfRedir("cnn.**current-domain-no-trailing**/*", "https://change.cnn.com/$1")),
			tc("changelabel", cfRedir("cable.**current-domain-no-trailing**/*", "https://change.cnn.com/$1")),
			clear(),
			tc("multipleA",
				cfRedir("cnn.**current-domain-no-trailing**/*", "https://www.cnn.com/$1"),
				cfRedir("msnbc.**current-domain-no-trailing**/*", "https://msnbc.cnn.com/$1"),
			),
			clear(),
			tc("multipleB",
				cfRedir("msnbc.**current-domain-no-trailing**/*", "https://msnbc.cnn.com/$1"),
				cfRedir("cnn.**current-domain-no-trailing**/*", "https://www.cnn.com/$1"),
			),
			tc("change1",
				cfRedir("msnbc.**current-domain-no-trailing**/*", "https://msnbc.cnn.com/$1"),
				cfRedir("cnn.**current-domain-no-trailing**/*", "https://change.cnn.com/$1"),
			),
			tc("change1",
				cfRedir("msnbc.**current-domain-no-trailing**/*", "https://msnbc.cnn.com/$1"),
				cfRedir("cablenews.**current-domain-no-trailing**/*", "https://change.cnn.com/$1"),
			),
			// TODO(tlim): Fix this test case:
			//clear(),
			//tc("multiple3",
			//	cfRedir("msnbc.**current-domain-no-trailing**/*", "https://msnbc.cnn.com/$1"),
			//	cfRedir("cnn.**current-domain-no-trailing**/*", "https://www.cnn.com/$1"),
			//	cfRedir("nytimes.**current-domain-no-trailing**/*", "https://www.nytimes.com/$1"),
			//),

			// Repeat the above using CF_TEMP_REDIR instead
			clear(),
			tc("tempredir", cfRedirTemp("cnn.**current-domain-no-trailing**/*", "https://www.cnn.com/$1")),
			tc("tempchange", cfRedirTemp("cnn.**current-domain-no-trailing**/*", "https://change.cnn.com/$1")),
			tc("tempchangelabel", cfRedirTemp("cable.**current-domain-no-trailing**/*", "https://change.cnn.com/$1")),
			clear(),
			tc("tempmultipleA",
				cfRedirTemp("cnn.**current-domain-no-trailing**/*", "https://www.cnn.com/$1"),
				cfRedirTemp("msnbc.**current-domain-no-trailing**/*", "https://msnbc.cnn.com/$1"),
			),
			clear(),
			tc("tempmultipleB",
				cfRedirTemp("msnbc.**current-domain-no-trailing**/*", "https://msnbc.cnn.com/$1"),
				cfRedirTemp("cnn.**current-domain-no-trailing**/*", "https://www.cnn.com/$1"),
			),
			tc("tempchange1",
				cfRedirTemp("msnbc.**current-domain-no-trailing**/*", "https://msnbc.cnn.com/$1"),
				cfRedirTemp("cnn.**current-domain-no-trailing**/*", "https://change.cnn.com/$1"),
			),
			tc("tempchange1",
				cfRedirTemp("msnbc.**current-domain-no-trailing**/*", "https://msnbc.cnn.com/$1"),
				cfRedirTemp("cablenews.**current-domain-no-trailing**/*", "https://change.cnn.com/$1"),
			),
			// TODO(tlim): Fix this test case:
			//clear(),
			//tc("tempmultiple3",
			//	cfRedirTemp("msnbc.**current-domain-no-trailing**/*", "https://msnbc.cnn.com/$1"),
			//	cfRedirTemp("cnn.**current-domain-no-trailing**/*", "https://www.cnn.com/$1"),
			//	cfRedirTemp("nytimes.**current-domain-no-trailing**/*", "https://www.nytimes.com/$1"),
			//),
		),
	}

	return tests
}<|MERGE_RESOLUTION|>--- conflicted
+++ resolved
@@ -413,23 +413,13 @@
 }
 
 func txt(name, target string) *models.RecordConfig {
-<<<<<<< HEAD
 	r := makeRec(name, "", "TXT")
 	r.SetTargetTXT(target)
-=======
-	// FYI: This must match the algorithm in pkg/js/helpers.js TXT.
-	r := makeRec(name, target, "TXT")
-	r.TxtStrings = []string{target}
->>>>>>> 21e85e65
 	return r
 }
 
 func txtmulti(name string, target []string) *models.RecordConfig {
-<<<<<<< HEAD
-=======
-	// FYI: This must match the algorithm in pkg/js/helpers.js TXT.
->>>>>>> 21e85e65
-	r := makeRec(name, target[0], "TXT")
+	r := makeRec(name, "", "TXT")
 	r.SetTargetTXTs(target)
 	return r
 }
@@ -479,7 +469,6 @@
 	return r
 }
 
-<<<<<<< HEAD
 func gentxt(s string) *TestCase {
 	title := fmt.Sprintf("Create TXT %s", s)
 	label := fmt.Sprintf("foo%d", len(s))
@@ -503,8 +492,6 @@
 	return tc(title, txtmulti(label, l))
 }
 
-=======
->>>>>>> 21e85e65
 func manyA(namePattern, target string, n int) []*models.RecordConfig {
 	recs := []*models.RecordConfig{}
 	for i := 0; i < n; i++ {
