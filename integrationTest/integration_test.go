--- conflicted
+++ resolved
@@ -403,20 +403,14 @@
 
 		testgroup("NS only APEX",
 			not(
-<<<<<<< HEAD
-				"DNSIMPLE", // Does not support NS records nor subdomains.
-				"EXOSCALE", // Not supported.
-				"JOKER",    // Not supported via the Zone API.
-				"NETCUP",   // NS records not currently supported.
-=======
 				"DNSIMPLE",    // Does not support NS records nor subdomains.
 				"EXOSCALE",    // Not supported.
 				"GANDI_V5",    // "Gandi does not support changing apex NS records. Ignoring ns1.foo.com."
+        "JOKER",    // Not supported via the Zone API.
 				"NAMEDOTCOM",  // "Ignores @ for NS records"
 				"NETCUP",      // NS records not currently supported.
 				"SAKURACLOUD", // Silently ignores requests to remove NS at @.
 				"TRANSIP",     // "it is not allowed to have an NS for an @ record"
->>>>>>> b947bddf
 			),
 			tc("Single NS at apex", ns("@", "ns1.foo.com.")),
 			tc("Dual NS at apex", ns("@", "ns2.foo.com."), ns("@", "ns1.foo.com.")),
