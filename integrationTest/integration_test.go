package main

import (
	"encoding/json"
	"errors"
	"flag"
	"fmt"
	"os"
	"strings"
	"testing"
	"time"

	"github.com/StackExchange/dnscontrol/v4/models"
	"github.com/StackExchange/dnscontrol/v4/pkg/credsfile"
	"github.com/StackExchange/dnscontrol/v4/pkg/nameservers"
	"github.com/StackExchange/dnscontrol/v4/pkg/zonerecs"
	"github.com/StackExchange/dnscontrol/v4/providers"
	_ "github.com/StackExchange/dnscontrol/v4/providers/_all"
	"github.com/StackExchange/dnscontrol/v4/providers/cloudflare"
	"github.com/StackExchange/dnscontrol/v4/providers/cloudflare/rtypes/cfsingleredirect"
	"github.com/miekg/dns/dnsutil"
)

<<<<<<< HEAD
var (
	providerFlag         = flag.String("provider", "", "Provider to run (if empty, deduced from -profile)")
	profileFlag          = flag.String("profile", "", "Entry in providers.json to use (if empty, copied from -provider)")
	startIdx             = flag.Int("start", -1, "Test number to begin with")
	endIdx               = flag.Int("end", -1, "Test index to stop after")
	verbose              = flag.Bool("verbose", false, "Print corrections as you run them")
	printElapsed         = flag.Bool("elapsed", false, "Print elapsed time for each testgroup")
	enableCFWorkers      = flag.Bool("cfworkers", true, "Set false to disable CF worker tests")
	enableCFRedirectMode = flag.String("cfredirect", "", "cloudflare pagerule tests: default=page_rules, c=convert old to enw, n=new-style, o=none")
)
=======
var providerFlag = flag.String("provider", "", "Provider to run (if empty, deduced from -profile)")
var profileFlag = flag.String("profile", "", "Entry in profiles.json to use (if empty, copied from -provider)")
var startIdx = flag.Int("start", -1, "Test number to begin with")
var endIdx = flag.Int("end", -1, "Test index to stop after")
var verbose = flag.Bool("verbose", false, "Print corrections as you run them")
var printElapsed = flag.Bool("elapsed", false, "Print elapsed time for each testgroup")
var enableCFWorkers = flag.Bool("cfworkers", true, "Set false to disable CF worker tests")
var enableCFRedirectMode = flag.String("cfredirect", "", "cloudflare pagerule tests: default=page_rules, c=convert old to enw, n=new-style, o=none")
>>>>>>> 519e4f82

func init() {
	testing.Init()

	flag.Parse()
}

// Helper constants/funcs for the CLOUDFLARE proxy testing:

func CfProxyOff() *TestCase   { return tc("proxyoff", cfProxyA("prxy", "174.136.107.111", "off")) }
func CfProxyOn() *TestCase    { return tc("proxyon", cfProxyA("prxy", "174.136.107.111", "on")) }
func CfProxyFull1() *TestCase { return tc("proxyf1", cfProxyA("prxy", "174.136.107.111", "full")) }
func CfProxyFull2() *TestCase { return tc("proxyf2", cfProxyA("prxy", "174.136.107.222", "full")) }
func CfCProxyOff() *TestCase  { return tc("cproxyoff", cfProxyCNAME("cproxy", "example.com.", "off")) }
func CfCProxyOn() *TestCase   { return tc("cproxyon", cfProxyCNAME("cproxy", "example.com.", "on")) }
func CfCProxyFull() *TestCase { return tc("cproxyf", cfProxyCNAME("cproxy", "example.com.", "full")) }

// ---

func panicOnErr(err error) {
	if err != nil {
		panic(err)
	}
}

func getProvider(t *testing.T) (providers.DNSServiceProvider, string, map[string]string) {
	if *providerFlag == "" && *profileFlag == "" {
		t.Log("No -provider or -profile specified")
		return nil, "", nil
	}

	// Load the profile values

	jsons, err := credsfile.LoadProviderConfigs("profiles.json")
	if err != nil {
		t.Fatalf("Error loading provider configs: %s", err)
	}

	// Which profile are we using? Use the profile but default to the provider.
	targetProfile := *profileFlag
	if targetProfile == "" {
		targetProfile = *providerFlag
	}

	var profileName, profileType string
	var cfg map[string]string

	// Find the profile we want to use.
	for p, c := range jsons {
		if p == targetProfile {
			cfg = c
			profileName = p
			profileType = cfg["TYPE"]
			if profileType == "" {
				t.Fatalf("profiles.json profile %q does not have a TYPE field", *profileFlag)
			}
			break
		}
	}
	if profileName == "" {
		t.Fatalf("Profile not found: -profile=%q -provider=%q", *profileFlag, *providerFlag)
		return nil, "", nil
	}

	// Fill in -profile if blank.
	if *profileFlag == "" {
		*profileFlag = profileName
	}

	// Fix legacy use of -provider.
	if *providerFlag != profileType {
		fmt.Printf("WARNING: -provider=%q does not match profile TYPE=%q.  Using profile TYPE.\n", *providerFlag, profileType)
		*providerFlag = profileType
	}

	// fmt.Printf("DEBUG flag=%q Profile=%q TYPE=%q\n", *providerFlag, profileName, profileType)
	fmt.Printf("Testing Profile=%q TYPE=%q\n", profileName, profileType)

	var metadata json.RawMessage

	// CLOUDFLAREAPI tests related to CLOUDFLAREAPI_SINGLE_REDIRECT/CF_REDIRECT/CF_TEMP_REDIRECT
	// requires metadata to enable this feature.
	// In hindsight, I have no idea why this metadata flag is required to
	// use this feature. Maybe because we didn't have the capabilities
	// feature at the time?
	if profileType == "CLOUDFLAREAPI" {
		items := []string{}
		if *enableCFWorkers {
			items = append(items, `"manage_workers": true`)
		}
		switch *enableCFRedirectMode {
		case "":
			items = append(items, `"manage_redirects": true`)
		case "c":
			items = append(items, `"manage_redirects": true`)
			items = append(items, `"manage_single_redirects": true`)
		case "n":
			items = append(items, `"manage_single_redirects": true`)
		case "o":
		}
		metadata = []byte(`{ ` + strings.Join(items, `, `) + ` }`)
	}

	provider, err := providers.CreateDNSProvider(profileType, cfg, metadata)
	if err != nil {
		t.Fatal(err)
	}

	if profileType == "CLOUDFLAREAPI" && *enableCFWorkers {
		// Cloudflare only. Will do nothing if provider != *cloudflareProvider.
		if err := cloudflare.PrepareCloudflareTestWorkers(provider); err != nil {
			t.Fatal(err)
		}
	}

	return provider, cfg["domain"], cfg
}

func TestDNSProviders(t *testing.T) {
	provider, domain, cfg := getProvider(t)
	if provider == nil {
		return
	}
	if domain == "" {
		t.Fatal("NO DOMAIN SET!  Exiting!")
	}

	t.Run(domain, func(t *testing.T) {
		runTests(t, provider, domain, cfg)
	})
}

func getDomainConfigWithNameservers(t *testing.T, prv providers.DNSServiceProvider, domainName string) *models.DomainConfig {
	dc := &models.DomainConfig{
		Name: domainName,
	}
	dc.UpdateSplitHorizonNames()

	// fix up nameservers
	ns, err := prv.GetNameservers(domainName)
	if err != nil {
		t.Fatal("Failed getting nameservers", err)
	}
	dc.Nameservers = ns
	nameservers.AddNSRecords(dc)
	return dc
}

// testPermitted returns nil if the test is permitted, otherwise an
// error explaining why it is not.
func testPermitted(p string, f TestGroup) error {
	// not() and only() can't be mixed.
	if len(f.only) != 0 && len(f.not) != 0 {
		return errors.New("invalid filter: can't mix not() and only()")
	}
	// TODO(tlim): Have a separate validation pass so that such mistakes
	// are more visible?

	// If there are any trueflags, make sure they are all true.
	for _, c := range f.trueflags {
		if !c {
			return fmt.Errorf("excluded by alltrue(%v)", f.trueflags)
		}
	}

	// If there are any required capabilities, make sure they all exist.
	if len(f.required) != 0 {
		for _, c := range f.required {
			if !providers.ProviderHasCapability(*providerFlag, c) {
				return fmt.Errorf("%s not supported", c)
			}
		}
	}

	// If there are any "only" items, you must be one of them.
	if len(f.only) != 0 {
		for _, provider := range f.only {
			if p == provider {
				return nil
			}
		}
		return errors.New("disabled by only")
	}

	// If there are any "not" items, you must NOT be one of them.
	if len(f.not) != 0 {
		for _, provider := range f.not {
			if p == provider {
				return fmt.Errorf("excluded by not(\"%s\")", provider)
			}
		}
		return nil
	}

	return nil
}

// makeChanges runs one set of DNS record tests. Returns true on success.
func makeChanges(t *testing.T, prv providers.DNSServiceProvider, dc *models.DomainConfig, tst *TestCase, desc string, expectChanges bool, origConfig map[string]string) bool {
	domainName := dc.Name

	return t.Run(desc+":"+tst.Desc, func(t *testing.T) {
		dom, _ := dc.Copy()
		for _, r := range tst.Records {
			rc := models.RecordConfig(*r)
			if strings.Contains(rc.GetTargetField(), "**current-domain**") {
				_ = rc.SetTarget(strings.Replace(rc.GetTargetField(), "**current-domain**", domainName, 1) + ".")
			}
			if strings.Contains(rc.GetTargetField(), "**current-domain-no-trailing**") {
				_ = rc.SetTarget(strings.Replace(rc.GetTargetField(), "**current-domain-no-trailing**", domainName, 1))
			}
			if strings.Contains(rc.GetLabelFQDN(), "**current-domain**") {
				rc.SetLabelFromFQDN(strings.Replace(rc.GetLabelFQDN(), "**current-domain**", domainName, 1), domainName)
			}
			// if providers.ProviderHasCapability(*providerToRun, providers.CanUseAzureAlias) {
			if strings.Contains(rc.GetTargetField(), "**subscription-id**") {
				_ = rc.SetTarget(strings.Replace(rc.GetTargetField(), "**subscription-id**", origConfig["SubscriptionID"], 1))
			}
			if strings.Contains(rc.GetTargetField(), "**resource-group**") {
				_ = rc.SetTarget(strings.Replace(rc.GetTargetField(), "**resource-group**", origConfig["ResourceGroup"], 1))
			}
			//}
			dom.Records = append(dom.Records, &rc)
		}
		// if *providerToRun == "AXFRDDNS" {
		// Bind will refuse a DDNS update when the resulting zone
		// contains a NS record without an associated address
		// records (A or AAAA)
		//dom.Records = append(dom.Records, a("ns."+domainName+".", "9.8.7.6"))
		//}
		dom.Unmanaged = tst.Unmanaged
		dom.UnmanagedUnsafe = tst.UnmanagedUnsafe
		models.PostProcessRecords(dom.Records)
		dom2, _ := dom.Copy()

		if err := providers.AuditRecords(*providerFlag, dom.Records); err != nil {
			t.Skipf("***SKIPPED(PROVIDER DOES NOT SUPPORT '%s' ::%q)", err, desc)
			return
		}

		// get and run corrections for first time
		_, corrections, actualChangeCount, err := zonerecs.CorrectZoneRecords(prv, dom)
		if err != nil {
			t.Fatal(fmt.Errorf("runTests: %w", err))
		}
		if tst.Changeless {
			if actualChangeCount != 0 {
				t.Logf("Expected 0 corrections on FIRST run, but found %d.", actualChangeCount)
				for i, c := range corrections {
					t.Logf("UNEXPECTED #%d: %s", i, c.Msg)
				}
				t.FailNow()
			}
		} else if (len(corrections) == 0 && expectChanges) && (tst.Desc != "Empty") {
			t.Fatalf("Expected changes, but got none")
		}
		for _, c := range corrections {
			if *verbose {
				t.Log("\n" + c.Msg)
			}
			if c.F != nil { // F == nil if there is just a msg, no action.
				err = c.F()
				if err != nil {
					t.Fatal(err)
				}
			}
		}

		// If we just emptied out the zone, no need for a second pass.
		if len(tst.Records) == 0 {
			return
		}

		// run a second time and expect zero corrections
		_, corrections, actualChangeCount, err = zonerecs.CorrectZoneRecords(prv, dom2)
		if err != nil {
			t.Fatal(err)
		}
		if actualChangeCount != 0 {
			t.Logf("Expected 0 corrections on second run, but found %d.", actualChangeCount)
			for i, c := range corrections {
				t.Logf("UNEXPECTED #%d: %s", i, c.Msg)
			}
			t.FailNow()
		}
	})
}

func runTests(t *testing.T, prv providers.DNSServiceProvider, domainName string, origConfig map[string]string) {
	dc := getDomainConfigWithNameservers(t, prv, domainName)
	testGroups := makeTests()

	firstGroup := *startIdx
	if firstGroup == -1 {
		firstGroup = 0
	}
	lastGroup := *endIdx
	if lastGroup == -1 {
		lastGroup = len(testGroups)
	}

	curGroup := -1
	for gIdx, group := range testGroups {
		// Abide by -start -end flags
		curGroup++
		if curGroup < firstGroup || curGroup > lastGroup {
			continue
		}

		// Abide by filter
		// fmt.Printf("DEBUG testPermitted: prov=%q profile=%q\n", *providerFlag, *profileFlag)
		if err := testPermitted(*profileFlag, *group); err != nil {
			// t.Logf("%s: ***SKIPPED(%v)***", group.Desc, err)
			makeChanges(t, prv, dc, tc("Empty"), fmt.Sprintf("%02d:%s ***SKIPPED(%v)***", gIdx, group.Desc, err), false, origConfig)
			continue
		}

		// Start the testgroup with a clean slate.
		makeChanges(t, prv, dc, tc("Empty"), "Clean Slate", false, nil)

		// Run the tests.
		start := time.Now()

		for _, tst := range group.tests {
			// TODO(tlim): This is the old version. It skipped the remaining tc() statements if one failed.
			// The new code continues to test the remaining tc() statements.  Keeping this as a comment
			// in case we ever want to do something similar.
			// https://github.com/StackExchange/dnscontrol/pull/2252#issuecomment-1492204409
			//      makeChanges(t, prv, dc, tst, fmt.Sprintf("%02d:%s", gIdx, group.Desc), true, origConfig)
			//      if t.Failed() {
			//        break
			//      }
			if ok := makeChanges(t, prv, dc, tst, fmt.Sprintf("%02d:%s", gIdx, group.Desc), true, origConfig); !ok {
				break
			}
		}

		elapsed := time.Since(start)
		if *printElapsed {
			fmt.Printf("ELAPSED %02d %7.2f %q\n", gIdx, elapsed.Seconds(), group.Desc)
		}
	}
}

func TestDualProviders(t *testing.T) {
	p, domain, _ := getProvider(t)
	if p == nil {
		return
	}
	if domain == "" {
		t.Fatal("NO DOMAIN SET!  Exiting!")
	}
	dc := getDomainConfigWithNameservers(t, p, domain)
	if !providers.ProviderHasCapability(*providerFlag, providers.DocDualHost) {
		t.Skip("Skipping.  DocDualHost == Cannot")
		return
	}
	// clear everything
	run := func() {
		dom, _ := dc.Copy()

		rs, cs, _, err := zonerecs.CorrectZoneRecords(p, dom)
		if err != nil {
			t.Fatal(err)
		}
		for i, c := range rs {
			t.Logf("INFO#%d:\n%s", i+1, c.Msg)
		}
		for i, c := range cs {
			t.Logf("#%d:\n%s", i+1, c.Msg)
			if err = c.F(); err != nil {
				t.Fatal(err)
			}
		}
	}
	t.Log("Clearing everything")
	run()
	// add bogus nameservers
	dc.Records = []*models.RecordConfig{}
	nslist, _ := models.ToNameservers([]string{"ns1.example.com", "ns2.example.com"})
	dc.Nameservers = append(dc.Nameservers, nslist...)
	nameservers.AddNSRecords(dc)
	t.Log("Adding test nameservers")
	run()
	// run again to make sure no corrections
	t.Log("Running again to ensure stability")
	rs, cs, actualChangeCount, err := zonerecs.CorrectZoneRecords(p, dc)
	if err != nil {
		t.Fatal(err)
	}
	if actualChangeCount != 0 {
		t.Logf("Expect no corrections on second run, but found %d.", actualChangeCount)
		for i, c := range rs {
			t.Logf("INFO#%d:\n%s", i+1, c.Msg)
		}
		for i, c := range cs {
			t.Logf("#%d: %s", i+1, c.Msg)
		}
		t.FailNow()
	}

	t.Log("Removing test nameservers")
	dc.Records = []*models.RecordConfig{}
	n := 0
	for _, ns := range dc.Nameservers {
		if ns.Name == "ns1.example.com" || ns.Name == "ns2.example.com" {
			continue
		}
		dc.Nameservers[n] = ns
		n++
	}
	dc.Nameservers = dc.Nameservers[:n]
	nameservers.AddNSRecords(dc)
	run()
}

func TestNameserverDots(t *testing.T) {
	// Issue https://github.com/StackExchange/dnscontrol/issues/491
	// If this fails, the provider's GetNameservers() function uses
	// models.ToNameserversStripTD() instead of models.ToNameservers()
	// or vise-versa.

	// Setup:
	p, domain, _ := getProvider(t)
	if p == nil {
		return
	}
	if domain == "" {
		t.Fatal("NO DOMAIN SET!  Exiting!")
	}
	dc := getDomainConfigWithNameservers(t, p, domain)
	if !providers.ProviderHasCapability(*providerFlag, providers.DocDualHost) {
		t.Skip("Skipping.  DocDualHost == Cannot")
		return
	}

	t.Run("No trailing dot in nameserver", func(t *testing.T) {
		for _, nameserver := range dc.Nameservers {
			// fmt.Printf("DEBUG: nameserver.Name = %q\n", nameserver.Name)
			if strings.HasSuffix(nameserver.Name, ".") {
				t.Errorf("Provider returned nameserver with trailing dot: %q", nameserver)
			}
		}
	})
}

type TestGroup struct {
	Desc      string
	required  []providers.Capability
	only      []string
	not       []string
	trueflags []bool
	tests     []*TestCase
}

type TestCase struct {
	Desc            string
	Records         []*models.RecordConfig
	Unmanaged       []*models.UnmanagedConfig
	UnmanagedUnsafe bool // DISABLE_IGNORE_SAFETY_CHECK
	Changeless      bool // set to true if any changes would be an error
}

// ExpectNoChanges indicates that no changes is not an error, it is a requirement.
func (tc *TestCase) ExpectNoChanges() *TestCase {
	tc.Changeless = true
	return tc
}

// UnsafeIgnore is the equivalent of DISABLE_IGNORE_SAFETY_CHECK
func (tc *TestCase) UnsafeIgnore() *TestCase {
	tc.UnmanagedUnsafe = true
	return tc
}

func SetLabel(r *models.RecordConfig, label, domain string) {
	r.Name = label
	r.NameFQDN = dnsutil.AddOrigin(label, "**current-domain**")
}

func withMeta(record *models.RecordConfig, metadata map[string]string) *models.RecordConfig {
	record.Metadata = metadata
	return record
}

func a(name, target string) *models.RecordConfig {
	return makeRec(name, target, "A")
}

func aaaa(name, target string) *models.RecordConfig {
	return makeRec(name, target, "AAAA")
}

func alias(name, target string) *models.RecordConfig {
	return makeRec(name, target, "ALIAS")
}

func azureAlias(name, aliasType, target string) *models.RecordConfig {
	r := makeRec(name, target, "AZURE_ALIAS")
	r.AzureAlias = map[string]string{
		"type": aliasType,
	}
	return r
}

func caa(name string, tag string, flag uint8, target string) *models.RecordConfig {
	r := makeRec(name, target, "CAA")
	panicOnErr(r.SetTargetCAA(flag, tag, target))
	return r
}

func cfProxyA(name, target, status string) *models.RecordConfig {
	r := a(name, target)
	r.Metadata = make(map[string]string)
	r.Metadata["cloudflare_proxy"] = status
	return r
}

func cfProxyCNAME(name, target, status string) *models.RecordConfig {
	r := cname(name, target)
	r.Metadata = make(map[string]string)
	r.Metadata["cloudflare_proxy"] = status
	return r
}

func cfSingleRedirectEnabled() bool {
	return ((*enableCFRedirectMode) != "")
}

func cfSingleRedirect(name string, code any, when, then string) *models.RecordConfig {
	r := makeRec("@", name, cfsingleredirect.SINGLEREDIRECT)
	panicOnErr(cfsingleredirect.FromRaw(r, []any{name, code, when, then})) // Should not happen
	return r
}

func cfWorkerRoute(pattern, target string) *models.RecordConfig {
	t := fmt.Sprintf("%s,%s", pattern, target)
	r := makeRec("@", t, "CF_WORKER_ROUTE")
	return r
}

func cfRedir(pattern, target string) *models.RecordConfig {
	t := fmt.Sprintf("%s,%s", pattern, target)
	r := makeRec("@", t, "CF_REDIRECT")
	return r
}

func cfRedirTemp(pattern, target string) *models.RecordConfig {
	t := fmt.Sprintf("%s,%s", pattern, target)
	r := makeRec("@", t, "CF_TEMP_REDIRECT")
	return r
}

func cname(name, target string) *models.RecordConfig {
	return makeRec(name, target, "CNAME")
}

func dhcid(name, target string) *models.RecordConfig {
	return makeRec(name, target, "DHCID")
}

func dname(name, target string) *models.RecordConfig {
	return makeRec(name, target, "DNAME")
}

func ds(name string, keyTag uint16, algorithm, digestType uint8, digest string) *models.RecordConfig {
	r := makeRec(name, "", "DS")
	panicOnErr(r.SetTargetDS(keyTag, algorithm, digestType, digest))
	return r
}

func dnskey(name string, flags uint16, protocol, algorithm uint8, publicKey string) *models.RecordConfig {
	r := makeRec(name, "", "DNSKEY")
	panicOnErr(r.SetTargetDNSKEY(flags, protocol, algorithm, publicKey))
	return r
}

func https(name string, priority uint16, target string, params string) *models.RecordConfig {
	r := makeRec(name, target, "HTTPS")
	r.SvcPriority = priority
	r.SvcParams = params
	return r
}

func ignoreName(labelSpec string) *models.RecordConfig {
	return ignore(labelSpec, "*", "*")
}

func ignoreTarget(targetSpec string, typeSpec string) *models.RecordConfig {
	return ignore("*", typeSpec, targetSpec)
}

func ignore(labelSpec string, typeSpec string, targetSpec string) *models.RecordConfig {
	r := &models.RecordConfig{
		Type:     "IGNORE",
		Metadata: map[string]string{},
	}

	r.Metadata["ignore_LabelPattern"] = labelSpec
	r.Metadata["ignore_RTypePattern"] = typeSpec
	r.Metadata["ignore_TargetPattern"] = targetSpec
	return r
}

func loc(name string, d1 uint8, m1 uint8, s1 float32, ns string,
	d2 uint8, m2 uint8, s2 float32, ew string, al float32, sz float32, hp float32, vp float32,
) *models.RecordConfig {
	r := makeRec(name, "", "LOC")
	panicOnErr(r.SetLOCParams(d1, m1, s1, ns, d2, m2, s2, ew, al, sz, hp, vp))
	return r
}

func makeRec(name, target, typ string) *models.RecordConfig {
	r := &models.RecordConfig{
		Type: typ,
		TTL:  300,
	}
	SetLabel(r, name, "**current-domain**")
	r.MustSetTarget(target)
	return r
}

func manyA(namePattern, target string, n int) []*models.RecordConfig {
	recs := []*models.RecordConfig{}
	for i := range n {
		recs = append(recs, makeRec(fmt.Sprintf(namePattern, i), target, "A"))
	}
	return recs
}

func mx(name string, prio uint16, target string) *models.RecordConfig {
	r := makeRec(name, target, "MX")
	r.MxPreference = prio
	return r
}

func ns(name, target string) *models.RecordConfig {
	return makeRec(name, target, "NS")
}

func naptr(name string, order uint16, preference uint16, flags string, service string, regexp string, target string) *models.RecordConfig {
	r := makeRec(name, target, "NAPTR")
	panicOnErr(r.SetTargetNAPTR(order, preference, flags, service, regexp, target))
	return r
}

func ptr(name, target string) *models.RecordConfig {
	return makeRec(name, target, "PTR")
}

func r53alias(name, aliasType, target, evalTargetHealth string) *models.RecordConfig {
	r := makeRec(name, target, "R53_ALIAS")
	r.R53Alias = map[string]string{
		"type":                   aliasType,
		"evaluate_target_health": evalTargetHealth,
	}
	return r
}

func soa(name string, ns, mbox string, serial, refresh, retry, expire, minttl uint32) *models.RecordConfig {
	r := makeRec(name, "", "SOA")
	panicOnErr(r.SetTargetSOA(ns, mbox, serial, refresh, retry, expire, minttl))
	return r
}

func srv(name string, priority, weight, port uint16, target string) *models.RecordConfig {
	r := makeRec(name, target, "SRV")
	panicOnErr(r.SetTargetSRV(priority, weight, port, target))
	return r
}

func sshfp(name string, algorithm uint8, fingerprint uint8, target string) *models.RecordConfig {
	r := makeRec(name, target, "SSHFP")
	panicOnErr(r.SetTargetSSHFP(algorithm, fingerprint, target))
	return r
}

func svcb(name string, priority uint16, target string, params string) *models.RecordConfig {
	r := makeRec(name, target, "SVCB")
	r.SvcPriority = priority
	r.SvcParams = params
	return r
}

func ovhdkim(name, target string) *models.RecordConfig {
	return makeOvhNativeRecord(name, target, "DKIM")
}

func ovhspf(name, target string) *models.RecordConfig {
	return makeOvhNativeRecord(name, target, "SPF")
}

func ovhdmarc(name, target string) *models.RecordConfig {
	return makeOvhNativeRecord(name, target, "DMARC")
}

func makeOvhNativeRecord(name, target, rType string) *models.RecordConfig {
	r := makeRec(name, "", "TXT")
	r.Metadata = make(map[string]string)
	r.Metadata["create_ovh_native_record"] = rType
	r.MustSetTarget(target)
	return r
}

func testgroup(desc string, items ...interface{}) *TestGroup {
	group := &TestGroup{Desc: desc}
	for _, item := range items {
		switch v := item.(type) {
		case requiresFilter:
			if len(group.tests) != 0 {
				fmt.Printf("ERROR: requires() must be before all tc(): %v\n", desc)
				os.Exit(1)
			}
			group.required = append(group.required, v.caps...)
		case notFilter:
			if len(group.tests) != 0 {
				fmt.Printf("ERROR: not() must be before all tc(): %v\n", desc)
				os.Exit(1)
			}
			group.not = append(group.not, v.names...)
		case onlyFilter:
			if len(group.tests) != 0 {
				fmt.Printf("ERROR: only() must be before all tc(): %v\n", desc)
				os.Exit(1)
			}
			group.only = append(group.only, v.names...)
		case alltrueFilter:
			if len(group.tests) != 0 {
				fmt.Printf("ERROR: alltrue() must be before all tc(): %v\n", desc)
				os.Exit(1)
			}
			group.trueflags = append(group.trueflags, v.flags...)
		case *TestCase:
			group.tests = append(group.tests, v)
		default:
			fmt.Printf("I don't know about type %T (%v)\n", v, v)
		}
	}
	return group
}

func tc(desc string, recs ...*models.RecordConfig) *TestCase {
	var records []*models.RecordConfig
	var unmanagedItems []*models.UnmanagedConfig
	for _, r := range recs {
		if r == nil {
			continue
		}
		switch r.Type {
		case "IGNORE":
			unmanagedItems = append(unmanagedItems, &models.UnmanagedConfig{
				LabelPattern:  r.Metadata["ignore_LabelPattern"],
				RTypePattern:  r.Metadata["ignore_RTypePattern"],
				TargetPattern: r.Metadata["ignore_TargetPattern"],
			})
			continue
		default:
			records = append(records, r)
		}
	}
	return &TestCase{
		Desc:      desc,
		Records:   records,
		Unmanaged: unmanagedItems,
	}
}

func txt(name, target string) *models.RecordConfig {
	r := makeRec(name, "", "TXT")
	panicOnErr(r.SetTargetTXT(target))
	return r
}

// func (r *models.RecordConfig) ttl(t uint32) *models.RecordConfig {
func ttl(r *models.RecordConfig, t uint32) *models.RecordConfig {
	r.TTL = t
	return r
}

func tlsa(name string, usage, selector, matchingtype uint8, target string) *models.RecordConfig {
	r := makeRec(name, target, "TLSA")
	panicOnErr(r.SetTargetTLSA(usage, selector, matchingtype, target))
	return r
}

func porkbunUrlfwd(name, target, t, includePath, wildcard string) *models.RecordConfig {
	r := makeRec(name, target, "PORKBUN_URLFWD")
	r.Metadata = make(map[string]string)
	r.Metadata["type"] = t
	r.Metadata["includePath"] = includePath
	r.Metadata["wildcard"] = wildcard
	return r
}

func clear() *TestCase {
	return tc("Empty")
}

type requiresFilter struct {
	caps []providers.Capability
}

func requires(c ...providers.Capability) requiresFilter {
	return requiresFilter{caps: c}
}

type notFilter struct {
	names []string
}

func not(n ...string) notFilter {
	return notFilter{names: n}
}

type onlyFilter struct {
	names []string
}

func only(n ...string) onlyFilter {
	return onlyFilter{names: n}
}

type alltrueFilter struct {
	flags []bool
}

func alltrue(f ...bool) alltrueFilter {
	return alltrueFilter{flags: f}
}

//

func makeTests() []*TestGroup {
	sha256hash := strings.Repeat("0123456789abcdef", 4)
	sha512hash := strings.Repeat("0123456789abcdef", 8)
	reversedSha512 := strings.Repeat("fedcba9876543210", 8)

	// Each group of tests begins with testgroup("Title").
	// The system will remove any records so that the tests
	// begin with a clean slate (i.e. no records).

	// Filters:

	// Only apply to providers that CanUseAlias.
	//      requires(providers.CanUseAlias),
	// Only apply to ROUTE53 + GANDI_V5:
	//      only("ROUTE53", "GANDI_V5")
	// Only apply to all providers except ROUTE53 + GANDI_V5:
	//     not("ROUTE53", "GANDI_V5"),
	// Only run this test if all these bool flags are true:
	//     alltrue(*enableCFWorkers, *anotherFlag, myBoolValue)
	// NOTE: You can't mix not() and only()
	//     not("ROUTE53"), only("GCLOUD"),  // ERROR!
	// NOTE: All requires()/not()/only() must appear before any tc().

	// tc()
	// Each tc() indicates a set of records.  The testgroup tries to
	// migrate from one tc() to the next.  For example the first tc()
	// creates some records. The next tc() might list the same records
	// but adds 1 new record and omits 1.  Therefore migrating to this
	// second tc() results in 1 record being created and 1 deleted; but
	// for some providers it may be converting 1 record to another.
	// Therefore some testgroups are testing the providers ability to
	// transition between different states. Others are just testing
	// whether or not a certain kind of record can be created and
	// deleted.

	// clear() is the same as tc("Empty").  It removes all records.
	// Each testgroup() begins with clear() automagically. You do not
	// have to include the clear() in each testgroup().

	tests := []*TestGroup{
		// START HERE

		// Narrative:  Hello friend!  Are you adding a new DNS provider to
		// DNSControl? That's awesome!  I'm here to help.
		//
		// As you write your code, these tests will help verify that your
		// code is correct and covers all the funny edge-cases that DNS
		// providers throw at us.
		//
		// If you follow these sections marked "Narrative", I'll lead you
		// through the tests. The tests start by testing very basic things
		// (are you talking to the API correctly) and then moves on to
		// more and more esoteric issues.  It's like a video game where
		// you have to solve all the levels but the game lets you skip
		// around as long as all the levels are completed eventually.  Some
		// of the levels you can mark "not relevant" for your provider.
		//
		// Oh wait. I'm getting ahead of myself.  How do you run these
		// tests?  That's documented here:
		// https://docs.dnscontrol.org/developer-info/integration-tests
		// You'll be running these tests a lot. I recommend you make a
		// script that sets the environment variables and runs the tests
		// to make it easy to run the tests.  However don't check that
		// file into a GIT repo... it contains API credentials that are
		// secret!

		///// Basic functionality (add/rename/change/delete).

		// Narrative:  Let's get started!  The first thing to do is to
		// make sure we can create an A record, change it, then delete it.
		// That's the basic Add/Change/Delete process.  Once these three
		// features work you know that your API calls and authentication
		// is working and we can do the most basic operations.

		testgroup("A",
			tc("Create A", a("testa", "1.1.1.1")),
			tc("Change A target", a("testa", "3.3.3.3")),
		),

		// Narrative: Congrats on getting those to work!  Now let's try
		// something a little more difficult.  Let's do that same test at
		// the apex of the domain.  This may "just work" for your
		// provider, or they might require something special like
		// referring to the apex as "@".

		// Same test, but at the apex of the domain.
		testgroup("Apex",
			tc("Create A", a("@", "2.2.2.2")),
			tc("Change A target", a("@", "4.4.4.4")),
		),

		// Narrative: Another edge-case is the wildcard record ("*").  In
		// theory this should "just work" but plenty of vendors require
		// some weird quoting or escaping. None of that should be required
		// but... sigh... they do it anyway.  Let's find out how badly
		// they screwed this up!

		// Same test, but do it with a wildcard.
		testgroup("Protocol-Wildcard",
			not("HEDNS"), // Not supported by dns.he.net due to abuse
			tc("Create wildcard", a("*", "3.3.3.3"), a("www", "5.5.5.5")),
			tc("Delete wildcard", a("www", "5.5.5.5")),
		),

		///// Test the basic DNS types

		// Narrative: That wasn't as hard as expected, eh?  Let's test the
		// other basic record types like AAAA, CNAME, MX and TXT.

		testgroup("AAAA",
			tc("Create AAAA", aaaa("testaaaa", "2607:f8b0:4006:820::2006")),
			tc("Change AAAA target", aaaa("testaaaa", "2607:f8b0:4006:820::2013")),
		),

		// CNAME

		testgroup("CNAME",
			tc("Create a CNAME", cname("testcname", "www.google.com.")),
			tc("Change CNAME target", cname("testcname", "www.yahoo.com.")),
		),

		testgroup("CNAME-short",
			tc("Create a CNAME",
				a("foo", "1.2.3.4"),
				cname("testcname", "foo"),
			),
		),

		// MX

		// Narrative: MX is the first record we're going to test with
		// multiple fields. All records have a target (A records have an
		// IP address, CNAMEs have a destination (called "the canonical
		// name" in the RFCs). MX records have a target (a hostname) but
		// also have a "Preference".  FunFact: The RFCs call this the
		// "preference" but most engineers refer to it as the "priority".
		// Now you know better.
		// Let's make sure your code creates and updates the preference
		// correctly!

		testgroup("MX",
			tc("Create MX", mx("testmx", 5, "foo.com.")),
			tc("Change MX target", mx("testmx", 5, "bar.com.")),
			tc("Change MX p", mx("testmx", 100, "bar.com.")),
		),

		// TXT

		// Narrative: TXT records can be very complex but we'll save those
		// tests for later. Let's just test a simple string.

		testgroup("TXT",
			tc("Create TXT", txt("testtxt", "simple")),
			tc("Change TXT target", txt("testtxt", "changed")),
		),

		// Test API edge-cases

		// Narrative: I'm proud of you for getting this far.  All the
		// basic types work!  Now let's verify your code handles some of
		// the more interesting ways that updates can happen.  For
		// example, let's try creating many records of the same or
		// different type at once.  Usually this "just works" but maybe
		// there's an off-by-one error lurking. Once these work we'll have
		// a new level of confidence in the code.

		testgroup("ManyAtOnce",
			tc("CreateManyAtLabel", a("www", "1.1.1.1"), a("www", "2.2.2.2"), a("www", "3.3.3.3")),
			clear(),
			tc("Create an A record", a("www", "1.1.1.1")),
			tc("Add at label1", a("www", "1.1.1.1"), a("www", "2.2.2.2")),
			tc("Add at label2", a("www", "1.1.1.1"), a("www", "2.2.2.2"), a("www", "3.3.3.3")),
		),

		testgroup("manyTypesAtOnce",
			tc("CreateManyTypesAtLabel", a("www", "1.1.1.1"), mx("testmx", 5, "foo.com."), mx("testmx", 100, "bar.com.")),
			clear(),
			tc("Create an A record", a("www", "1.1.1.1")),
			tc("Add Type At Label", a("www", "1.1.1.1"), mx("testmx", 5, "foo.com.")),
			tc("Add Type At Label", a("www", "1.1.1.1"), mx("testmx", 5, "foo.com."), mx("testmx", 100, "bar.com.")),
		),

		// Exercise TTL operations.

		// Narrative: TTLs are weird.  They deserve some special tests.
		// First we'll verify some simple cases but then we'll test the
		// weirdest edge-case we've ever seen.

		testgroup("Attl",
			not("LINODE"), // Linode does not support arbitrary TTLs: both are rounded up to 3600.
			tc("Create Arc", ttl(a("testa", "1.1.1.1"), 333)),
			tc("Change TTL", ttl(a("testa", "1.1.1.1"), 999)),
		),

		testgroup("TTL",
			not("NETCUP"), // NETCUP does not support TTLs.
			not("LINODE"), // Linode does not support arbitrary TTLs: 666 and 1000 are both rounded up to 3600.
			tc("Start", ttl(a("@", "8.8.8.8"), 666), a("www", "1.2.3.4"), a("www", "5.6.7.8")),
			tc("Change a ttl", ttl(a("@", "8.8.8.8"), 1000), a("www", "1.2.3.4"), a("www", "5.6.7.8")),
			tc("Change single target from set", ttl(a("@", "8.8.8.8"), 1000), a("www", "2.2.2.2"), a("www", "5.6.7.8")),
			tc("Change all ttls", ttl(a("@", "8.8.8.8"), 500), ttl(a("www", "2.2.2.2"), 400), ttl(a("www", "5.6.7.8"), 400)),
		),

		// Narrative: Did you see that `not("NETCUP")` code?  NETCUP just
		// plain doesn't support TTLs, so those tests just plain can't
		// ever work.  `not("NETCUP")` tells the test system to skip those
		// tests. There's also `only()` which runs a test only for certain
		// providers.  Those and more are documented above in the
		// "Filters" section, which is on line 664 as I write this.

		// Narrative: Ok, back to testing.  This next test is a strange
		// one. It's a strange situation that happens rarely.  You might
		// want to skip this and come back later, or ask for help on the
		// mailing list.

		// Test: At the start we have a single DNS record at a label.
		// Next we add an additional record at the same label AND change
		// the TTL of the existing record.
		testgroup("add to label and change orig ttl",
			tc("Setup", ttl(a("www", "5.6.7.8"), 400)),
			tc("Add at same label, new ttl", ttl(a("www", "5.6.7.8"), 700), ttl(a("www", "1.2.3.4"), 700)),
		),

		// Narrative: We're done with TTL tests now.  If you fixed a bug
		// in any of those tests give yourself a pat on the back. Finding
		// bugs is not bad or shameful... it's an opportunity to help the
		// world by fixing a problem!  If only we could fix all the
		// world's problems by editing code!
		//
		// Now let's look at one more edge-case: Can you change the type
		// of a record?  Some providers don't permit this and you have to
		// delete the old record and create a new record in its place.

		testgroup("TypeChange",
			// Test whether the provider properly handles a label changing
			// from one rtype to another.
			tc("Create A", a("foo", "1.2.3.4")),
			tc("Change to MX", mx("foo", 5, "mx.google.com.")),
			tc("Change back to A", a("foo", "4.5.6.7")),
		),

		// Narrative: That worked? Of course that worked. You're awesome.
		// Now let's make it even more difficult by involving CNAMEs.  If
		// there is a CNAME at a label, no other records can be at that
		// label. That means the order of updates is critical when
		// changing A->CNAME or CNAME->A.  pkg/diff2 should order the
		// changes properly for you. Let's verify that we got it right!

		testgroup("TypeChangeHard",
			tc("Create a CNAME", cname("foo", "google.com.")),
			tc("Change to A record", a("foo", "1.2.3.4")),
			tc("Change back to CNAME", cname("foo", "google2.com.")),
		),

		testgroup("HTTPS",
			requires(providers.CanUseHTTPS),
			tc("Create a HTTPS record", https("@", 1, "test.com.", "port=80")),
			tc("Change HTTPS priority", https("@", 2, "test.com.", "port=80")),
			tc("Change HTTPS target", https("@", 2, ".", "port=80")),
			tc("Change HTTPS params", https("@", 2, ".", "port=99")),
			tc("Change HTTPS params-empty", https("@", 2, ".", "")),
			tc("Change HTTPS all", https("@", 3, "example.com.", "port=100")),
		),

		testgroup("SVCB",
			requires(providers.CanUseSVCB),
			tc("Create a SVCB record", svcb("@", 1, "test.com.", "port=80")),
			tc("Change SVCB priority", svcb("@", 2, "test.com.", "port=80")),
			tc("Change SVCB target", svcb("@", 2, ".", "port=80")),
			tc("Change SVCB params", svcb("@", 2, ".", "port=99")),
			tc("Change SVCB params-empty", svcb("@", 2, ".", "")),
			tc("Change SVCB all", svcb("@", 3, "example.com.", "port=100")),
		),
		//// Test edge cases from various types.

		// Narrative: Every DNS record type has some weird edge-case that
		// you wouldn't expect. This is where we test those situations.
		// They're strange, but usually easy to fix or skip.
		//
		// Some of these are testing the provider more than your code.
		//
		// You can't fix your provider's code. That's why there is the
		// auditrecord.go system.  For example, if your provider doesn't
		// support MX records that point to "." (yes, that's a thing),
		// there's nothing you can do other than warn users that it isn't
		// supported.  We do this in the auditrecords.go file in each
		// provider. It contains "rejectif.` statements that detect
		// unsupported situations.  Some good examples are in
		// providers/cscglobal/auditrecords.go. Take a minute to read
		// that.

		testgroup("CNAME",
			tc("Record pointing to @",
				cname("foo", "**current-domain**"),
				a("@", "1.2.3.4"),
			),
		),

		testgroup("ApexMX",
			tc("Record pointing to @",
				mx("foo", 8, "**current-domain**"),
				a("@", "1.2.3.4"),
			),
		),

		// RFC 7505 NullMX
		testgroup("NullMX",
			not(
				"TRANSIP", // TRANSIP is slow and doesn't support NullMX. Skip to save time.
			),
			tc("create", // Install a Null MX.
				a("nmx", "1.2.3.3"), // Install this so it is ready for the next tc()
				a("www", "1.2.3.9"), // Install this so it is ready for the next tc()
				mx("nmx", 0, "."),
			),
			tc("unnull", // Change to regular MX.
				a("nmx", "1.2.3.3"),
				a("www", "1.2.3.9"),
				mx("nmx", 3, "nmx.**current-domain**"),
				mx("nmx", 9, "www.**current-domain**"),
			),
			tc("renull", // Change back to Null MX.
				a("nmx", "1.2.3.3"),
				a("www", "1.2.3.9"),
				mx("nmx", 0, "."),
			),
		),

		// RFC 7505 NullMX at Apex
		testgroup("NullMXApex",
			not(
				"TRANSIP", // TRANSIP is slow and doesn't support NullMX. Skip to save time.
			),
			tc("create", // Install a Null MX.
				a("@", "1.2.3.2"),   // Install this so it is ready for the next tc()
				a("www", "1.2.3.8"), // Install this so it is ready for the next tc()
				mx("@", 0, "."),
			),
			tc("unnull", // Change to regular MX.
				a("@", "1.2.3.2"),
				a("www", "1.2.3.8"),
				mx("@", 2, "**current-domain**"),
				mx("@", 8, "www.**current-domain**"),
			),
			tc("renull", // Change back to Null MX.
				a("@", "1.2.3.2"),
				a("www", "1.2.3.8"),
				mx("@", 0, "."),
			),
		),

		testgroup("NS",
			not(
				"DNSIMPLE", // Does not support NS records nor subdomains.
				"EXOSCALE", // Not supported.
				"NETCUP",   // NS records not currently supported.
			),
			tc("NS for subdomain", ns("xyz", "ns2.foo.com.")),
			tc("Dual NS for subdomain", ns("xyz", "ns2.foo.com."), ns("xyz", "ns1.foo.com.")),
			tc("NS Record pointing to @", a("@", "1.2.3.4"), ns("foo", "**current-domain**")),
		),

		//// TXT tests

		// Narrative: TXT records are weird. It's just text, right?  Sadly
		// "just text" means quotes and other funny characters that might
		// need special handling. In some cases providers ban certain
		// chars in the string.
		//
		// Let's test the weirdness we've found.  I wouldn't bother trying
		// too hard to fix these. Just skip them by updating
		// auditrecords.go for your provider.

		// In this next section we test all the edge cases related to TXT
		// records. Compliance with the RFCs varies greatly with each provider.
		// Rather than creating a "Capability" for each possible different
		// failing or malcompliance (there would be many!), each provider
		// supplies a function AuditRecords() which returns an error if
		// the provider can not support a record.
		// The integration tests use this feedback to skip tests that we know would fail.
		// (Elsewhere the result of AuditRecords() is used in the
		// "dnscontrol check" phase.)

		testgroup("complex TXT",
			// Do not use only()/not()/requires() in this section.
			// If your provider needs to skip one of these tests, update
			// "provider/*/recordaudit.AuditRecords()" to reject that kind
			// of record.

			// Some of these test cases are commented out because they test
			// something that isn't widely used or supported.  For example
			// many APIs don't support a backslack (`\`) in a TXT record;
			// luckily we've never seen a need for that "in the wild".  If
			// you want to future-proof your provider, temporarily remove
			// the comments and get those tests working, or reject it using
			// auditrecords.go.

			// ProTip: Unsure how a provider's API escapes something? Try
			// adding the TXT record via the Web UI and watch how the string
			// is escaped when you download the records.

			// Nobody needs this and many APIs don't allow it.
			tc("a 0-byte TXT", txt("foo0", "")),

			// Test edge cases around 255, 255*2, 255*3:
			tc("a 254-byte TXT", txt("foo254", strings.Repeat("A", 254))), // 255-1
			tc("a 255-byte TXT", txt("foo255", strings.Repeat("B", 255))), // 255
			tc("a 256-byte TXT", txt("foo256", strings.Repeat("C", 256))), // 255+1
			tc("a 509-byte TXT", txt("foo509", strings.Repeat("D", 509))), // 255*2-1
			tc("a 510-byte TXT", txt("foo510", strings.Repeat("E", 510))), // 255*2
			tc("a 511-byte TXT", txt("foo511", strings.Repeat("F", 511))), // 255*2+1
			tc("a 764-byte TXT", txt("foo764", strings.Repeat("G", 764))), // 255*3-1
			tc("a 765-byte TXT", txt("foo765", strings.Repeat("H", 765))), // 255*3
			tc("a 766-byte TXT", txt("foo766", strings.Repeat("J", 766))), // 255*3+1
			// clear(),

			tc("TXT with 1 single-quote", txt("foosq", "quo'te")),
			tc("TXT with 1 backtick", txt("foobt", "blah`blah")),
			tc("TXT with 1 dq-1interior", txt("foodq", `in"side`)),
			tc("TXT with 2 dq-2interior", txt("foodqs", `in"ter"ior`)),
			tc("TXT with 1 dq-left", txt("foodqs", `"left`)),
			tc("TXT with 1 dq-right", txt("foodqs", `right"`)),

			// Semicolons don't need special treatment.
			// https://serverfault.com/questions/743789
			tc("TXT with semicolon", txt("foosc1", `semi;colon`)),
			tc("TXT with semicolon ws", txt("foosc2", `wssemi ; colon`)),

			tc("TXT interior ws", txt("foosp", "with spaces")),
			// tc("TXT leading ws", txt("foowsb", " leadingspace")),
			tc("TXT trailing ws", txt("foows1", "trailingws ")),

			// Vultr syntax-checks TXT records with SPF contents.
			tc("Create a TXT/SPF", txt("foo", "v=spf1 ip4:99.99.99.99 -all")),

			// Nobody needs this and many APIs don't allow it.
			// tc("Create TXT with frequently difficult characters", txt("fooex", `!^.*$@#%^&()([][{}{<></:;-_=+\`)),
		),

		testgroup("TXT backslashes",
			tc("TXT with backslashs",
				txt("fooosbs1", `1back\slash`),
				txt("fooosbs2", `2back\\slash`),
				txt("fooosbs3", `3back\\\slash`),
				txt("fooosbs4", `4back\\\\slash`)),
		),

		//
		// API Edge Cases
		//

		// Narrative: Congratulate yourself for getting this far.
		// Seriously.  Buy yourself a beer or other beverage.  Kick back.
		// Take a break.  Ok, break over!  Time for some more weird edge
		// cases.

		// DNSControl downcases all DNS labels. These tests make sure
		// that's all done correctly.
		testgroup("Case Sensitivity",
			// The decoys are required so that there is at least one actual
			// change in each tc.
			tc("Create CAPS", mx("BAR", 5, "BAR.com.")),
			tc("Downcase label", mx("bar", 5, "BAR.com."), a("decoy", "1.1.1.1")),
			tc("Downcase target", mx("bar", 5, "bar.com."), a("decoy", "2.2.2.2")),
			tc("Upcase both", mx("BAR", 5, "BAR.COM."), a("decoy", "3.3.3.3")),
		),

		// Make sure we can manipulate one DNS record when there is
		// another at the same label.
		testgroup("testByLabel",
			tc("initial",
				a("foo", "1.2.3.4"),
				a("foo", "2.3.4.5"),
			),
			tc("changeOne",
				a("foo", "1.2.3.4"),
				a("foo", "3.4.5.6"), // Change
			),
			tc("deleteOne",
				a("foo", "1.2.3.4"),
				// a("foo", "3.4.5.6"), // Delete
			),
			tc("addOne",
				a("foo", "1.2.3.4"),
				a("foo", "3.4.5.6"), // Add
			),
		),

		// Make sure we can manipulate one DNS record when there is
		// another at the same RecordSet.
		testgroup("testByRecordSet",
			tc("initial",
				a("bar", "1.2.3.4"),
				a("foo", "2.3.4.5"),
				a("foo", "3.4.5.6"),
				mx("foo", 10, "foo.**current-domain**"),
				mx("foo", 20, "bar.**current-domain**"),
			),
			tc("changeOne",
				a("bar", "1.2.3.4"),
				a("foo", "2.3.4.5"),
				a("foo", "8.8.8.8"), // Change
				mx("foo", 10, "foo.**current-domain**"),
				mx("foo", 20, "bar.**current-domain**"),
			),
			tc("deleteOne",
				a("bar", "1.2.3.4"),
				a("foo", "2.3.4.5"),
				// a("foo", "8.8.8.8"),  // Delete
				mx("foo", 10, "foo.**current-domain**"),
				mx("foo", 20, "bar.**current-domain**"),
			),
			tc("addOne",
				a("bar", "1.2.3.4"),
				a("foo", "2.3.4.5"),
				a("foo", "8.8.8.8"), // Add
				mx("foo", 10, "foo.**current-domain**"),
				mx("foo", 20, "bar.**current-domain**"),
			),
		),

		// Narrative: Here we test the IDNA (internationalization)
		// features.  But first a joke:
		// Q: What do you call someone that speaks 2 languages?
		// A: bilingual
		// Q: What do you call someone that speaks 3 languages?
		// A: trilingual
		// Q: What do you call someone that speaks 1 language?
		// A: American
		// Get it?  Well, that's why I'm not a stand-up comedian.
		// Anyway... let's make sure foreign languages work.

		testgroup("IDNA",
			not("SOFTLAYER"),
			// SOFTLAYER: fails at direct internationalization, punycode works, of course.
			tc("Internationalized name", a("ööö", "1.2.3.4")),
			tc("Change IDN", a("ööö", "2.2.2.2")),
			tc("Internationalized CNAME Target", cname("a", "ööö.com.")),
		),
		testgroup("IDNAs in CNAME targets",
			not("CLOUDFLAREAPI"),
			// LINODE: hostname validation does not allow the target domain TLD
			tc("IDN CNAME AND Target", cname("öoö", "ööö.企业.")),
		),

		// Narrative: Some providers send the list of DNS records one
		// "page" at a time. The data you get includes a flag that
		// indicates you to the request is incomplete and you need to
		// request the next page of data.  They don't realize that
		// computers have gigabytes of RAM and the largest DNS zone might
		// have kilobytes of records.  Unneeded complexity... sigh.
		//
		// Let's test to make sure we got the paging right. I always fear
		// off-by-one errors when I write this kind of code. Like... if a
		// get tells you it has returned a page that starts at record 0
		// and includes 100 records, should the next "get" request records
		// starting at 99 or 100 or 101?
		//
		// These tests can be VERY slow. That's why we use not() and
		// only() to skip these tests for providers that doesn't use
		// paging.

		testgroup("pager101",
			// Tests the paging code of providers.  Many providers page at 100.
			// Notes:
			//  - Gandi: page size is 100, therefore we test with 99, 100, and 101
			//  - DIGITALOCEAN: page size is 100 (default: 20)
			not(
				"AZURE_DNS",     // Removed because it is too slow
				"CLOUDFLAREAPI", // Infinite pagesize but due to slow speed, skipping.
				"DIGITALOCEAN",  // No paging. Why bother?
				"DESEC",         // Skip due to daily update limits.
				// "CSCGLOBAL",     // Doesn't page. Works fine.  Due to the slow API we skip.
				"GANDI_V5",   // Their API is so damn slow. We'll add it back as needed.
				"HEDNS",      // Doesn't page. Works fine.  Due to the slow API we skip.
				"LOOPIA",     // Their API is so damn slow. Plus, no paging.
				"MSDNS",      // No paging done. No need to test.
				"NAMEDOTCOM", // Their API is so damn slow. We'll add it back as needed.
				"NS1",        // Free acct only allows 50 records, therefore we skip
				// "ROUTE53",       // Batches up changes in pages.
				"TRANSIP", // Doesn't page. Works fine.  Due to the slow API we skip.
				"CNR",     // Test beaks limits.
			),
			tc("99 records", manyA("rec%04d", "1.2.3.4", 99)...),
			tc("100 records", manyA("rec%04d", "1.2.3.4", 100)...),
			tc("101 records", manyA("rec%04d", "1.2.3.4", 101)...),
		),

		testgroup("pager601",
			only(
				// "AZURE_DNS",     // Removed because it is too slow
				//"CLOUDFLAREAPI", // Infinite pagesize but due to slow speed, skipping.
				//"CSCGLOBAL",     // Doesn't page. Works fine.  Due to the slow API we skip.
				//"DESEC",         // Skip due to daily update limits.
				//"GANDI_V5",      // Their API is so damn slow. We'll add it back as needed.
				//"MSDNS",         // No paging done. No need to test.
				"GCLOUD",
				"HEXONET",
				"ROUTE53", // Batches up changes in pages.
			),
			tc("601 records", manyA("rec%04d", "1.2.3.4", 600)...),
			tc("Update 601 records", manyA("rec%04d", "1.2.3.5", 600)...),
		),

		testgroup("pager1201",
			only(
				// "AKAMAIEDGEDNS", // No paging done. No need to test.
				//"AZURE_DNS",     // Currently failing. See https://github.com/StackExchange/dnscontrol/issues/770
				//"CLOUDFLAREAPI", // Fails with >1000 corrections. See https://github.com/StackExchange/dnscontrol/issues/1440
				//"CSCGLOBAL",     // Doesn't page. Works fine.  Due to the slow API we skip.
				//"DESEC",         // Skip due to daily update limits.
				//"GANDI_V5",      // Their API is so damn slow. We'll add it back as needed.
				//"HEDNS",         // No paging done. No need to test.
				//"MSDNS",         // No paging done. No need to test.
				"GCLOUD",
				"HEXONET",
				"HOSTINGDE", // Pages.
				"ROUTE53",   // Batches up changes in pages.
			),
			tc("1200 records", manyA("rec%04d", "1.2.3.4", 1200)...),
			tc("Update 1200 records", manyA("rec%04d", "1.2.3.5", 1200)...),
		),

		// Test the boundaries of Google' batch system.
		// 1200 is used because it is larger than batchMax.
		// https://github.com/StackExchange/dnscontrol/pull/2762#issuecomment-1877825559
		testgroup("batchRecordswithOthers",
			only(
				"GCLOUD",
			),
			tc("1200 records",
				manyA("rec%04d", "1.2.3.4", 1200)...),
			tc("Update 1200 records and Create others", append(
				manyA("arec%04d", "1.2.3.4", 1200),
				manyA("rec%04d", "1.2.3.5", 1200)...)...),
			tc("Update 1200 records and Create and Delete others", append(
				manyA("rec%04d", "1.2.3.4", 1200),
				manyA("zrec%04d", "1.2.3.4", 1200)...)...),
		),

		//// CanUse* types:

		// Narrative: Many DNS record types are optional.  If the provider
		// supports them, there's a CanUse* variable that flags that
		// feature.  Here we test those.  Each of these should (1) create
		// the record, (2) test changing additional fields one at a time,
		// maybe 2 at a time, (3) delete the record. If you can do those 3
		// things, we're pretty sure you've implemented it correctly.

		testgroup("CAA",
			requires(providers.CanUseCAA),
			tc("CAA record", caa("@", "issue", 0, "letsencrypt.org")),
			tc("CAA change tag", caa("@", "issuewild", 0, "letsencrypt.org")),
			tc("CAA change target", caa("@", "issuewild", 0, "example.com")),
			tc("CAA change flag", caa("@", "issuewild", 128, "example.com")),
			tc("CAA many records", caa("@", "issuewild", 128, ";")),
			// Test support of spaces in the 3rd field. Some providers don't
			// support this.  See providers/exoscale/auditrecords.go as an example.
			tc("CAA whitespace", caa("@", "issue", 0, "letsencrypt.org; validationmethods=dns-01; accounturi=https://acme-v02.api.letsencrypt.org/acme/acct/1234")),
		),

		// LOCation records. // No.47
		testgroup("LOC",
			requires(providers.CanUseLOC),
			// 42 21 54     N  71 06  18     W -24m 30m
			tc("Single LOC record", loc("@", 42, 21, 54, "N", 71, 6, 18, "W", -24.05, 30, 0, 0)),
			// 42 21 54     N  71 06  18     W -24m 30m
			tc("Update single LOC record", loc("@", 42, 21, 54, "N", 71, 6, 18, "W", -24.06, 30, 10, 0)),
			tc("Multiple LOC records-create a-d modify apex", // create a-d, modify @
				// 42 21 54     N  71 06  18     W -24m 30m
				loc("@", 42, 21, 54, "N", 71, 6, 18, "W", -24, 30, 0, 0),
				// 42 21 43.952 N  71 5   6.344  W -24m 1m 200m
				loc("a", 42, 21, 43.952, "N", 71, 5, 6.344, "W", -24.33, 1, 200, 10),
				// 52 14 05     N  00 08  50     E 10m
				loc("b", 52, 14, 5, "N", 0, 8, 50, "E", 10.22, 0, 0, 0),
				// 32  7 19     S 116  2  25     E 10m
				loc("c", 32, 7, 19, "S", 116, 2, 25, "E", 10, 0, 0, 0),
				// 42 21 28.764 N  71 00  51.617 W -44m 2000m
				loc("d", 42, 21, 28.764, "N", 71, 0, 51.617, "W", -44, 2000, 0, 0),
			),
		),

		// Narrative: NAPTR records are used by IP telephony ("SIP")
		// systems. NAPTR records are rarely used, but if you use them
		// you'll want to use DNSControl because editing them is a pain.
		// If you want a fun read, check this out:
		// https://www.devever.net/~hl/sip-victory

		testgroup("NAPTR",
			requires(providers.CanUseNAPTR),
			tc("NAPTR record", naptr("test", 100, 10, "U", "E2U+sip", "!^.*$!sip:customer-service@example.com!", "example.foo.com.")),
			tc("NAPTR second record", naptr("test", 102, 10, "U", "E2U+email", "!^.*$!mailto:information@example.com!", "example.foo.com.")),
			tc("NAPTR delete record", naptr("test", 100, 10, "U", "E2U+email", "!^.*$!mailto:information@example.com!", "example.foo.com.")),
			tc("NAPTR change target", naptr("test", 100, 10, "U", "E2U+email", "!^.*$!mailto:information@example.com!", "example2.foo.com.")),
			tc("NAPTR change order", naptr("test", 103, 10, "U", "E2U+email", "!^.*$!mailto:information@example.com!", "example2.foo.com.")),
			tc("NAPTR change preference", naptr("test", 103, 20, "U", "E2U+email", "!^.*$!mailto:information@example.com!", "example2.foo.com.")),
			tc("NAPTR change flags", naptr("test", 103, 20, "A", "E2U+email", "!^.*$!mailto:information@example.com!", "example2.foo.com.")),
			tc("NAPTR change service", naptr("test", 103, 20, "A", "E2U+sip", "!^.*$!mailto:information@example.com!", "example2.foo.com.")),
			tc("NAPTR change regexp", naptr("test", 103, 20, "A", "E2U+sip", "!^.*$!sip:customer-service@example.com!", "example2.foo.com.")),
		),

		// ClouDNS provider can work with PTR records, but you need to create special type of zone
		testgroup("PTR",
			requires(providers.CanUsePTR),
			not("CLOUDNS"),
			tc("Create PTR record", ptr("4", "foo.com.")),
			tc("Modify PTR record", ptr("4", "bar.com.")),
		),

		// Narrative: SOA records are ignored by most DNS providers. They
		// auto-generate the values and ignore your SOA data. Don't
		// implement the SOA record unless your provide can not work
		// without them, like BIND.

		// SOA
		testgroup("SOA",
			requires(providers.CanUseSOA),
			clear(), // Extra clear required or only the first run passes.
			tc("Create SOA record", soa("@", "kim.ns.cloudflare.com.", "dns.cloudflare.com.", 2037190000, 10000, 2400, 604800, 3600)),
			tc("Modify SOA ns    ", soa("@", "mmm.ns.cloudflare.com.", "dns.cloudflare.com.", 2037190000, 10000, 2400, 604800, 3600)),
			tc("Modify SOA mbox  ", soa("@", "mmm.ns.cloudflare.com.", "eee.cloudflare.com.", 2037190000, 10000, 2400, 604800, 3600)),
			tc("Modify SOA refres", soa("@", "mmm.ns.cloudflare.com.", "eee.cloudflare.com.", 2037190000, 10001, 2400, 604800, 3600)),
			tc("Modify SOA retry ", soa("@", "mmm.ns.cloudflare.com.", "eee.cloudflare.com.", 2037190000, 10001, 2401, 604800, 3600)),
			tc("Modify SOA expire", soa("@", "mmm.ns.cloudflare.com.", "eee.cloudflare.com.", 2037190000, 10001, 2401, 604801, 3600)),
			tc("Modify SOA minttl", soa("@", "mmm.ns.cloudflare.com.", "eee.cloudflare.com.", 2037190000, 10001, 2401, 604801, 3601)),
		),

		testgroup("SRV",
			requires(providers.CanUseSRV),
			tc("SRV record", srv("_sip._tcp", 5, 6, 7, "foo.com.")),
			tc("Second SRV record, same prio", srv("_sip._tcp", 5, 6, 7, "foo.com."), srv("_sip._tcp", 5, 60, 70, "foo2.com.")),
			tc("3 SRV", srv("_sip._tcp", 5, 6, 7, "foo.com."), srv("_sip._tcp", 5, 60, 70, "foo2.com."), srv("_sip._tcp", 15, 65, 75, "foo3.com.")),
			tc("Delete one", srv("_sip._tcp", 5, 6, 7, "foo.com."), srv("_sip._tcp", 15, 65, 75, "foo3.com.")),
			tc("Change Target", srv("_sip._tcp", 5, 6, 7, "foo.com."), srv("_sip._tcp", 15, 65, 75, "foo4.com.")),
			tc("Change Priority", srv("_sip._tcp", 52, 6, 7, "foo.com."), srv("_sip._tcp", 15, 65, 75, "foo4.com.")),
			tc("Change Weight", srv("_sip._tcp", 52, 62, 7, "foo.com."), srv("_sip._tcp", 15, 65, 75, "foo4.com.")),
			tc("Change Port", srv("_sip._tcp", 52, 62, 72, "foo.com."), srv("_sip._tcp", 15, 65, 75, "foo4.com.")),
			clear(),
			tc("Null Target", srv("_sip._tcp", 15, 65, 75, ".")),
		),

		// https://github.com/StackExchange/dnscontrol/issues/2066
		testgroup("SRV",
			requires(providers.CanUseSRV),
			tc("Create SRV333", ttl(srv("_sip._tcp", 5, 6, 7, "foo.com."), 333)),
			tc("Change TTL999", ttl(srv("_sip._tcp", 5, 6, 7, "foo.com."), 999)),
		),

		testgroup("SSHFP",
			requires(providers.CanUseSSHFP),
			tc("SSHFP record",
				sshfp("@", 1, 1, "66c7d5540b7d75a1fb4c84febfa178ad99bdd67c")),
			tc("SSHFP change algorithm",
				sshfp("@", 2, 1, "66c7d5540b7d75a1fb4c84febfa178ad99bdd67c")),
			tc("SSHFP change fingerprint and type",
				sshfp("@", 2, 2, "745a635bc46a397a5c4f21d437483005bcc40d7511ff15fbfafe913a081559bc")),
		),

		testgroup("TLSA",
			requires(providers.CanUseTLSA),
			tc("TLSA record", tlsa("_443._tcp", 3, 1, 1, sha256hash)),
			tc("TLSA change usage", tlsa("_443._tcp", 2, 1, 1, sha256hash)),
			tc("TLSA change selector", tlsa("_443._tcp", 2, 0, 1, sha256hash)),
			tc("TLSA change matchingtype", tlsa("_443._tcp", 2, 0, 2, sha512hash)),
			tc("TLSA change certificate", tlsa("_443._tcp", 2, 0, 2, reversedSha512)),
		),

		testgroup("DS",
			requires(providers.CanUseDS),
			// Use a valid digest value here.  Some providers verify that a valid digest is in use.  See RFC 4034 and
			// https://www.iana.org/assignments/dns-sec-alg-numbers/dns-sec-alg-numbers.xhtml
			// https://www.iana.org/assignments/ds-rr-types/ds-rr-types.xhtml
			tc("DS create", ds("@", 1, 13, 1, "da39a3ee5e6b4b0d3255bfef95601890afd80709")),
			tc("DS change", ds("@", 8857, 8, 2, "4b9b6b073edd97feb5bc12dc4e1b32d2c6af7ae23a293936ceb87bb10494ec44")),
			tc("DS change f1", ds("@", 3, 8, 2, "4b9b6b073edd97feb5bc12dc4e1b32d2c6af7ae23a293936ceb87bb10494ec44")),
			tc("DS change f2", ds("@", 3, 13, 2, "4b9b6b073edd97feb5bc12dc4e1b32d2c6af7ae23a293936ceb87bb10494ec44")),
			tc("DS change f3+4", ds("@", 3, 13, 1, "da39a3ee5e6b4b0d3255bfef95601890afd80709")),
			tc("DS delete 1, create child", ds("another-child", 44, 13, 2, "4b9b6b073edd97feb5bc12dc4e1b32d2c6af7ae23a293936ceb87bb10494ec44")),
			tc("add 2 more DS",
				ds("another-child", 44, 13, 2, "4b9b6b073edd97feb5bc12dc4e1b32d2c6af7ae23a293936ceb87bb10494ec44"),
				ds("another-child", 1501, 13, 1, "ee02c885b5b4ed64899f2d43eb2b8e6619bdb50c"),
				ds("another-child", 1502, 8, 2, "2fa14f53e6b15cac9ac77846c7be87862c2a7e9ec0c6cea319db939317f126ed"),
				ds("another-child", 65535, 13, 2, "2fa14f53e6b15cac9ac77846c7be87862c2a7e9ec0c6cea319db939317f126ed"),
			),
			// These are the same as below.
			tc("DSchild create", ds("child", 1, 13, 1, "da39a3ee5e6b4b0d3255bfef95601890afd80709")),
			tc("DSchild change", ds("child", 8857, 8, 2, "4b9b6b073edd97feb5bc12dc4e1b32d2c6af7ae23a293936ceb87bb10494ec44")),
			tc("DSchild change f1", ds("child", 3, 8, 2, "4b9b6b073edd97feb5bc12dc4e1b32d2c6af7ae23a293936ceb87bb10494ec44")),
			tc("DSchild change f2", ds("child", 3, 13, 2, "4b9b6b073edd97feb5bc12dc4e1b32d2c6af7ae23a293936ceb87bb10494ec44")),
			tc("DSchild change f3+4", ds("child", 3, 13, 1, "da39a3ee5e6b4b0d3255bfef95601890afd80709")),
			tc("DSchild delete 1, create child", ds("another-child", 44, 13, 2, "4b9b6b073edd97feb5bc12dc4e1b32d2c6af7ae23a293936ceb87bb10494ec44")),
		),

		testgroup("DS (children only)",
			requires(providers.CanUseDSForChildren),
			not("CLOUDNS", "CLOUDFLAREAPI"),
			// Use a valid digest value here.  Some providers verify that a valid digest is in use.  See RFC 4034 and
			// https://www.iana.org/assignments/dns-sec-alg-numbers/dns-sec-alg-numbers.xhtml
			// https://www.iana.org/assignments/ds-rr-types/ds-rr-types.xhtml
			tc("DSchild create", ds("child", 1, 14, 4, "417212fd1c8bc5896fefd8db58af824545e85b0d0546409366a30aef7269fae258173bd185fb262c86f3bb86fba04368")),
			tc("DSchild change", ds("child", 8857, 8, 2, "4b9b6b073edd97feb5bc12dc4e1b32d2c6af7ae23a293936ceb87bb10494ec44")),
			tc("DSchild change f1", ds("child", 3, 8, 2, "4b9b6b073edd97feb5bc12dc4e1b32d2c6af7ae23a293936ceb87bb10494ec44")),
			tc("DSchild change f2", ds("child", 3, 13, 2, "4b9b6b073edd97feb5bc12dc4e1b32d2c6af7ae23a293936ceb87bb10494ec44")),
			tc("DSchild change f3+4", ds("child", 3, 14, 4, "3115238f89e0bf5252d9718113b1b9fff854608d84be94eefb9210dc1cc0b4f3557342a27465cfacc42ef137ae9a5489")),
			tc("DSchild delete 1, create child", ds("another-child", 44, 13, 2, "4b9b6b073edd97feb5bc12dc4e1b32d2c6af7ae23a293936ceb87bb10494ec44")),
			tc("add 2 more DSchild",
				ds("another-child", 44, 13, 2, "4b9b6b073edd97feb5bc12dc4e1b32d2c6af7ae23a293936ceb87bb10494ec44"),
				ds("another-child", 1501, 14, 4, "109bb6b5b6d5547c1ce03c7a8bd7d8f80c1cb0957f50c4f7fda04692079917e4f9cad52b878f3d8234e1a170b154b72d"),
				ds("another-child", 1502, 8, 2, "2fa14f53e6b15cac9ac77846c7be87862c2a7e9ec0c6cea319db939317f126ed"),
				ds("another-child", 65535, 13, 2, "2fa14f53e6b15cac9ac77846c7be87862c2a7e9ec0c6cea319db939317f126ed"),
			),
		),

		testgroup("DS (children only) CLOUDNS",
			requires(providers.CanUseDSForChildren),
			only("CLOUDNS", "CLOUDFLAREAPI"),
			// Cloudns requires NS records before creating DS Record. Verify
			// they are done in the right order, even if they are listed in
			// the wrong order in dnsconfig.js.
			tc("create DS",
				// we test that provider correctly handles creating NS first by reversing the entries here
				ds("child", 35632, 13, 1, "1E07663FF507A40874B8605463DD41DE482079D6"),
				ns("child", "ns101.cloudns.net."),
			),
			tc("modify field 1",
				ds("child", 2075, 13, 1, "2706D12E256C8FDD9BFB45EFB25FE537E21A82F6"),
				ns("child", "ns101.cloudns.net."),
			),
			tc("modify field 3",
				ds("child", 2075, 13, 2, "3F7A1EAC8C813A0BEBD0C3B8AAB387E31945EA0CD5E1D84A2E8E27674566C156"),
				ns("child", "ns101.cloudns.net."),
			),
			tc("modify field 2+3",
				ds("child", 2159, 1, 4, "F50BEFEA333EE2901D72D31A08E1A3CD3F7E943FF4B38CF7C8AD92807F5302F76FB0B419182C0F47FFC71CBCB6EF4BD4"),
				ns("child", "ns101.cloudns.net."),
			),
			tc("modify field 2",
				ds("child", 63909, 3, 4, "EEC7FA02E6788DA889B2CE41D43D92F948AB126EDCF83B7037E73CE9531C8E7E45653ABBAA76C2D6E42F98316EDE599B"),
				ns("child", "ns101.cloudns.net."),
			),
			// tc("modify field 2", ds("child", 65535, 254, 4, "0123456789ABCDEF")),
			tc("delete 1, create 1",
				ds("another-child", 35632, 13, 4, "F5F32ABCA6B01AA7A9963012F90B7C8523A1D946185A3AD70B67F3C9F18E7312FA9DD6AB2F7D8382F789213DB173D429"),
				ns("another-child", "ns101.cloudns.net."),
			),
			tc("add 2 more DS",
				ds("another-child", 35632, 13, 4, "F5F32ABCA6B01AA7A9963012F90B7C8523A1D946185A3AD70B67F3C9F18E7312FA9DD6AB2F7D8382F789213DB173D429"),
				ds("another-child", 2159, 1, 4, "F50BEFEA333EE2901D72D31A08E1A3CD3F7E943FF4B38CF7C8AD92807F5302F76FB0B419182C0F47FFC71CBCB6EF4BD4"),
				ds("another-child", 63909, 3, 4, "EEC7FA02E6788DA889B2CE41D43D92F948AB126EDCF83B7037E73CE9531C8E7E45653ABBAA76C2D6E42F98316EDE599B"),
				ns("another-child", "ns101.cloudns.net."),
			),
			// in CLouDNS  we must delete DS Record before deleting NS record
			// should no longer be necessary, provider should handle order correctly
			// tc("delete all DS",
			//	ns("another-child", "ns101.cloudns.net."),
			//),
		),
		testgroup("DHCID",
			requires(providers.CanUseDHCID),
			tc("Create DHCID record", dhcid("test", "AAIBY2/AuCccgoJbsaxcQc9TUapptP69lOjxfNuVAA2kjEA=")),
			tc("Modify DHCID record", dhcid("test", "AAAAAAAAuCccgoJbsaxcQc9TUapptP69lOjxfNuVAA2kjEA=")),
		),

		testgroup("DNAME",
			requires(providers.CanUseDNAME),
			tc("Create DNAME record", dname("test", "example.com.")),
			tc("Modify DNAME record", dname("test", "example.net.")),
			tc("Create DNAME record in non-FQDN", dname("a", "b")),
		),

		testgroup("DNSKEY",
			requires(providers.CanUseDNSKEY),
			tc("Create DNSKEY record", dnskey("test", 257, 3, 13, "fRnjbeUVyKvz1bDx2lPmu3KY1k64T358t8kP6Hjveos=")),
			tc("Modify DNSKEY record 1", dnskey("test", 256, 3, 13, "fRnjbeUVyKvz1bDx2lPmu3KY1k64T358t8kP6Hjveos=")),
			tc("Modify DNSKEY record 2", dnskey("test", 256, 3, 13, "whjtMiJP9C86l0oTJUxemuYtQ0RIZePWt6QETC2kkKM=")),
			tc("Modify DNSKEY record 3", dnskey("test", 256, 3, 15, "whjtMiJP9C86l0oTJUxemuYtQ0RIZePWt6QETC2kkKM=")),
		),

		//// Vendor-specific record types

		// Narrative: DNSControl supports DNS records that don't exist!
		// Well, they exist for particular vendors.  Let's test each of
		// them here. If you are writing a new provider, I have some good
		// news: These don't apply to you!

		testgroup("ALIAS on apex",
			requires(providers.CanUseAlias),
			tc("ALIAS at root", alias("@", "foo.com.")),
			tc("change it", alias("@", "foo2.com.")),
		),

		testgroup("ALIAS to nonfqdn",
			requires(providers.CanUseAlias),
			tc("ALIAS at root",
				a("foo", "1.2.3.4"),
				alias("@", "foo"),
			),
		),

		testgroup("ALIAS on subdomain",
			requires(providers.CanUseAlias),
			not("TRANSIP"), // TransIP does support ALIAS records, but only for apex records (@)
			tc("ALIAS at subdomain", alias("test", "foo.com.")),
			tc("change it", alias("test", "foo2.com.")),
		),

		// AZURE features

		testgroup("AZURE_ALIAS_A",
			requires(providers.CanUseAzureAlias),
			tc("create dependent A records",
				a("foo.a", "1.2.3.4"),
				a("quux.a", "2.3.4.5"),
			),
			tc("ALIAS to A record in same zone",
				a("foo.a", "1.2.3.4"),
				a("quux.a", "2.3.4.5"),
				azureAlias("bar.a", "A", "/subscriptions/**subscription-id**/resourceGroups/**resource-group**/providers/Microsoft.Network/dnszones/**current-domain-no-trailing**/A/foo.a"),
			),
			tc("change aliasA",
				a("foo.a", "1.2.3.4"),
				a("quux.a", "2.3.4.5"),
				azureAlias("bar.a", "A", "/subscriptions/**subscription-id**/resourceGroups/**resource-group**/providers/Microsoft.Network/dnszones/**current-domain-no-trailing**/A/quux.a"),
			),
			tc("change backA",
				a("foo.a", "1.2.3.4"),
				a("quux.a", "2.3.4.5"),
				azureAlias("bar.a", "A", "/subscriptions/**subscription-id**/resourceGroups/**resource-group**/providers/Microsoft.Network/dnszones/**current-domain-no-trailing**/A/foo.a"),
			),
		),

		testgroup("AZURE_ALIAS_CNAME",
			requires(providers.CanUseAzureAlias),
			tc("create dependent CNAME records",
				cname("foo.cname", "google.com."),
				cname("quux.cname", "google2.com."),
			),
			tc("ALIAS to CNAME record in same zone",
				cname("foo.cname", "google.com."),
				cname("quux.cname", "google2.com."),
				azureAlias("bar.cname", "CNAME", "/subscriptions/**subscription-id**/resourceGroups/**resource-group**/providers/Microsoft.Network/dnszones/**current-domain-no-trailing**/CNAME/foo.cname"),
			),
			tc("change aliasCNAME",
				cname("foo.cname", "google.com."),
				cname("quux.cname", "google2.com."),
				azureAlias("bar.cname", "CNAME", "/subscriptions/**subscription-id**/resourceGroups/**resource-group**/providers/Microsoft.Network/dnszones/**current-domain-no-trailing**/CNAME/quux.cname"),
			),
			tc("change backCNAME",
				cname("foo.cname", "google.com."),
				cname("quux.cname", "google2.com."),
				azureAlias("bar.cname", "CNAME", "/subscriptions/**subscription-id**/resourceGroups/**resource-group**/providers/Microsoft.Network/dnszones/**current-domain-no-trailing**/CNAME/foo.cname"),
			),
		),

		// ROUTE53 features

		testgroup("R53_ALIAS2",
			requires(providers.CanUseRoute53Alias),
			tc("create dependent records",
				a("kyle", "1.2.3.4"),
				a("cartman", "2.3.4.5"),
			),
			tc("ALIAS to A record in same zone",
				a("kyle", "1.2.3.4"),
				a("cartman", "2.3.4.5"),
				r53alias("kenny", "A", "kyle.**current-domain**", "false"),
			),
			tc("modify an r53 alias",
				a("kyle", "1.2.3.4"),
				a("cartman", "2.3.4.5"),
				r53alias("kenny", "A", "cartman.**current-domain**", "false"),
			),
		),

		testgroup("R53_ALIAS_ORDER",
			requires(providers.CanUseRoute53Alias),
			tc("create target cnames",
				cname("dev-system18", "ec2-54-91-33-155.compute-1.amazonaws.com."),
				cname("dev-system19", "ec2-54-91-99-999.compute-1.amazonaws.com."),
			),
			tc("add an alias to 18",
				cname("dev-system18", "ec2-54-91-33-155.compute-1.amazonaws.com."),
				cname("dev-system19", "ec2-54-91-99-999.compute-1.amazonaws.com."),
				r53alias("dev-system", "CNAME", "dev-system18.**current-domain**", "false"),
			),
			tc("modify alias to 19",
				cname("dev-system18", "ec2-54-91-33-155.compute-1.amazonaws.com."),
				cname("dev-system19", "ec2-54-91-99-999.compute-1.amazonaws.com."),
				r53alias("dev-system", "CNAME", "dev-system19.**current-domain**", "false"),
			),
			tc("remove alias",
				cname("dev-system18", "ec2-54-91-33-155.compute-1.amazonaws.com."),
				cname("dev-system19", "ec2-54-91-99-999.compute-1.amazonaws.com."),
			),
			tc("add an alias back",
				cname("dev-system18", "ec2-54-91-33-155.compute-1.amazonaws.com."),
				cname("dev-system19", "ec2-54-91-99-999.compute-1.amazonaws.com."),
				r53alias("dev-system", "CNAME", "dev-system19.**current-domain**", "false"),
			),
			tc("remove cnames",
				r53alias("dev-system", "CNAME", "dev-system19.**current-domain**", "false"),
			),
		),

		testgroup("R53_ALIAS_CNAME",
			requires(providers.CanUseRoute53Alias),
			tc("create alias+cname in one step",
				r53alias("dev-system", "CNAME", "dev-system18.**current-domain**", "false"),
				cname("dev-system18", "ec2-54-91-33-155.compute-1.amazonaws.com."),
			),
		),

		testgroup("R53_ALIAS_Loop",
			// This will always be skipped because rejectifTargetEqualsLabel
			// will always flag it as not permitted.
			// See https://github.com/StackExchange/dnscontrol/issues/2107
			requires(providers.CanUseRoute53Alias),
			tc("loop should fail",
				r53alias("test-islandora", "CNAME", "test-islandora.**current-domain**", "false"),
			),
		),

		// Bug https://github.com/StackExchange/dnscontrol/issues/2285
		testgroup("R53_alias pre-existing",
			requires(providers.CanUseRoute53Alias),
			tc("Create some records",
				r53alias("dev-system", "CNAME", "dev-system18.**current-domain**", "false"),
				cname("dev-system18", "ec2-54-91-33-155.compute-1.amazonaws.com."),
			),
			tc("Add a new record - ignoring foo",
				a("bar", "1.2.3.4"),
				ignoreName("dev-system*"),
			),
		),

		testgroup("R53_alias evaluate_target_health",
			requires(providers.CanUseRoute53Alias),
			tc("Create alias and cname",
				r53alias("test-record", "CNAME", "test-record-1.**current-domain**", "false"),
				cname("test-record-1", "ec2-54-91-33-155.compute-1.amazonaws.com."),
			),
			tc("modify evaluate target health",
				r53alias("test-record", "CNAME", "test-record-1.**current-domain**", "true"),
				cname("test-record-1", "ec2-54-91-33-155.compute-1.amazonaws.com."),
			),
		),

		// CLOUDFLAREAPI features

		// CLOUDFLAREAPI: Redirects:

		// go test -v -verbose -profile CLOUDFLAREAPI                // PAGE_RULEs
		// go test -v -verbose -profile CLOUDFLAREAPI -cfredirect=c  // Convert: Convert page rules to Single Redirect
		// go test -v -verbose -profile CLOUDFLAREAPI -cfredirect=n  // New: Convert old to new Single Redirect
		// ProTip: Add this to just run this test:
		//  -start 59 -end 60

		testgroup("CF_REDIRECT",
			only("CLOUDFLAREAPI"),
			tc("redir", cfRedir("cnn.**current-domain-no-trailing**/*", "https://www.cnn.com/$1")),
			tc("change", cfRedir("cnn.**current-domain-no-trailing**/*", "https://change.cnn.com/$1")),
			tc("changelabel", cfRedir("cable.**current-domain-no-trailing**/*", "https://change.cnn.com/$1")),

			// Removed these for speed.  They tested if order matters,
			// which it doesn't seem to.  Re-add if needed.
			clear(),
			tc("multipleA",
				cfRedir("cnn.**current-domain-no-trailing**/*", "https://www.cnn.com/$1"),
				cfRedir("msnbc.**current-domain-no-trailing**/*", "https://msnbc.cnn.com/$1"),
			),
			clear(),
			tc("multipleB",
				cfRedir("msnbc.**current-domain-no-trailing**/*", "https://msnbc.cnn.com/$1"),
				cfRedir("cnn.**current-domain-no-trailing**/*", "https://www.cnn.com/$1"),
			),
			tc("change1",
				cfRedir("msnbc.**current-domain-no-trailing**/*", "https://msnbc.cnn.com/$1"),
				cfRedir("cnn.**current-domain-no-trailing**/*", "https://change.cnn.com/$1"),
			),
			tc("change1",
				cfRedir("msnbc.**current-domain-no-trailing**/*", "https://msnbc.cnn.com/$1"),
				cfRedir("cablenews.**current-domain-no-trailing**/*", "https://change.cnn.com/$1"),
			),

			// NB(tlim): This test case used to fail but mysteriously started working.
			clear(),
			tc("multiple3",
				cfRedir("msnbc.**current-domain-no-trailing**/*", "https://msnbc.cnn.com/$1"),
				cfRedir("cnn.**current-domain-no-trailing**/*", "https://www.cnn.com/$1"),
				cfRedir("nytimes.**current-domain-no-trailing**/*", "https://www.nytimes.com/$1"),
			),

			// Repeat the above tests using CF_TEMP_REDIR instead
			clear(),
			tc("tempredir", cfRedirTemp("cnn.**current-domain-no-trailing**/*", "https://www.cnn.com/$1")),
			tc("tempchange", cfRedirTemp("cnn.**current-domain-no-trailing**/*", "https://change.cnn.com/$1")),
			tc("tempchangelabel", cfRedirTemp("cable.**current-domain-no-trailing**/*", "https://change.cnn.com/$1")),
			clear(),
			tc("tempmultipleA",
				cfRedirTemp("cnn.**current-domain-no-trailing**/*", "https://www.cnn.com/$1"),
				cfRedirTemp("msnbc.**current-domain-no-trailing**/*", "https://msnbc.cnn.com/$1"),
			),
			clear(),
			tc("tempmultipleB",
				cfRedirTemp("msnbc.**current-domain-no-trailing**/*", "https://msnbc.cnn.com/$1"),
				cfRedirTemp("cnn.**current-domain-no-trailing**/*", "https://www.cnn.com/$1"),
			),
			tc("tempchange1",
				cfRedirTemp("msnbc.**current-domain-no-trailing**/*", "https://msnbc.cnn.com/$1"),
				cfRedirTemp("cnn.**current-domain-no-trailing**/*", "https://change.cnn.com/$1"),
			),
			tc("tempchange1",
				cfRedirTemp("msnbc.**current-domain-no-trailing**/*", "https://msnbc.cnn.com/$1"),
				cfRedirTemp("cablenews.**current-domain-no-trailing**/*", "https://change.cnn.com/$1"),
			),
			// NB(tlim): This test case used to fail but mysteriously started working.
			tc("tempmultiple3",
				cfRedirTemp("msnbc.**current-domain-no-trailing**/*", "https://msnbc.cnn.com/$1"),
				cfRedirTemp("cnn.**current-domain-no-trailing**/*", "https://www.cnn.com/$1"),
				cfRedirTemp("nytimes.**current-domain-no-trailing**/*", "https://www.nytimes.com/$1"),
			),
		),

		testgroup("CF_REDIRECT_CONVERT",
			only("CLOUDFLAREAPI"),
			alltrue(cfSingleRedirectEnabled()),
			tc("start301", cfRedir("cnn.**current-domain-no-trailing**/*", "https://www.cnn.com/$1")),
			tc("convert302", cfRedirTemp("cnn.**current-domain-no-trailing**/*", "https://www.cnn.com/$1")),
			tc("convert301", cfRedir("cnn.**current-domain-no-trailing**/*", "https://www.cnn.com/$1")),
		),

		testgroup("CLOUDFLAREAPI_SINGLE_REDIRECT",
			only("CLOUDFLAREAPI"),
			alltrue(cfSingleRedirectEnabled()),
			tc("start301", cfSingleRedirect(`name1`, `301`, `http.host eq "cnn.slackoverflow.com"`, `concat("https://www.cnn.com", http.request.uri.path)`)),
			tc("changecode", cfSingleRedirect(`name1`, `302`, `http.host eq "cnn.slackoverflow.com"`, `concat("https://www.cnn.com", http.request.uri.path)`)),
			tc("changewhen", cfSingleRedirect(`name1`, `302`, `http.host eq "msnbc.slackoverflow.com"`, `concat("https://www.cnn.com", http.request.uri.path)`)),
			tc("changethen", cfSingleRedirect(`name1`, `302`, `http.host eq "msnbc.slackoverflow.com"`, `concat("https://www.msnbc.com", http.request.uri.path)`)),
			tc("changename", cfSingleRedirect(`name1bis`, `302`, `http.host eq "msnbc.slackoverflow.com"`, `concat("https://www.msnbc.com", http.request.uri.path)`)),
		),

		// CLOUDFLAREAPI: PROXY

		testgroup("CF_PROXY A create",
			only("CLOUDFLAREAPI"),
			CfProxyOff(), clear(),
			CfProxyOn(), clear(),
			CfProxyFull1(), clear(),
			CfProxyFull2(), clear(),
		),

		// These next testgroups attempt every possible transition between off, on, full1 and full2.
		// "full1" simulates "full" without the IP being translated.
		// "full2" simulates "full" WITH the IP translated.

		testgroup("CF_PROXY A off to X",
			only("CLOUDFLAREAPI"),
			// CF_PROXY_OFF(), CF_PROXY_OFF(), clear(), // redundant
			CfProxyOff(), CfProxyOn(), clear(),
			CfProxyOff(), CfProxyFull1(), clear(),
			CfProxyOff(), CfProxyFull2(), clear(),
		),

		testgroup("CF_PROXY A on to X",
			only("CLOUDFLAREAPI"),
			CfProxyOn(), CfProxyOff(), clear(),
			// CF_PROXY_ON(), CF_PROXY_ON(), clear(), // redundant
			// CF_PROXY_ON(), CF_PROXY_FULL1().ExpectNoChanges(), clear(), // Removed for speed
			CfProxyOn(), CfProxyFull2(), clear(),
		),

		testgroup("CF_PROXY A full1 to X",
			only("CLOUDFLAREAPI"),
			CfProxyFull1(), CfProxyOff(), clear(),
			// CF_PROXY_FULL1(), CF_PROXY_ON().ExpectNoChanges(), clear(), // Removed for speed
			// CF_PROXY_FULL1(), clear(), // redundant
			CfProxyFull1(), CfProxyFull2(), clear(),
		),

		testgroup("CF_PROXY A full2 to X",
			only("CLOUDFLAREAPI"),
			CfProxyFull2(), CfProxyOff(), clear(),
			CfProxyFull2(), CfProxyOn(), clear(),
			CfProxyFull2(), CfProxyFull1(), clear(),
			// CF_PROXY_FULL2(), CF_PROXY_FULL2(), clear(), // redundant
		),

		testgroup("CF_PROXY CNAME create",
			only("CLOUDFLAREAPI"),
			CfCProxyOff(), clear(),
			CfCProxyOn(), clear(),
			CfCProxyFull(), clear(),
		),

		testgroup("CF_PROXY CNAME off to X",
			only("CLOUDFLAREAPI"),
			// CF_CPROXY_OFF(), CF_CPROXY_OFF(), clear(),  // redundant
			CfCProxyOff(), CfCProxyOn(), clear(),
			CfCProxyOff(), CfCProxyFull(), clear(),
		),

		testgroup("CF_PROXY CNAME on to X",
			only("CLOUDFLAREAPI"),
			CfCProxyOn(), CfCProxyOff(), clear(),
			// CF_CPROXY_ON(), CF_CPROXY_ON(), clear(), // redundant
			// CF_CPROXY_ON(), CF_CPROXY_FULL().ExpectNoChanges(), clear(), // Removed for speed
		),

		testgroup("CF_PROXY CNAME full to X",
			only("CLOUDFLAREAPI"),
			CfCProxyFull(), CfCProxyOff(), clear(),
			// CF_CPROXY_FULL(), CF_CPROXY_ON().ExpectNoChanges(), clear(), // Removed for speed
			// CF_CPROXY_FULL(), clear(), // redundant
		),

		testgroup("CF_WORKER_ROUTE",
			only("CLOUDFLAREAPI"),
			alltrue(*enableCFWorkers),
			// TODO(fdcastel): Add worker scripts via api call before test execution
			tc("simple", cfWorkerRoute("cnn.**current-domain-no-trailing**/*", "dnscontrol_integrationtest_cnn")),
			tc("changeScript", cfWorkerRoute("cnn.**current-domain-no-trailing**/*", "dnscontrol_integrationtest_msnbc")),
			tc("changePattern", cfWorkerRoute("cable.**current-domain-no-trailing**/*", "dnscontrol_integrationtest_msnbc")),
			clear(),
			tc("createMultiple",
				cfWorkerRoute("cnn.**current-domain-no-trailing**/*", "dnscontrol_integrationtest_cnn"),
				cfWorkerRoute("msnbc.**current-domain-no-trailing**/*", "dnscontrol_integrationtest_msnbc"),
			),
			tc("addOne",
				cfWorkerRoute("msnbc.**current-domain-no-trailing**/*", "dnscontrol_integrationtest_msnbc"),
				cfWorkerRoute("cnn.**current-domain-no-trailing**/*", "dnscontrol_integrationtest_cnn"),
				cfWorkerRoute("api.**current-domain-no-trailing**/cnn/*", "dnscontrol_integrationtest_cnn"),
			),
			tc("changeOne",
				cfWorkerRoute("msn.**current-domain-no-trailing**/*", "dnscontrol_integrationtest_msnbc"),
				cfWorkerRoute("cnn.**current-domain-no-trailing**/*", "dnscontrol_integrationtest_cnn"),
				cfWorkerRoute("api.**current-domain-no-trailing**/cnn/*", "dnscontrol_integrationtest_cnn"),
			),
			tc("deleteOne",
				cfWorkerRoute("msn.**current-domain-no-trailing**/*", "dnscontrol_integrationtest_msnbc"),
				cfWorkerRoute("api.**current-domain-no-trailing**/cnn/*", "dnscontrol_integrationtest_cnn"),
			),
		),

		//// IGNORE* features

		// Narrative: You're basically done now. These remaining tests
		// exercise the NO_PURGE and IGNORE* features.  These are handled
		// by the pkg/diff2 module. If they work for any provider, they
		// should work for all providers.  However we're going to test
		// them anyway because one never knows.  Ready?  Let's go!

		testgroup("IGNORE main",
			tc("Create some records",
				a("foo", "1.2.3.4"),
				a("foo", "2.3.4.5"),
				txt("foo", "simple"),
				a("bar", "5.5.5.5"),
				cname("mail", "ghs.googlehosted.com."),
			),

			tc("ignore label",
				// NB(tlim): This ignores 1 record of a recordSet. This should
				// fail for diff2.ByRecordSet() providers if diff2 is not
				// implemented correctly.
				// a("foo", "1.2.3.4"),
				// a("foo", "2.3.4.5"),
				// txt("foo", "simple"),
				a("bar", "5.5.5.5"),
				cname("mail", "ghs.googlehosted.com."),
				ignore("foo", "", ""),
			).ExpectNoChanges(),
			tc("VERIFY PREVIOUS",
				a("foo", "1.2.3.4"),
				a("foo", "2.3.4.5"),
				txt("foo", "simple"),
				a("bar", "5.5.5.5"),
				cname("mail", "ghs.googlehosted.com."),
			).ExpectNoChanges(),

			tc("ignore label,type",
				// a("foo", "1.2.3.4"),
				// a("foo", "2.3.4.5"),
				txt("foo", "simple"),
				a("bar", "5.5.5.5"),
				cname("mail", "ghs.googlehosted.com."),
				ignore("foo", "A", ""),
			).ExpectNoChanges(),
			tc("VERIFY PREVIOUS",
				a("foo", "1.2.3.4"),
				a("foo", "2.3.4.5"),
				txt("foo", "simple"),
				a("bar", "5.5.5.5"),
				cname("mail", "ghs.googlehosted.com."),
			).ExpectNoChanges(),

			tc("ignore label,type,target",
				// a("foo", "1.2.3.4"),
				a("foo", "2.3.4.5"),
				txt("foo", "simple"),
				a("bar", "5.5.5.5"),
				cname("mail", "ghs.googlehosted.com."),
				ignore("foo", "A", "1.2.3.4"),
			).ExpectNoChanges(),
			tc("VERIFY PREVIOUS",
				a("foo", "1.2.3.4"),
				a("foo", "2.3.4.5"),
				txt("foo", "simple"),
				a("bar", "5.5.5.5"),
				cname("mail", "ghs.googlehosted.com."),
			).ExpectNoChanges(),

			tc("ignore type",
				// a("foo", "1.2.3.4"),
				// a("foo", "2.3.4.5"),
				txt("foo", "simple"),
				// a("bar", "5.5.5.5"),
				cname("mail", "ghs.googlehosted.com."),
				ignore("", "A", ""),
			).ExpectNoChanges(),
			tc("VERIFY PREVIOUS",
				a("foo", "1.2.3.4"),
				a("foo", "2.3.4.5"),
				txt("foo", "simple"),
				a("bar", "5.5.5.5"),
				cname("mail", "ghs.googlehosted.com."),
			).ExpectNoChanges(),

			tc("ignore type,target",
				a("foo", "1.2.3.4"),
				// a("foo", "2.3.4.5"),
				txt("foo", "simple"),
				a("bar", "5.5.5.5"),
				cname("mail", "ghs.googlehosted.com."),
				ignore("", "A", "2.3.4.5"),
			).ExpectNoChanges(),
			tc("VERIFY PREVIOUS",
				a("foo", "1.2.3.4"),
				a("foo", "2.3.4.5"),
				txt("foo", "simple"),
				a("bar", "5.5.5.5"),
				cname("mail", "ghs.googlehosted.com."),
			).ExpectNoChanges(),

			tc("ignore target",
				a("foo", "1.2.3.4"),
				// a("foo", "2.3.4.5"),
				txt("foo", "simple"),
				a("bar", "5.5.5.5"),
				cname("mail", "ghs.googlehosted.com."),
				ignore("", "", "2.3.4.5"),
			).ExpectNoChanges(),
			tc("VERIFY PREVIOUS",
				a("foo", "1.2.3.4"),
				a("foo", "2.3.4.5"),
				txt("foo", "simple"),
				a("bar", "5.5.5.5"),
				cname("mail", "ghs.googlehosted.com."),
			).ExpectNoChanges(),

			// Many types:
			tc("ignore manytypes",
				// a("foo", "1.2.3.4"),
				// a("foo", "2.3.4.5"),
				// txt("foo", "simple"),
				// a("bar", "5.5.5.5"),
				cname("mail", "ghs.googlehosted.com."),
				ignore("", "A,TXT", ""),
			).ExpectNoChanges(),
			tc("VERIFY PREVIOUS",
				a("foo", "1.2.3.4"),
				a("foo", "2.3.4.5"),
				txt("foo", "simple"),
				a("bar", "5.5.5.5"),
				cname("mail", "ghs.googlehosted.com."),
			).ExpectNoChanges(),

			// Target with wildcard:
			tc("ignore label,type,target=*",
				a("foo", "1.2.3.4"),
				a("foo", "2.3.4.5"),
				txt("foo", "simple"),
				a("bar", "5.5.5.5"),
				// cname("mail", "ghs.googlehosted.com."),
				ignore("", "CNAME", "*.googlehosted.com."),
			).ExpectNoChanges(),
			tc("VERIFY PREVIOUS",
				a("foo", "1.2.3.4"),
				a("foo", "2.3.4.5"),
				txt("foo", "simple"),
				a("bar", "5.5.5.5"),
				cname("mail", "ghs.googlehosted.com."),
			).ExpectNoChanges(),
		),

		// Same as "main" but with an apex ("@") record.
		testgroup("IGNORE apex",
			tc("Create some records",
				a("@", "1.2.3.4"),
				a("@", "2.3.4.5"),
				txt("@", "simple"),
				a("bar", "5.5.5.5"),
				cname("mail", "ghs.googlehosted.com."),
			),

			tc("apex label",
				// NB(tlim): This ignores 1 record of a recordSet. This should
				// fail for diff2.ByRecordSet() providers if diff2 is not
				// implemented correctly.
				// a("@", "1.2.3.4"),
				// a("@", "2.3.4.5"),
				// txt("@", "simple"),
				a("bar", "5.5.5.5"),
				cname("mail", "ghs.googlehosted.com."),
				ignore("@", "", ""),
				// ignore("", "NS", ""),
				// NB(tlim): .UnsafeIgnore is needed because the NS records
				// that providers injects into zones are treated like input
				// from dnsconfig.js.
			).ExpectNoChanges().UnsafeIgnore(),
			tc("VERIFY PREVIOUS",
				a("@", "1.2.3.4"),
				a("@", "2.3.4.5"),
				txt("@", "simple"),
				a("bar", "5.5.5.5"),
				cname("mail", "ghs.googlehosted.com."),
			).ExpectNoChanges(),

			tc("apex label,type",
				// a("@", "1.2.3.4"),
				// a("@", "2.3.4.5"),
				txt("@", "simple"),
				a("bar", "5.5.5.5"),
				cname("mail", "ghs.googlehosted.com."),
				ignore("@", "A", ""),
			).ExpectNoChanges(),
			tc("VERIFY PREVIOUS",
				a("@", "1.2.3.4"),
				a("@", "2.3.4.5"),
				txt("@", "simple"),
				a("bar", "5.5.5.5"),
				cname("mail", "ghs.googlehosted.com."),
			).ExpectNoChanges(),

			tc("apex label,type,target",
				// a("@", "1.2.3.4"),
				a("@", "2.3.4.5"),
				txt("@", "simple"),
				a("bar", "5.5.5.5"),
				cname("mail", "ghs.googlehosted.com."),
				ignore("@", "A", "1.2.3.4"),
				// NB(tlim): .UnsafeIgnore is needed because the NS records
				// that providers injects into zones are treated like input
				// from dnsconfig.js.
			).ExpectNoChanges().UnsafeIgnore(),
			tc("VERIFY PREVIOUS",
				a("@", "1.2.3.4"),
				a("@", "2.3.4.5"),
				txt("@", "simple"),
				a("bar", "5.5.5.5"),
				cname("mail", "ghs.googlehosted.com."),
			).ExpectNoChanges(),

			tc("apex type",
				// a("@", "1.2.3.4"),
				// a("@", "2.3.4.5"),
				txt("@", "simple"),
				// a("bar", "5.5.5.5"),
				cname("mail", "ghs.googlehosted.com."),
				ignore("", "A", ""),
			).ExpectNoChanges(),
			tc("VERIFY PREVIOUS",
				a("@", "1.2.3.4"),
				a("@", "2.3.4.5"),
				txt("@", "simple"),
				a("bar", "5.5.5.5"),
				cname("mail", "ghs.googlehosted.com."),
			).ExpectNoChanges(),

			tc("apex type,target",
				a("@", "1.2.3.4"),
				// a("@", "2.3.4.5"),
				txt("@", "simple"),
				a("bar", "5.5.5.5"),
				cname("mail", "ghs.googlehosted.com."),
				ignore("", "A", "2.3.4.5"),
			).ExpectNoChanges(),
			tc("VERIFY PREVIOUS",
				a("@", "1.2.3.4"),
				a("@", "2.3.4.5"),
				txt("@", "simple"),
				a("bar", "5.5.5.5"),
				cname("mail", "ghs.googlehosted.com."),
			).ExpectNoChanges(),

			tc("apex target",
				a("@", "1.2.3.4"),
				// a("@", "2.3.4.5"),
				txt("@", "simple"),
				a("bar", "5.5.5.5"),
				cname("mail", "ghs.googlehosted.com."),
				ignore("", "", "2.3.4.5"),
			).ExpectNoChanges(),
			tc("VERIFY PREVIOUS",
				a("@", "1.2.3.4"),
				a("@", "2.3.4.5"),
				txt("@", "simple"),
				a("bar", "5.5.5.5"),
				cname("mail", "ghs.googlehosted.com."),
			).ExpectNoChanges(),

			// Many types:
			tc("apex manytypes",
				// a("@", "1.2.3.4"),
				// a("@", "2.3.4.5"),
				// txt("@", "simple"),
				// a("bar", "5.5.5.5"),
				cname("mail", "ghs.googlehosted.com."),
				ignore("", "A,TXT", ""),
			).ExpectNoChanges(),
			tc("VERIFY PREVIOUS",
				a("@", "1.2.3.4"),
				a("@", "2.3.4.5"),
				txt("@", "simple"),
				a("bar", "5.5.5.5"),
				cname("mail", "ghs.googlehosted.com."),
			).ExpectNoChanges(),
		),

		// IGNORE with unsafe notation

		testgroup("IGNORE unsafe",
			tc("Create some records",
				txt("foo", "simple"),
				a("foo", "1.2.3.4"),
				txt("@", "asimple"),
				a("@", "2.2.2.2"),
			),

			tc("ignore unsafe apex",
				txt("foo", "simple"),
				a("foo", "1.2.3.4"),
				txt("@", "asimple"),
				a("@", "2.2.2.2"),
				ignore("@", "", ""),
			).ExpectNoChanges().UnsafeIgnore(),
			tc("VERIFY PREVIOUS",
				txt("foo", "simple"),
				a("foo", "1.2.3.4"),
				txt("@", "asimple"),
				a("@", "2.2.2.2"),
			).ExpectNoChanges(),

			tc("ignore unsafe label",
				txt("foo", "simple"),
				a("foo", "1.2.3.4"),
				txt("@", "asimple"),
				a("@", "2.2.2.2"),
				ignore("foo", "", ""),
			).ExpectNoChanges().UnsafeIgnore(),
			tc("VERIFY PREVIOUS",
				txt("foo", "simple"),
				a("foo", "1.2.3.4"),
				txt("@", "asimple"),
				a("@", "2.2.2.2"),
			).ExpectNoChanges(),
		),

		// IGNORE with wildcards

		testgroup("IGNORE wilds",
			tc("Create some records",
				a("foo.bat", "1.2.3.4"),
				a("foo.bat", "2.3.4.5"),
				txt("foo.bat", "simple"),
				a("bar.bat", "5.5.5.5"),
				cname("mail.bat", "ghs.googlehosted.com."),
			),

			tc("ignore label=foo.*",
				// a("foo.bat", "1.2.3.4"),
				// a("foo.bat", "2.3.4.5"),
				// txt("foo.bat", "simple"),
				a("bar.bat", "5.5.5.5"),
				cname("mail.bat", "ghs.googlehosted.com."),
				ignore("foo.*", "", ""),
			).ExpectNoChanges(),
			tc("VERIFY PREVIOUS",
				a("foo.bat", "1.2.3.4"),
				a("foo.bat", "2.3.4.5"),
				txt("foo.bat", "simple"),
				a("bar.bat", "5.5.5.5"),
				cname("mail.bat", "ghs.googlehosted.com."),
			).ExpectNoChanges(),

			tc("ignore label=foo.bat,type",
				// a("foo.bat", "1.2.3.4"),
				// a("foo.bat", "2.3.4.5"),
				txt("foo.bat", "simple"),
				// a("bar.bat", "5.5.5.5"),
				cname("mail.bat", "ghs.googlehosted.com."),
				ignore("*.bat", "A", ""),
			).ExpectNoChanges(),
			tc("VERIFY PREVIOUS",
				a("foo.bat", "1.2.3.4"),
				a("foo.bat", "2.3.4.5"),
				txt("foo.bat", "simple"),
				a("bar.bat", "5.5.5.5"),
				cname("mail.bat", "ghs.googlehosted.com."),
			).ExpectNoChanges(),

			tc("ignore target=*.domain",
				a("foo.bat", "1.2.3.4"),
				a("foo.bat", "2.3.4.5"),
				txt("foo.bat", "simple"),
				a("bar.bat", "5.5.5.5"),
				// cname("mail.bat", "ghs.googlehosted.com."),
				ignore("", "", "*.googlehosted.com."),
			).ExpectNoChanges(),
			tc("VERIFY PREVIOUS",
				a("foo.bat", "1.2.3.4"),
				a("foo.bat", "2.3.4.5"),
				txt("foo.bat", "simple"),
				a("bar.bat", "5.5.5.5"),
				cname("mail.bat", "ghs.googlehosted.com."),
			).ExpectNoChanges(),
		),

		// IGNORE with changes
		testgroup("IGNORE with modify",
			tc("Create some records",
				a("foo", "1.1.1.1"),
				a("foo", "10.10.10.10"),
				aaaa("foo", "2003:dd:d7ff::fe71:aaaa"),
				mx("foo", 10, "aspmx.l.google.com."),
				mx("foo", 20, "alt1.aspmx.l.google.com."),
				a("zzz", "3.3.3.3"),
				a("zzz", "4.4.4.4"),
				aaaa("zzz", "2003:dd:d7ff::fe71:cccc"),
			),

			// ByZone: Change (anywhere)
			tc("IGNORE change ByZone",
				ignore("zzz", "A", ""),
				a("foo", "1.1.1.1"),
				a("foo", "11.11.11.11"), // CHANGE
				aaaa("foo", "2003:dd:d7ff::fe71:aaaa"),
				mx("foo", 10, "aspmx.l.google.com."),
				mx("foo", 20, "alt1.aspmx.l.google.com."),
				// a("zzz", "3.3.3.3"),
				// a("zzz", "4.4.4.4"),
				aaaa("zzz", "2003:dd:d7ff::fe71:cccc"),
			),
			tc("VERIFY PREVIOUS",
				a("foo", "1.1.1.1"),
				a("foo", "11.11.11.11"),
				aaaa("foo", "2003:dd:d7ff::fe71:aaaa"),
				mx("foo", 10, "aspmx.l.google.com."),
				mx("foo", 20, "alt1.aspmx.l.google.com."),
				a("zzz", "3.3.3.3"),
				a("zzz", "4.4.4.4"),
				aaaa("zzz", "2003:dd:d7ff::fe71:cccc"),
			).ExpectNoChanges(),

			// ByLabel: Change within a (name) while we ignore the rest
			tc("IGNORE change ByLabel",
				ignore("foo", "MX", ""),
				a("foo", "1.1.1.1"),
				a("foo", "12.12.12.12"), // CHANGE
				aaaa("foo", "2003:dd:d7ff::fe71:aaaa"),
				// mx("foo", 10, "aspmx.l.google.com."),
				// mx("foo", 20, "alt1.aspmx.l.google.com"),
				a("zzz", "3.3.3.3"),
				a("zzz", "4.4.4.4"),
				aaaa("zzz", "2003:dd:d7ff::fe71:cccc"),
			),
			tc("VERIFY PREVIOUS",
				a("foo", "1.1.1.1"),
				a("foo", "12.12.12.12"),
				aaaa("foo", "2003:dd:d7ff::fe71:aaaa"),
				mx("foo", 10, "aspmx.l.google.com."),
				mx("foo", 20, "alt1.aspmx.l.google.com."),
				a("zzz", "3.3.3.3"),
				a("zzz", "4.4.4.4"),
				aaaa("zzz", "2003:dd:d7ff::fe71:cccc"),
			).ExpectNoChanges(),

			// ByRecordSet: Change within a (name+type) while we ignore the rest
			tc("IGNORE change ByRecordSet",
				ignore("foo", "MX,AAAA", ""),
				a("foo", "1.1.1.1"),
				a("foo", "13.13.13.13"), // CHANGE
				// aaaa("foo", "2003:dd:d7ff::fe71:aaaa"),
				// mx("foo", 10, "aspmx.l.google.com."),
				// mx("foo", 20, "alt1.aspmx.l.google.com"),
				a("zzz", "3.3.3.3"),
				a("zzz", "4.4.4.4"),
				aaaa("zzz", "2003:dd:d7ff::fe71:cccc"),
			),
			tc("VERIFY PREVIOUS",
				a("foo", "1.1.1.1"),
				a("foo", "13.13.13.13"),
				aaaa("foo", "2003:dd:d7ff::fe71:aaaa"),
				mx("foo", 10, "aspmx.l.google.com."),
				mx("foo", 20, "alt1.aspmx.l.google.com."),
				a("zzz", "3.3.3.3"),
				a("zzz", "4.4.4.4"),
				aaaa("zzz", "2003:dd:d7ff::fe71:cccc"),
			).ExpectNoChanges(),

			// Change within a (name+type+data) ("ByRecord")
			tc("IGNORE change ByRecord",
				ignore("foo", "A", "1.1.1.1"),
				// a("foo", "1.1.1.1"),
				a("foo", "14.14.14.14"),
				aaaa("foo", "2003:dd:d7ff::fe71:aaaa"),
				mx("foo", 10, "aspmx.l.google.com."),
				mx("foo", 20, "alt1.aspmx.l.google.com."),
				a("zzz", "3.3.3.3"),
				a("zzz", "4.4.4.4"),
				aaaa("zzz", "2003:dd:d7ff::fe71:cccc"),
			),
			tc("VERIFY PREVIOUS",
				a("foo", "1.1.1.1"),
				a("foo", "14.14.14.14"),
				aaaa("foo", "2003:dd:d7ff::fe71:aaaa"),
				mx("foo", 10, "aspmx.l.google.com."),
				mx("foo", 20, "alt1.aspmx.l.google.com."),
				a("zzz", "3.3.3.3"),
				a("zzz", "4.4.4.4"),
				aaaa("zzz", "2003:dd:d7ff::fe71:cccc"),
			).ExpectNoChanges(),
		),

		// IGNORE repro bug reports

		// https://github.com/StackExchange/dnscontrol/issues/2285
		testgroup("IGNORE_TARGET b2285",
			tc("Create some records",
				cname("foo", "redact1.acm-validations.aws."),
				cname("bar", "redact2.acm-validations.aws."),
			),
			tc("Add a new record - ignoring test.foo.com.",
				ignoreTarget("**.acm-validations.aws.", "CNAME"),
			).ExpectNoChanges(),
			tc("VERIFY PREVIOUS",
				cname("foo", "redact1.acm-validations.aws."),
				cname("bar", "redact2.acm-validations.aws."),
			).ExpectNoChanges(),
		),

		// https://github.com/StackExchange/dnscontrol/issues/2822
		// Don't send empty updates.
		// A carefully constructed IGNORE() can ignore all the
		// changes. This resulted in the deSEC provider generating an
		// empty upsert, which the API rejected.
		testgroup("IGNORE everything b2822",
			tc("Create some records",
				a("dyndns-city1", "91.42.1.1"),
				a("dyndns-city2", "91.42.1.2"),
				aaaa("dyndns-city1", "2003:dd:d7ff::fe71:ce77"),
				aaaa("dyndns-city2", "2003:dd:d7ff::fe71:ce78"),
			),
			tc("ignore them all",
				a("dyndns-city1", "91.42.1.1"),
				a("dyndns-city2", "91.42.1.2"),
				aaaa("dyndns-city1", "2003:dd:d7ff::fe71:ce77"),
				aaaa("dyndns-city2", "2003:dd:d7ff::fe71:ce78"),
				ignore("dyndns-city1", "A,AAAA", ""),
				ignore("dyndns-city2", "A,AAAA", ""),
			).ExpectNoChanges().UnsafeIgnore(),
			tc("VERIFY PREVIOUS",
				a("dyndns-city1", "91.42.1.1"),
				a("dyndns-city2", "91.42.1.2"),
				aaaa("dyndns-city1", "2003:dd:d7ff::fe71:ce77"),
				aaaa("dyndns-city2", "2003:dd:d7ff::fe71:ce78"),
			).ExpectNoChanges(),
		),

		// https://github.com/StackExchange/dnscontrol/issues/3227
		testgroup("IGNORE w/change b3227",
			tc("Create some records",
				a("testignore", "8.8.8.8"),
				a("testdefined", "9.9.9.9"),
			),
			tc("ignore",
				// a("testignore", "8.8.8.8"),
				a("testdefined", "9.9.9.9"),
				ignore("testignore", "", ""),
			).ExpectNoChanges(),
			tc("VERIFY PREVIOUS",
				a("testignore", "8.8.8.8"),
				a("testdefined", "9.9.9.9"),
			).ExpectNoChanges(),

			tc("Verify nothing changed",
				a("testignore", "8.8.8.8"),
				a("testdefined", "9.9.9.9"),
			).ExpectNoChanges(),
			tc("VERIFY PREVIOUS",
				a("testignore", "8.8.8.8"),
				a("testdefined", "9.9.9.9"),
			).ExpectNoChanges(),

			tc("ignore with change",
				// a("testignore", "8.8.8.8"),
				a("testdefined", "2.2.2.2"),
				ignore("testignore", "", ""),
			),
			tc("VERIFY PREVIOUS",
				a("testignore", "8.8.8.8"),
				a("testdefined", "2.2.2.2"),
			).ExpectNoChanges(),
		),

		// OVH features

		testgroup("structured TXT",
			only("OVH"),
			tc("Create TXT",
				txt("spf", "v=spf1 ip4:99.99.99.99 -all"),
				txt("dkim", "v=DKIM1;t=s;p=MIGfMA0GCSqGSIb3DQEBAQUAA4GNADCBiQKBgQCzwOUgwGWVIwQG8PBl89O37BdaoqEd/rT6r/Iot4PidtPJkPbVxWRi0mUgduAnsO8zHCz2QKAd5wPe9+l+Stwy6e0h27nAOkI/Edx3qwwWqWSUfwfIBWZG+lrFrhWgSIWCj2/TMkMMzBZJdhVszCzdGQiNPkGvKgjfqW5T0TZt0QIDAQAB"),
				txt("_dmarc", "v=DMARC1; p=none; rua=mailto:dmarc@yourdomain.com")),
			tc("Update TXT",
				txt("spf", "v=spf1 a mx -all"),
				txt("dkim", "v=DKIM1;t=s;p=MIGfMA0GCSqGSIb3DQEBAQUAA4GNADCBiQKBgQDk72yk6UML8LGIXFobhvx6UDUntqGzmyie2FLMyrOYk1C7CVYR139VMbO9X1rFvZ8TaPnMCkMbuEGWGgWNc27MLYKfI+wP/SYGjRS98TNl9wXxP8tPfr6id5gks95sEMMaYTu8sctnN6sBOvr4hQ2oipVcBn/oxkrfhqvlcat5gQIDAQAB"),
				txt("_dmarc", "v=DMARC1; p=none; rua=mailto:dmarc@example.com")),
		),

		testgroup("structured TXT as native records",
			only("OVH"),
			tc("Create native OVH records",
				ovhspf("spf", "v=spf1 ip4:99.99.99.99 -all"),
				ovhdkim("dkim", "v=DKIM1;t=s;p=MIGfMA0GCSqGSIb3DQEBAQUAA4GNADCBiQKBgQCzwOUgwGWVIwQG8PBl89O37BdaoqEd/rT6r/Iot4PidtPJkPbVxWRi0mUgduAnsO8zHCz2QKAd5wPe9+l+Stwy6e0h27nAOkI/Edx3qwwWqWSUfwfIBWZG+lrFrhWgSIWCj2/TMkMMzBZJdhVszCzdGQiNPkGvKgjfqW5T0TZt0QIDAQAB"),
				ovhdmarc("_dmarc", "v=DMARC1; p=none; rua=mailto:dmarc@yourdomain.com")),
			tc("Update native OVH records",
				ovhspf("spf", "v=spf1 a mx -all"),
				ovhdkim("dkim", "v=DKIM1;t=s;p=MIGfMA0GCSqGSIb3DQEBAQUAA4GNADCBiQKBgQDk72yk6UML8LGIXFobhvx6UDUntqGzmyie2FLMyrOYk1C7CVYR139VMbO9X1rFvZ8TaPnMCkMbuEGWGgWNc27MLYKfI+wP/SYGjRS98TNl9wXxP8tPfr6id5gks95sEMMaYTu8sctnN6sBOvr4hQ2oipVcBn/oxkrfhqvlcat5gQIDAQAB"),
				ovhdmarc("_dmarc", "v=DMARC1; p=none; rua=mailto:dmarc@example.com")),
		),

		// PORKBUN features

		testgroup("PORKBUN_URLFWD tests",
			only("PORKBUN"),
			tc("Add a urlfwd", porkbunUrlfwd("urlfwd1", "http://example.com", "", "", "")),
			tc("Update a urlfwd", porkbunUrlfwd("urlfwd1", "http://example.org", "", "", "")),
			tc("Update a urlfwd with metadata", porkbunUrlfwd("urlfwd1", "http://example.org", "permanent", "no", "no")),
		),

		// GCORE features

		testgroup("GCORE metadata tests",
			only("GCORE"),
			tc("Add record with metadata", withMeta(a("@", "1.2.3.4"), map[string]string{
				"gcore_filters":    "geodistance,false;first_n,false,2",
				"gcore_asn":        "1234,2345",
				"gcore_continents": "as,na,an,sa,oc,eu,af",
				"gcore_countries":  "cn,us",
				"gcore_latitude":   "12.34",
				"gcore_longitude":  "67.89",
				"gcore_notes":      "test",
				"gcore_weight":     "12",
				"gcore_ip":         "1.2.3.4",
			})),
			tc("Update record with metadata", withMeta(a("@", "1.2.3.4"), map[string]string{
				"gcore_filters":            "healthcheck,false;geodns,false;first_n,false,3",
				"gcore_failover_protocol":  "HTTP",
				"gcore_failover_port":      "443",
				"gcore_failover_frequency": "30",
				"gcore_failover_timeout":   "10",
				"gcore_failover_method":    "POST",
				"gcore_failover_url":       "/test",
				"gcore_failover_tls":       "false",
				"gcore_failover_regexp":    "",
				"gcore_failover_host":      "example.com",
				"gcore_asn":                "2345,3456",
				"gcore_continents":         "as,na",
				"gcore_countries":          "gb,fr",
				"gcore_latitude":           "12.89",
				"gcore_longitude":          "34.56",
				"gcore_notes":              "test2",
				"gcore_weight":             "34",
				"gcore_ip":                 "4.3.2.1",
			})),
			tc("Delete metadata from record", a("@", "1.2.3.4")),
		),

		// This MUST be the last test.
		testgroup("final",
			tc("final", txt("final", `TestDNSProviders was successful!`)),
		),

		// Narrative: Congrats! You're done!  If you've made it this far
		// you're very close to being able to submit your PR.  Here's
		// some tips:

		// 1. Ask for help!  It is normal to submit a PR when most (but
		//    not all) tests are passing.  The community would be glad to
		//    help fix the remaining tests.
		// 2. Take a moment to clean up your code. Delete debugging
		//    statements, add comments, run "staticcheck".
		// 3. Thing change: Once your PR is accepted, re-run these tests
		//    every quarter. There may be library updates, API changes,
		//    etc.

	}

	return tests
}<|MERGE_RESOLUTION|>--- conflicted
+++ resolved
@@ -21,10 +21,9 @@
 	"github.com/miekg/dns/dnsutil"
 )
 
-<<<<<<< HEAD
 var (
 	providerFlag         = flag.String("provider", "", "Provider to run (if empty, deduced from -profile)")
-	profileFlag          = flag.String("profile", "", "Entry in providers.json to use (if empty, copied from -provider)")
+	profileFlag          = flag.String("profile", "", "Entry in profiles.json to use (if empty, copied from -provider)")
 	startIdx             = flag.Int("start", -1, "Test number to begin with")
 	endIdx               = flag.Int("end", -1, "Test index to stop after")
 	verbose              = flag.Bool("verbose", false, "Print corrections as you run them")
@@ -32,16 +31,6 @@
 	enableCFWorkers      = flag.Bool("cfworkers", true, "Set false to disable CF worker tests")
 	enableCFRedirectMode = flag.String("cfredirect", "", "cloudflare pagerule tests: default=page_rules, c=convert old to enw, n=new-style, o=none")
 )
-=======
-var providerFlag = flag.String("provider", "", "Provider to run (if empty, deduced from -profile)")
-var profileFlag = flag.String("profile", "", "Entry in profiles.json to use (if empty, copied from -provider)")
-var startIdx = flag.Int("start", -1, "Test number to begin with")
-var endIdx = flag.Int("end", -1, "Test index to stop after")
-var verbose = flag.Bool("verbose", false, "Print corrections as you run them")
-var printElapsed = flag.Bool("elapsed", false, "Print elapsed time for each testgroup")
-var enableCFWorkers = flag.Bool("cfworkers", true, "Set false to disable CF worker tests")
-var enableCFRedirectMode = flag.String("cfredirect", "", "cloudflare pagerule tests: default=page_rules, c=convert old to enw, n=new-style, o=none")
->>>>>>> 519e4f82
 
 func init() {
 	testing.Init()
