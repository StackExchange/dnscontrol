--- conflicted
+++ resolved
@@ -926,12 +926,8 @@
 				//"MSDNS",     //  No paging done. No need to test.
 				//"AZURE_DNS", // Currently failing. See https://github.com/StackExchange/dnscontrol/issues/770
 				"HEXONET",
-<<<<<<< HEAD
 				"HOSTINGDE",
-				"ROUTE53", // https://github.com/StackExchange/dnscontrol/issues/493
-=======
 				//"ROUTE53", // Currently failing. See https://github.com/StackExchange/dnscontrol/issues/908
->>>>>>> 1b83561b
 			),
 			tc("1200 records", manyA("rec%04d", "1.2.3.4", 1200)...),
 			tc("Update 1200 records", manyA("rec%04d", "1.2.3.5", 1200)...),
