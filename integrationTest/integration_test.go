package main

import (
	"encoding/json"
	"errors"
	"flag"
	"fmt"
	"os"
	"strconv"
	"strings"
	"testing"
	"time"

	"github.com/StackExchange/dnscontrol/v4/models"
	"github.com/StackExchange/dnscontrol/v4/pkg/credsfile"
	"github.com/StackExchange/dnscontrol/v4/pkg/nameservers"
	"github.com/StackExchange/dnscontrol/v4/pkg/zonerecs"
	"github.com/StackExchange/dnscontrol/v4/providers"
	_ "github.com/StackExchange/dnscontrol/v4/providers/_all"
	"github.com/StackExchange/dnscontrol/v4/providers/cloudflare"

	"github.com/miekg/dns/dnsutil"
)

var (
	providerFlag         = flag.String("provider", "", "Provider to run (if empty, deduced from -profile)")
	profileFlag          = flag.String("profile", "", "Entry in profiles.json to use (if empty, copied from -provider)")
	startIdx             = flag.Int("start", -1, "Test number to begin with")
	endIdx               = flag.Int("end", -1, "Test index to stop after")
	verbose              = flag.Bool("verbose", false, "Print corrections as you run them")
	printElapsed         = flag.Bool("elapsed", false, "Print elapsed time for each testgroup")
	enableCFWorkers      = flag.Bool("cfworkers", true, "Set false to disable CF worker tests")
	enableCFRedirectMode = flag.String("cfredirect", "", "cloudflare pagerule tests: default=page_rules, c=convert old to enw, n=new-style, o=none")
)

func init() {
	testing.Init()

	flag.Parse()
}

// Helper constants/funcs for the CLOUDFLARE proxy testing:

func CfProxyOff() *TestCase   { return tc("proxyoff", cfProxyA("prxy", "174.136.107.111", "off")) }
func CfProxyOn() *TestCase    { return tc("proxyon", cfProxyA("prxy", "174.136.107.111", "on")) }
func CfProxyFull1() *TestCase { return tc("proxyf1", cfProxyA("prxy", "174.136.107.111", "full")) }
func CfProxyFull2() *TestCase { return tc("proxyf2", cfProxyA("prxy", "174.136.107.222", "full")) }
func CfCProxyOff() *TestCase  { return tc("cproxyoff", cfProxyCNAME("cproxy", "example.com.", "off")) }
func CfCProxyOn() *TestCase   { return tc("cproxyon", cfProxyCNAME("cproxy", "example.com.", "on")) }
func CfCProxyFull() *TestCase { return tc("cproxyf", cfProxyCNAME("cproxy", "example.com.", "full")) }

// ---

func panicOnErr(err error) {
	if err != nil {
		panic(err)
	}
}

func getProvider(t *testing.T) (providers.DNSServiceProvider, string, map[string]string) {
	if *providerFlag == "" && *profileFlag == "" {
		t.Log("No -provider or -profile specified")
		return nil, "", nil
	}

	// Load the profile values

	jsons, err := credsfile.LoadProviderConfigs("profiles.json")
	if err != nil {
		t.Fatalf("Error loading provider configs: %s", err)
	}

	// Which profile are we using? Use the profile but default to the provider.
	targetProfile := *profileFlag
	if targetProfile == "" {
		targetProfile = *providerFlag
	}

	var profileName, profileType string
	var cfg map[string]string

	// Find the profile we want to use.
	for p, c := range jsons {
		if p == targetProfile {
			cfg = c
			profileName = p
			profileType = cfg["TYPE"]
			if profileType == "" {
				t.Fatalf("profiles.json profile %q does not have a TYPE field", *profileFlag)
			}
			break
		}
	}
	if profileName == "" {
		t.Fatalf("Profile not found: -profile=%q -provider=%q", *profileFlag, *providerFlag)
		return nil, "", nil
	}

	// Fill in -profile if blank.
	if *profileFlag == "" {
		*profileFlag = profileName
	}

	// Fix legacy use of -provider.
	if *providerFlag != profileType {
		if *providerFlag != "" {
			fmt.Printf("WARNING: -provider=%q does not match profile TYPE=%q.  Using profile TYPE.\n", *providerFlag, profileType)
		}
		*providerFlag = profileType
	}

	// fmt.Printf("DEBUG flag=%q Profile=%q TYPE=%q\n", *providerFlag, profileName, profileType)
	fmt.Printf("Testing Profile=%q TYPE=%q\n", profileName, profileType)

	var metadata json.RawMessage

	// CLOUDFLAREAPI tests related to CLOUDFLAREAPI_SINGLE_REDIRECT/CF_REDIRECT/CF_TEMP_REDIRECT
	// requires metadata to enable this feature.
	// In hindsight, I have no idea why this metadata flag is required to
	// use this feature. Maybe because we didn't have the capabilities
	// feature at the time?
	if profileType == "CLOUDFLAREAPI" {
		items := []string{}
		if *enableCFWorkers {
			items = append(items, `"manage_workers": true`)
		}
		switch *enableCFRedirectMode {
		case "":
			items = append(items, `"manage_redirects": true`)
		case "c":
			items = append(items, `"manage_redirects": true`)
			items = append(items, `"manage_single_redirects": true`)
		case "n":
			items = append(items, `"manage_single_redirects": true`)
		case "o":
		}
		metadata = []byte(`{ ` + strings.Join(items, `, `) + ` }`)
	}

	provider, err := providers.CreateDNSProvider(profileType, cfg, metadata)
	if err != nil {
		t.Fatal(err)
	}

	if profileType == "CLOUDFLAREAPI" && *enableCFWorkers {
		// Cloudflare only. Will do nothing if provider != *cloudflareProvider.
		if err := cloudflare.PrepareCloudflareTestWorkers(provider); err != nil {
			t.Fatal(err)
		}
	}

	return provider, cfg["domain"], cfg
}

func TestDNSProviders(t *testing.T) {
	provider, domain, cfg := getProvider(t)
	if provider == nil {
		return
	}
	if domain == "" {
		t.Fatal("NO DOMAIN SET!  Exiting!")
	}

	t.Run(domain, func(t *testing.T) {
		runTests(t, provider, domain, cfg)
	})
}

func getDomainConfigWithNameservers(t *testing.T, prv providers.DNSServiceProvider, domainName string) *models.DomainConfig {
	dc := &models.DomainConfig{
		Name: domainName,
	}
	dc.UpdateSplitHorizonNames()

	// fix up nameservers
	ns, err := prv.GetNameservers(domainName)
	if err != nil {
		t.Fatal("Failed getting nameservers", err)
	}
	dc.Nameservers = ns
	nameservers.AddNSRecords(dc)
	return dc
}

// testPermitted returns nil if the test is permitted, otherwise an
// error explaining why it is not.
func testPermitted(p string, f TestGroup) error {
	// not() and only() can't be mixed.
	if len(f.only) != 0 && len(f.not) != 0 {
		return errors.New("invalid filter: can't mix not() and only()")
	}
	// TODO(tlim): Have a separate validation pass so that such mistakes
	// are more visible?

	// If there are any trueflags, make sure they are all true.
	for _, c := range f.trueflags {
		if !c {
			return fmt.Errorf("excluded by alltrue(%v)", f.trueflags)
		}
	}

	// If there are any required capabilities, make sure they all exist.
	if len(f.required) != 0 {
		for _, c := range f.required {
			if !providers.ProviderHasCapability(*providerFlag, c) {
				return fmt.Errorf("%s not supported", c)
			}
		}
	}

	// If there are any "only" items, you must be one of them.
	if len(f.only) != 0 {
		for _, provider := range f.only {
			if p == provider {
				return nil
			}
		}
		return errors.New("disabled by only")
	}

	// If there are any "not" items, you must NOT be one of them.
	if len(f.not) != 0 {
		for _, provider := range f.not {
			if p == provider {
				return fmt.Errorf("excluded by not(\"%s\")", provider)
			}
		}
		return nil
	}

	return nil
}

// makeChanges runs one set of DNS record tests. Returns true on success.
func makeChanges(t *testing.T, prv providers.DNSServiceProvider, dc *models.DomainConfig, tst *TestCase, desc string, expectChanges bool, origConfig map[string]string) bool {
	domainName := dc.Name

	return t.Run(desc+":"+tst.Desc, func(t *testing.T) {
		dom, _ := dc.Copy()
		for _, r := range tst.Records {
			rc := models.RecordConfig(*r)
			//fmt.Printf("DEBUG: MAKECHANGES a: %+v\n", r)
			//fmt.Printf("DEBUG: MAKECHANGES 0: %+v\n", rc)
			//fmt.Printf("DEBUG: MAKECHANGES 1: %q\n", rc.GetTargetField())
			if strings.Contains(rc.GetTargetField(), "**current-domain**") {
				_ = rc.SetTarget(strings.Replace(rc.GetTargetField(), "**current-domain**", domainName, 1) + ".")
			}
			if strings.Contains(rc.GetTargetField(), "**current-domain-no-trailing**") {
				_ = rc.SetTarget(strings.Replace(rc.GetTargetField(), "**current-domain-no-trailing**", domainName, 1))
			}
			if strings.Contains(rc.GetLabelFQDN(), "**current-domain**") {
				rc.SetLabelFromFQDN(strings.Replace(rc.GetLabelFQDN(), "**current-domain**", domainName, 1), domainName)
			}
			// if providers.ProviderHasCapability(*providerToRun, providers.CanUseAzureAlias) {
			if strings.Contains(rc.GetTargetField(), "**subscription-id**") {
				_ = rc.SetTarget(strings.Replace(rc.GetTargetField(), "**subscription-id**", origConfig["SubscriptionID"], 1))
			}
			if strings.Contains(rc.GetTargetField(), "**resource-group**") {
				_ = rc.SetTarget(strings.Replace(rc.GetTargetField(), "**resource-group**", origConfig["ResourceGroup"], 1))
			}
			//fmt.Printf("DEBUG: MAKECHANGES 2: %q\n", rc.GetTargetField())
			//}
			dom.Records = append(dom.Records, &rc)
		}
		// if *providerToRun == "AXFRDDNS" {
		// Bind will refuse a DDNS update when the resulting zone
		// contains a NS record without an associated address
		// records (A or AAAA)
		//dom.Records = append(dom.Records, a("ns."+domainName+".", "9.8.7.6"))
		//}
		dom.Unmanaged = tst.Unmanaged
		dom.UnmanagedUnsafe = tst.UnmanagedUnsafe
		models.PostProcessRecords(dom.Records)
		dom2, _ := dom.Copy()

		if err := providers.AuditRecords(*providerFlag, dom.Records); err != nil {
			t.Skipf("***SKIPPED(PROVIDER DOES NOT SUPPORT '%s' ::%q)", err, desc)
			return
		}

		// get and run corrections for first time
		_, corrections, actualChangeCount, err := zonerecs.CorrectZoneRecords(prv, dom)
		if err != nil {
			t.Fatal(fmt.Errorf("runTests: %w", err))
		}
		if tst.Changeless {
			if actualChangeCount != 0 {
				t.Logf("Expected 0 corrections on FIRST run, but found %d.", actualChangeCount)
				for i, c := range corrections {
					t.Logf("UNEXPECTED #%d: %s", i, c.Msg)
				}
				t.FailNow()
			}
		} else if (len(corrections) == 0 && expectChanges) && (tst.Desc != "Empty") {
			t.Fatalf("Expected changes, but got none")
		}
		for _, c := range corrections {
			if *verbose {
				t.Log("\n" + c.Msg)
			}
			if c.F != nil { // F == nil if there is just a msg, no action.
				err = c.F()
				if err != nil {
					t.Fatal(err)
				}
			}
		}

		// If we just emptied out the zone, no need for a second pass.
		if len(tst.Records) == 0 {
			return
		}

		// run a second time and expect zero corrections
		_, corrections, actualChangeCount, err = zonerecs.CorrectZoneRecords(prv, dom2)
		if err != nil {
			t.Fatal(err)
		}
		if actualChangeCount != 0 {
			t.Logf("Expected 0 corrections on second run, but found %d.", actualChangeCount)
			for i, c := range corrections {
				t.Logf("UNEXPECTED #%d: %s", i, c.Msg)
			}
			t.FailNow()
		}
	})
}

func runTests(t *testing.T, prv providers.DNSServiceProvider, domainName string, origConfig map[string]string) {
	dc := getDomainConfigWithNameservers(t, prv, domainName)
	testGroups := makeTests()

	firstGroup := *startIdx
	if firstGroup == -1 {
		firstGroup = 0
	}
	lastGroup := *endIdx
	if lastGroup == -1 {
		lastGroup = len(testGroups)
	}

	curGroup := -1
	for gIdx, group := range testGroups {
		// Abide by -start -end flags
		curGroup++
		if curGroup < firstGroup || curGroup > lastGroup {
			continue
		}

		// Abide by filter
		// fmt.Printf("DEBUG testPermitted: prov=%q profile=%q\n", *providerFlag, *profileFlag)
		if err := testPermitted(*profileFlag, *group); err != nil {
			// t.Logf("%s: ***SKIPPED(%v)***", group.Desc, err)
			makeChanges(t, prv, dc, tc("Empty"), fmt.Sprintf("%02d:%s ***SKIPPED(%v)***", gIdx, group.Desc, err), false, origConfig)
			continue
		}

		// Start the testgroup with a clean slate.
		makeChanges(t, prv, dc, tc("Empty"), "Clean Slate", false, nil)

		// Run the tests.
		start := time.Now()

		for _, tst := range group.tests {
			// TODO(tlim): This is the old version. It skipped the remaining tc() statements if one failed.
			// The new code continues to test the remaining tc() statements.  Keeping this as a comment
			// in case we ever want to do something similar.
			// https://github.com/StackExchange/dnscontrol/pull/2252#issuecomment-1492204409
			//      makeChanges(t, prv, dc, tst, fmt.Sprintf("%02d:%s", gIdx, group.Desc), true, origConfig)
			//      if t.Failed() {
			//        break
			//      }
			if ok := makeChanges(t, prv, dc, tst, fmt.Sprintf("%02d:%s", gIdx, group.Desc), true, origConfig); !ok {
				break
			}
		}

		elapsed := time.Since(start)
		if *printElapsed {
			fmt.Printf("ELAPSED %02d %7.2f %q\n", gIdx, elapsed.Seconds(), group.Desc)
		}
	}
}

func TestDualProviders(t *testing.T) {
	p, domain, _ := getProvider(t)
	if p == nil {
		return
	}
	if domain == "" {
		t.Fatal("NO DOMAIN SET!  Exiting!")
	}
	dc := getDomainConfigWithNameservers(t, p, domain)
	if !providers.ProviderHasCapability(*providerFlag, providers.DocDualHost) {
		t.Skip("Skipping.  DocDualHost == Cannot")
		return
	}
	// clear everything
	run := func() {
		dom, _ := dc.Copy()

		rs, cs, _, err := zonerecs.CorrectZoneRecords(p, dom)
		if err != nil {
			t.Fatal(err)
		}
		for i, c := range rs {
			t.Logf("INFO#%d:\n%s", i+1, c.Msg)
		}
		for i, c := range cs {
			t.Logf("#%d:\n%s", i+1, c.Msg)
			if err = c.F(); err != nil {
				t.Fatal(err)
			}
		}
	}
	t.Log("Clearing everything")
	run()
	// add bogus nameservers
	dc.Records = []*models.RecordConfig{}
	nslist, _ := models.ToNameservers([]string{"ns1.example.com", "ns2.example.com"})
	dc.Nameservers = append(dc.Nameservers, nslist...)
	nameservers.AddNSRecords(dc)
	t.Log("Adding test nameservers")
	run()
	// run again to make sure no corrections
	t.Log("Running again to ensure stability")
	rs, cs, actualChangeCount, err := zonerecs.CorrectZoneRecords(p, dc)
	if err != nil {
		t.Fatal(err)
	}
	if actualChangeCount != 0 {
		t.Logf("Expect no corrections on second run, but found %d.", actualChangeCount)
		for i, c := range rs {
			t.Logf("INFO#%d:\n%s", i+1, c.Msg)
		}
		for i, c := range cs {
			t.Logf("#%d: %s", i+1, c.Msg)
		}
		t.FailNow()
	}

	t.Log("Removing test nameservers")
	dc.Records = []*models.RecordConfig{}
	n := 0
	for _, ns := range dc.Nameservers {
		if ns.Name == "ns1.example.com" || ns.Name == "ns2.example.com" {
			continue
		}
		dc.Nameservers[n] = ns
		n++
	}
	dc.Nameservers = dc.Nameservers[:n]
	nameservers.AddNSRecords(dc)
	run()
}

func TestNameserverDots(t *testing.T) {
	// Issue https://github.com/StackExchange/dnscontrol/issues/491
	// If this fails, the provider's GetNameservers() function uses
	// models.ToNameserversStripTD() instead of models.ToNameservers()
	// or vise-versa.

	// Setup:
	p, domain, _ := getProvider(t)
	if p == nil {
		return
	}
	if domain == "" {
		t.Fatal("NO DOMAIN SET!  Exiting!")
	}
	dc := getDomainConfigWithNameservers(t, p, domain)
	if !providers.ProviderHasCapability(*providerFlag, providers.DocDualHost) {
		t.Skip("Skipping.  DocDualHost == Cannot")
		return
	}

	t.Run("No trailing dot in nameserver", func(t *testing.T) {
		for _, nameserver := range dc.Nameservers {
			// fmt.Printf("DEBUG: nameserver.Name = %q\n", nameserver.Name)
			if strings.HasSuffix(nameserver.Name, ".") {
				t.Errorf("Provider returned nameserver with trailing dot: %q", nameserver)
			}
		}
	})
}

type TestGroup struct {
	Desc      string
	required  []providers.Capability
	only      []string
	not       []string
	trueflags []bool
	tests     []*TestCase
}

type TestCase struct {
	Desc            string
	Records         []*models.RecordConfig
	Unmanaged       []*models.UnmanagedConfig
	UnmanagedUnsafe bool // DISABLE_IGNORE_SAFETY_CHECK
	Changeless      bool // set to true if any changes would be an error
}

// ExpectNoChanges indicates that no changes is not an error, it is a requirement.
func (tc *TestCase) ExpectNoChanges() *TestCase {
	tc.Changeless = true
	return tc
}

// UnsafeIgnore is the equivalent of DISABLE_IGNORE_SAFETY_CHECK
func (tc *TestCase) UnsafeIgnore() *TestCase {
	tc.UnmanagedUnsafe = true
	return tc
}

func SetLabel(r *models.RecordConfig, label, domain string) {
	r.Name = label
	r.NameFQDN = dnsutil.AddOrigin(label, "**current-domain**")
}

func withMeta(record *models.RecordConfig, metadata map[string]string) *models.RecordConfig {
	record.Metadata = metadata
	return record
}

func makeRec2(typ string) *models.RecordConfig {
	r := &models.RecordConfig{
		Type: typ,
		TTL:  300,
	}
	return r
}

func a(name string, a string) *models.RecordConfig {
	rc := makeRec2("A")
	if err := models.FromRaw(rc, "**current-domain**", "A", []string{name, a}, nil); err != nil {
		panic(err)
	}
	return rc
}

func mx(name string, preference uint16, mx string) *models.RecordConfig {
	rc := makeRec2("MX")
	spreference := strconv.Itoa(int(preference))
	if err := models.FromRaw(rc, "**current-domain**", "MX", []string{name, spreference, mx}, nil); err != nil {
		panic(err)
	}

	//fmt.Printf("DEBUG: MX Fields %v\n", rc.Fields)

	if rc.Name != strings.ToLower(rc.Name) {
		panic("MX short must be lowercase")
	}
	if rc.NameFQDN != strings.ToLower(rc.NameFQDN) {
		panic("MX must be lowercase 2")
	}
	return rc
}

func srv(name string, priority, weight, port uint16, target string) *models.RecordConfig {
	rc := makeRec2("SRV")
	spriority := strconv.Itoa(int(priority))
	sweight := strconv.Itoa(int(weight))
	sport := strconv.Itoa(int(port))
	if err := models.FromRaw(rc, "**current-domain**", "SRV", []string{name, spriority, sweight, sport, target}, nil); err != nil {
		panic(err)
	}
	return rc
}

func aaaa(name, target string) *models.RecordConfig {
	return makeRec(name, target, "AAAA")
}

func alias(name, target string) *models.RecordConfig {
	return makeRec(name, target, "ALIAS")
}

func azureAlias(name, aliasType, target string) *models.RecordConfig {
	r := makeRec(name, target, "AZURE_ALIAS")
	r.AzureAlias = map[string]string{
		"type": aliasType,
	}
	return r
}

func caa(name string, tag string, flag uint8, target string) *models.RecordConfig {
	r := makeRec(name, target, "CAA")
	panicOnErr(r.SetTargetCAA(flag, tag, target))
	return r
}

func cfProxyA(name, target, status string) *models.RecordConfig {
	r := a(name, target)
	r.Metadata = make(map[string]string)
	r.Metadata["cloudflare_proxy"] = status
	return r
}

func cfProxyCNAME(name, target, status string) *models.RecordConfig {
	r := cname(name, target)
	r.Metadata = make(map[string]string)
	r.Metadata["cloudflare_proxy"] = status
	return r
}

func cfSingleRedirectEnabled() bool {
	return ((*enableCFRedirectMode) != "")
}

func cfSingleRedirect(name string, code uint16, when, then string) *models.RecordConfig {
	r := makeRec("@", name, "CF_SINGLE_REDIRECT")
<<<<<<< HEAD
	panicOnErr(models.MakeSingleRedirectFromRawRec(r, code, name, when, then))
=======
	models.MakeSingleRedirectFromRawRec(r, code, name, when, then)
>>>>>>> 43e70566
	return r
}

func cfWorkerRoute(pattern, target string) *models.RecordConfig {
	t := fmt.Sprintf("%s,%s", pattern, target)
	r := makeRec("@", t, "CF_WORKER_ROUTE")
	return r
}

func cfRedir(pattern, target string) *models.RecordConfig {
	t := fmt.Sprintf("%s,%s", pattern, target)
	r := makeRec("@", t, "CF_REDIRECT")
	return r
}

func cfRedirTemp(pattern, target string) *models.RecordConfig {
	t := fmt.Sprintf("%s,%s", pattern, target)
	r := makeRec("@", t, "CF_TEMP_REDIRECT")
	return r
}

func cname(name, target string) *models.RecordConfig {
	return makeRec(name, target, "CNAME")
}

func dhcid(name, target string) *models.RecordConfig {
	return makeRec(name, target, "DHCID")
}

func dname(name, target string) *models.RecordConfig {
	return makeRec(name, target, "DNAME")
}

func ds(name string, keyTag uint16, algorithm, digestType uint8, digest string) *models.RecordConfig {
	r := makeRec(name, "", "DS")
	panicOnErr(r.SetTargetDS(keyTag, algorithm, digestType, digest))
	return r
}

func dnskey(name string, flags uint16, protocol, algorithm uint8, publicKey string) *models.RecordConfig {
	r := makeRec(name, "", "DNSKEY")
	panicOnErr(r.SetTargetDNSKEY(flags, protocol, algorithm, publicKey))
	return r
}

func https(name string, priority uint16, target string, params string) *models.RecordConfig {
	r := makeRec(name, target, "HTTPS")
	r.SvcPriority = priority
	r.SvcParams = params
	return r
}

func ignoreName(labelSpec string) *models.RecordConfig {
	return ignore(labelSpec, "*", "*")
}

func ignoreTarget(targetSpec string, typeSpec string) *models.RecordConfig {
	return ignore("*", typeSpec, targetSpec)
}

func ignore(labelSpec string, typeSpec string, targetSpec string) *models.RecordConfig {
	r := &models.RecordConfig{
		Type:     "IGNORE",
		Metadata: map[string]string{},
	}

	r.Metadata["ignore_LabelPattern"] = labelSpec
	r.Metadata["ignore_RTypePattern"] = typeSpec
	r.Metadata["ignore_TargetPattern"] = targetSpec
	return r
}

func loc(name string, d1 uint8, m1 uint8, s1 float32, ns string,
	d2 uint8, m2 uint8, s2 float32, ew string, al float32, sz float32, hp float32, vp float32,
) *models.RecordConfig {
	r := makeRec(name, "", "LOC")
	panicOnErr(r.SetLOCParams(d1, m1, s1, ns, d2, m2, s2, ew, al, sz, hp, vp))
	return r
}

func makeRec(name, target, typ string) *models.RecordConfig {
	r := &models.RecordConfig{
		Type: typ,
		TTL:  300,
	}
	SetLabel(r, name, "**current-domain**")
	r.MustSetTarget(target)
	return r
}

func manyA(namePattern, target string, n int) []*models.RecordConfig {
	recs := []*models.RecordConfig{}
<<<<<<< HEAD
	for i := range n {
		recs = append(recs, makeRec(fmt.Sprintf(namePattern, i), target, "A"))
=======
	for i := 0; i < n; i++ {
		//recs = append(recs, makeRec(fmt.Sprintf(namePattern, i), target, "A"))
		recs = append(recs, a(fmt.Sprintf(namePattern, i), target))
>>>>>>> 43e70566
	}
	return recs
}

func ns(name, target string) *models.RecordConfig {
	return makeRec(name, target, "NS")
}

func naptr(name string, order uint16, preference uint16, flags string, service string, regexp string, target string) *models.RecordConfig {
	r := makeRec(name, target, "NAPTR")
	panicOnErr(r.SetTargetNAPTR(order, preference, flags, service, regexp, target))
	return r
}

func ptr(name, target string) *models.RecordConfig {
	return makeRec(name, target, "PTR")
}

func r53alias(name, aliasType, target, evalTargetHealth string) *models.RecordConfig {
	r := makeRec(name, target, "R53_ALIAS")
	r.R53Alias = map[string]string{
		"type":                   aliasType,
		"evaluate_target_health": evalTargetHealth,
	}
	return r
}

func soa(name string, ns, mbox string, serial, refresh, retry, expire, minttl uint32) *models.RecordConfig {
	r := makeRec(name, "", "SOA")
<<<<<<< HEAD
	panicOnErr(r.SetTargetSOA(ns, mbox, serial, refresh, retry, expire, minttl))
=======
	r.SetTargetSOA(ns, mbox, serial, refresh, retry, expire, minttl)
>>>>>>> 43e70566
	return r
}

func sshfp(name string, algorithm uint8, fingerprint uint8, target string) *models.RecordConfig {
	r := makeRec(name, target, "SSHFP")
	panicOnErr(r.SetTargetSSHFP(algorithm, fingerprint, target))
	return r
}

func svcb(name string, priority uint16, target string, params string) *models.RecordConfig {
	r := makeRec(name, target, "SVCB")
	r.SvcPriority = priority
	r.SvcParams = params
	return r
}

func ovhdkim(name, target string) *models.RecordConfig {
	return makeOvhNativeRecord(name, target, "DKIM")
}

func ovhspf(name, target string) *models.RecordConfig {
	return makeOvhNativeRecord(name, target, "SPF")
}

func ovhdmarc(name, target string) *models.RecordConfig {
	return makeOvhNativeRecord(name, target, "DMARC")
}

func makeOvhNativeRecord(name, target, rType string) *models.RecordConfig {
	r := makeRec(name, "", "TXT")
	r.Metadata = make(map[string]string)
	r.Metadata["create_ovh_native_record"] = rType
	r.MustSetTarget(target)
	return r
}

func testgroup(desc string, items ...interface{}) *TestGroup {
	group := &TestGroup{Desc: desc}
	for _, item := range items {
		switch v := item.(type) {
		case requiresFilter:
			if len(group.tests) != 0 {
				fmt.Printf("ERROR: requires() must be before all tc(): %v\n", desc)
				os.Exit(1)
			}
			group.required = append(group.required, v.caps...)
		case notFilter:
			if len(group.tests) != 0 {
				fmt.Printf("ERROR: not() must be before all tc(): %v\n", desc)
				os.Exit(1)
			}
			group.not = append(group.not, v.names...)
		case onlyFilter:
			if len(group.tests) != 0 {
				fmt.Printf("ERROR: only() must be before all tc(): %v\n", desc)
				os.Exit(1)
			}
			group.only = append(group.only, v.names...)
		case alltrueFilter:
			if len(group.tests) != 0 {
				fmt.Printf("ERROR: alltrue() must be before all tc(): %v\n", desc)
				os.Exit(1)
			}
			group.trueflags = append(group.trueflags, v.flags...)
		case *TestCase:
			group.tests = append(group.tests, v)
		default:
			fmt.Printf("I don't know about type %T (%v)\n", v, v)
		}
	}
	return group
}

func tc(desc string, recs ...*models.RecordConfig) *TestCase {
	var records []*models.RecordConfig
	var unmanagedItems []*models.UnmanagedConfig
	for _, r := range recs {
		if r == nil {
			continue
		}
		switch r.Type {
		case "IGNORE":
			unmanagedItems = append(unmanagedItems, &models.UnmanagedConfig{
				LabelPattern:  r.Metadata["ignore_LabelPattern"],
				RTypePattern:  r.Metadata["ignore_RTypePattern"],
				TargetPattern: r.Metadata["ignore_TargetPattern"],
			})
			continue
		default:
			records = append(records, r)
		}
	}
	return &TestCase{
		Desc:      desc,
		Records:   records,
		Unmanaged: unmanagedItems,
	}
}

func txt(name, target string) *models.RecordConfig {
	r := makeRec(name, "", "TXT")
	panicOnErr(r.SetTargetTXT(target))
	return r
}

// func (r *models.RecordConfig) ttl(t uint32) *models.RecordConfig {
func ttl(r *models.RecordConfig, t uint32) *models.RecordConfig {
	r.TTL = t
	return r
}

func tlsa(name string, usage, selector, matchingtype uint8, target string) *models.RecordConfig {
	r := makeRec(name, target, "TLSA")
	panicOnErr(r.SetTargetTLSA(usage, selector, matchingtype, target))
	return r
}

func porkbunUrlfwd(name, target, t, includePath, wildcard string) *models.RecordConfig {
	r := makeRec(name, target, "PORKBUN_URLFWD")
	r.Metadata = make(map[string]string)
	r.Metadata["type"] = t
	r.Metadata["includePath"] = includePath
	r.Metadata["wildcard"] = wildcard
	return r
}

func clear() *TestCase {
	return tc("Empty")
}

type requiresFilter struct {
	caps []providers.Capability
}

func requires(c ...providers.Capability) requiresFilter {
	return requiresFilter{caps: c}
}

type notFilter struct {
	names []string
}

func not(n ...string) notFilter {
	return notFilter{names: n}
}

type onlyFilter struct {
	names []string
}

func only(n ...string) onlyFilter {
	return onlyFilter{names: n}
}

type alltrueFilter struct {
	flags []bool
}

func alltrue(f ...bool) alltrueFilter {
	return alltrueFilter{flags: f}
}

//

func makeTests() []*TestGroup {
	sha256hash := strings.Repeat("0123456789abcdef", 4)
	sha512hash := strings.Repeat("0123456789abcdef", 8)
	reversedSha512 := strings.Repeat("fedcba9876543210", 8)

	// Each group of tests begins with testgroup("Title").
	// The system will remove any records so that the tests
	// begin with a clean slate (i.e. no records).

	// Filters:

	// Only apply to providers that CanUseAlias.
	//      requires(providers.CanUseAlias),
	// Only apply to ROUTE53 + GANDI_V5:
	//      only("ROUTE53", "GANDI_V5")
	// Only apply to all providers except ROUTE53 + GANDI_V5:
	//     not("ROUTE53", "GANDI_V5"),
	// Only run this test if all these bool flags are true:
	//     alltrue(*enableCFWorkers, *anotherFlag, myBoolValue)
	// NOTE: You can't mix not() and only()
	//     not("ROUTE53"), only("GCLOUD"),  // ERROR!
	// NOTE: All requires()/not()/only() must appear before any tc().

	// tc()
	// Each tc() indicates a set of records.  The testgroup tries to
	// migrate from one tc() to the next.  For example the first tc()
	// creates some records. The next tc() might list the same records
	// but adds 1 new record and omits 1.  Therefore migrating to this
	// second tc() results in 1 record being created and 1 deleted; but
	// for some providers it may be converting 1 record to another.
	// Therefore some testgroups are testing the providers ability to
	// transition between different states. Others are just testing
	// whether or not a certain kind of record can be created and
	// deleted.

	// clear() is the same as tc("Empty").  It removes all records.
	// Each testgroup() begins with clear() automagically. You do not
	// have to include the clear() in each testgroup().

	tests := []*TestGroup{
		// START HERE

		// Narrative:  Hello friend!  Are you adding a new DNS provider to
		// DNSControl? That's awesome!  I'm here to help.
		//
		// As you write your code, these tests will help verify that your
		// code is correct and covers all the funny edge-cases that DNS
		// providers throw at us.
		//
		// If you follow these sections marked "Narrative", I'll lead you
		// through the tests. The tests start by testing very basic things
		// (are you talking to the API correctly) and then moves on to
		// more and more esoteric issues.  It's like a video game where
		// you have to solve all the levels but the game lets you skip
		// around as long as all the levels are completed eventually.  Some
		// of the levels you can mark "not relevant" for your provider.
		//
		// Oh wait. I'm getting ahead of myself.  How do you run these
		// tests?  That's documented here:
		// https://docs.dnscontrol.org/developer-info/integration-tests
		// You'll be running these tests a lot. I recommend you make a
		// script that sets the environment variables and runs the tests
		// to make it easy to run the tests.  However don't check that
		// file into a GIT repo... it contains API credentials that are
		// secret!

		///// Basic functionality (add/rename/change/delete).

		// Narrative:  Let's get started!  The first thing to do is to
		// make sure we can create an A record, change it, then delete it.
		// That's the basic Add/Change/Delete process.  Once these three
		// features work you know that your API calls and authentication
		// is working and we can do the most basic operations.

		testgroup("A",
			tc("Create A", a("testa", "1.1.1.1")),
			tc("Change A target", a("testa", "3.3.3.3")),
		),

		// Narrative: Congrats on getting those to work!  Now let's try
		// something a little more difficult.  Let's do that same test at
		// the apex of the domain.  This may "just work" for your
		// provider, or they might require something special like
		// referring to the apex as "@".

		// Same test, but at the apex of the domain.
		testgroup("Apex",
			tc("Create A", a("@", "2.2.2.2")),
			tc("Change A target", a("@", "4.4.4.4")),
		),

		// Narrative: Another edge-case is the wildcard record ("*").  In
		// theory this should "just work" but plenty of vendors require
		// some weird quoting or escaping. None of that should be required
		// but... sigh... they do it anyway.  Let's find out how badly
		// they screwed this up!

		// Same test, but do it with a wildcard.
		testgroup("Protocol-Wildcard",
			not("HEDNS"), // Not supported by dns.he.net due to abuse
			tc("Create wildcard", a("*", "3.3.3.3"), a("www", "5.5.5.5")),
			tc("Delete wildcard", a("www", "5.5.5.5")),
		),

		///// Test the basic DNS types

		// Narrative: That wasn't as hard as expected, eh?  Let's test the
		// other basic record types like AAAA, CNAME, MX and TXT.

		testgroup("AAAA",
			tc("Create AAAA", aaaa("testaaaa", "2607:f8b0:4006:820::2006")),
			tc("Change AAAA target", aaaa("testaaaa", "2607:f8b0:4006:820::2013")),
		),

		// CNAME

		testgroup("CNAME",
			tc("Create a CNAME", cname("testcname", "www.google.com.")),
			tc("Change CNAME target", cname("testcname", "www.yahoo.com.")),
		),

		testgroup("CNAME-short",
			tc("Create a CNAME",
				a("foo", "1.2.3.4"),
				cname("testcname", "foo"),
			),
		),

		// MX

		// Narrative: MX is the first record we're going to test with
		// multiple fields. All records have a target (A records have an
		// IP address, CNAMEs have a destination (called "the canonical
		// name" in the RFCs). MX records have a target (a hostname) but
		// also have a "Preference".  FunFact: The RFCs call this the
		// "preference" but most engineers refer to it as the "priority".
		// Now you know better.
		// Let's make sure your code creates and updates the preference
		// correctly!

		testgroup("MX",
			tc("Create MX", mx("testmx", 5, "foo.com.")),
			tc("Change MX target", mx("testmx", 5, "bar.com.")),
			tc("Change MX p", mx("testmx", 100, "bar.com.")),
		),

		// TXT

		// Narrative: TXT records can be very complex but we'll save those
		// tests for later. Let's just test a simple string.

		testgroup("TXT",
			tc("Create TXT", txt("testtxt", "simple")),
			tc("Change TXT target", txt("testtxt", "changed")),
		),

		// Test API edge-cases

		// Narrative: I'm proud of you for getting this far.  All the
		// basic types work!  Now let's verify your code handles some of
		// the more interesting ways that updates can happen.  For
		// example, let's try creating many records of the same or
		// different type at once.  Usually this "just works" but maybe
		// there's an off-by-one error lurking. Once these work we'll have
		// a new level of confidence in the code.

		testgroup("ManyAtOnce",
			tc("CreateManyAtLabel", a("www", "1.1.1.1"), a("www", "2.2.2.2"), a("www", "3.3.3.3")),
			clear(),
			tc("Create an A record", a("www", "1.1.1.1")),
			tc("Add at label1", a("www", "1.1.1.1"), a("www", "2.2.2.2")),
			tc("Add at label2", a("www", "1.1.1.1"), a("www", "2.2.2.2"), a("www", "3.3.3.3")),
		),

		testgroup("manyTypesAtOnce",
			tc("CreateManyTypesAtLabel", a("www", "1.1.1.1"), mx("testmx", 5, "foo.com."), mx("testmx", 100, "bar.com.")),
			clear(),
			tc("Create an A record", a("www", "1.1.1.1")),
			tc("Add Type At Label", a("www", "1.1.1.1"), mx("testmx", 5, "foo.com.")),
			tc("Add Type At Label", a("www", "1.1.1.1"), mx("testmx", 5, "foo.com."), mx("testmx", 100, "bar.com.")),
		),

		// Exercise TTL operations.

		// Narrative: TTLs are weird.  They deserve some special tests.
		// First we'll verify some simple cases but then we'll test the
		// weirdest edge-case we've ever seen.

		testgroup("Attl",
			not("LINODE"), // Linode does not support arbitrary TTLs: both are rounded up to 3600.
			tc("Create Arc", ttl(a("testa", "1.1.1.1"), 333)),
			tc("Change TTL", ttl(a("testa", "1.1.1.1"), 999)),
		),

		testgroup("TTL",
			not("NETCUP"), // NETCUP does not support TTLs.
			not("LINODE"), // Linode does not support arbitrary TTLs: 666 and 1000 are both rounded up to 3600.
			tc("Start", ttl(a("@", "8.8.8.8"), 666), a("www", "1.2.3.4"), a("www", "5.6.7.8")),
			tc("Change a ttl", ttl(a("@", "8.8.8.8"), 1000), a("www", "1.2.3.4"), a("www", "5.6.7.8")),
			tc("Change single target from set", ttl(a("@", "8.8.8.8"), 1000), a("www", "2.2.2.2"), a("www", "5.6.7.8")),
			tc("Change all ttls", ttl(a("@", "8.8.8.8"), 500), ttl(a("www", "2.2.2.2"), 400), ttl(a("www", "5.6.7.8"), 400)),
		),

		// Narrative: Did you see that `not("NETCUP")` code?  NETCUP just
		// plain doesn't support TTLs, so those tests just plain can't
		// ever work.  `not("NETCUP")` tells the test system to skip those
		// tests. There's also `only()` which runs a test only for certain
		// providers.  Those and more are documented above in the
		// "Filters" section, which is on line 664 as I write this.

		// Narrative: Ok, back to testing.  This next test is a strange
		// one. It's a strange situation that happens rarely.  You might
		// want to skip this and come back later, or ask for help on the
		// mailing list.

		// Test: At the start we have a single DNS record at a label.
		// Next we add an additional record at the same label AND change
		// the TTL of the existing record.
		testgroup("add to label and change orig ttl",
			tc("Setup", ttl(a("www", "5.6.7.8"), 400)),
			tc("Add at same label, new ttl", ttl(a("www", "5.6.7.8"), 700), ttl(a("www", "1.2.3.4"), 700)),
		),

		// Narrative: We're done with TTL tests now.  If you fixed a bug
		// in any of those tests give yourself a pat on the back. Finding
		// bugs is not bad or shameful... it's an opportunity to help the
		// world by fixing a problem!  If only we could fix all the
		// world's problems by editing code!
		//
		// Now let's look at one more edge-case: Can you change the type
		// of a record?  Some providers don't permit this and you have to
		// delete the old record and create a new record in its place.

		testgroup("TypeChange",
			// Test whether the provider properly handles a label changing
			// from one rtype to another.
			tc("Create A", a("foo", "1.2.3.4")),
			tc("Change to MX", mx("foo", 5, "mx.google.com.")),
			tc("Change back to A", a("foo", "4.5.6.7")),
		),

		// Narrative: That worked? Of course that worked. You're awesome.
		// Now let's make it even more difficult by involving CNAMEs.  If
		// there is a CNAME at a label, no other records can be at that
		// label. That means the order of updates is critical when
		// changing A->CNAME or CNAME->A.  pkg/diff2 should order the
		// changes properly for you. Let's verify that we got it right!

		testgroup("TypeChangeHard",
			tc("Create a CNAME", cname("foo", "google.com.")),
			tc("Change to A record", a("foo", "1.2.3.4")),
			tc("Change back to CNAME", cname("foo", "google2.com.")),
		),

		testgroup("HTTPS",
			requires(providers.CanUseHTTPS),
			tc("Create a HTTPS record", https("@", 1, "test.com.", "port=80")),
			tc("Change HTTPS priority", https("@", 2, "test.com.", "port=80")),
			tc("Change HTTPS target", https("@", 2, ".", "port=80")),
			tc("Change HTTPS params", https("@", 2, ".", "port=99")),
			tc("Change HTTPS params-empty", https("@", 2, ".", "")),
			tc("Change HTTPS all", https("@", 3, "example.com.", "port=100")),
		),

		testgroup("SVCB",
			requires(providers.CanUseSVCB),
			tc("Create a SVCB record", svcb("@", 1, "test.com.", "port=80")),
			tc("Change SVCB priority", svcb("@", 2, "test.com.", "port=80")),
			tc("Change SVCB target", svcb("@", 2, ".", "port=80")),
			tc("Change SVCB params", svcb("@", 2, ".", "port=99")),
			tc("Change SVCB params-empty", svcb("@", 2, ".", "")),
			tc("Change SVCB all", svcb("@", 3, "example.com.", "port=100")),
		),
		//// Test edge cases from various types.

		// Narrative: Every DNS record type has some weird edge-case that
		// you wouldn't expect. This is where we test those situations.
		// They're strange, but usually easy to fix or skip.
		//
		// Some of these are testing the provider more than your code.
		//
		// You can't fix your provider's code. That's why there is the
		// auditrecord.go system.  For example, if your provider doesn't
		// support MX records that point to "." (yes, that's a thing),
		// there's nothing you can do other than warn users that it isn't
		// supported.  We do this in the auditrecords.go file in each
		// provider. It contains "rejectif.` statements that detect
		// unsupported situations.  Some good examples are in
		// providers/cscglobal/auditrecords.go. Take a minute to read
		// that.

		testgroup("CNAME",
			tc("Record pointing to @",
				cname("foo", "**current-domain**"),
				a("@", "1.2.3.4"),
			),
		),

		testgroup("ApexMX",
			tc("Record pointing to @",
				mx("foo", 8, "**current-domain**"),
				a("@", "1.2.3.4"),
			),
		),

		// RFC 7505 NullMX
		testgroup("NullMX",
			not(
				"TRANSIP", // TRANSIP is slow and doesn't support NullMX. Skip to save time.
			),
			tc("create", // Install a Null MX.
				a("nmx", "1.2.3.3"), // Install this so it is ready for the next tc()
				a("www", "1.2.3.9"), // Install this so it is ready for the next tc()
				mx("nmx", 0, "."),
			),
			tc("unnull", // Change to regular MX.
				a("nmx", "1.2.3.3"),
				a("www", "1.2.3.9"),
				mx("nmx", 3, "nmx.**current-domain**"),
				mx("nmx", 9, "www.**current-domain**"),
			),
			tc("renull", // Change back to Null MX.
				a("nmx", "1.2.3.3"),
				a("www", "1.2.3.9"),
				mx("nmx", 0, "."),
			),
		),

		// RFC 7505 NullMX at Apex
		testgroup("NullMXApex",
			not(
				"TRANSIP", // TRANSIP is slow and doesn't support NullMX. Skip to save time.
			),
			tc("create", // Install a Null MX.
				a("@", "1.2.3.2"),   // Install this so it is ready for the next tc()
				a("www", "1.2.3.8"), // Install this so it is ready for the next tc()
				mx("@", 0, "."),
			),
			tc("unnull", // Change to regular MX.
				a("@", "1.2.3.2"),
				a("www", "1.2.3.8"),
				mx("@", 2, "**current-domain**"),
				mx("@", 8, "www.**current-domain**"),
			),
			tc("renull", // Change back to Null MX.
				a("@", "1.2.3.2"),
				a("www", "1.2.3.8"),
				mx("@", 0, "."),
			),
		),

		testgroup("NS",
			not(
				"DNSIMPLE", // Does not support NS records nor subdomains.
				"EXOSCALE", // Not supported.
				"NETCUP",   // NS records not currently supported.
			),
			tc("NS for subdomain", ns("xyz", "ns2.foo.com.")),
			tc("Dual NS for subdomain", ns("xyz", "ns2.foo.com."), ns("xyz", "ns1.foo.com.")),
			tc("NS Record pointing to @", a("@", "1.2.3.4"), ns("foo", "**current-domain**")),
		),

		//// TXT tests

		// Narrative: TXT records are weird. It's just text, right?  Sadly
		// "just text" means quotes and other funny characters that might
		// need special handling. In some cases providers ban certain
		// chars in the string.
		//
		// Let's test the weirdness we've found.  I wouldn't bother trying
		// too hard to fix these. Just skip them by updating
		// auditrecords.go for your provider.

		// In this next section we test all the edge cases related to TXT
		// records. Compliance with the RFCs varies greatly with each provider.
		// Rather than creating a "Capability" for each possible different
		// failing or malcompliance (there would be many!), each provider
		// supplies a function AuditRecords() which returns an error if
		// the provider can not support a record.
		// The integration tests use this feedback to skip tests that we know would fail.
		// (Elsewhere the result of AuditRecords() is used in the
		// "dnscontrol check" phase.)

		testgroup("complex TXT",
			// Do not use only()/not()/requires() in this section.
			// If your provider needs to skip one of these tests, update
			// "provider/*/recordaudit.AuditRecords()" to reject that kind
			// of record.

			// Some of these test cases are commented out because they test
			// something that isn't widely used or supported.  For example
			// many APIs don't support a backslack (`\`) in a TXT record;
			// luckily we've never seen a need for that "in the wild".  If
			// you want to future-proof your provider, temporarily remove
			// the comments and get those tests working, or reject it using
			// auditrecords.go.

			// ProTip: Unsure how a provider's API escapes something? Try
			// adding the TXT record via the Web UI and watch how the string
			// is escaped when you download the records.

			// Nobody needs this and many APIs don't allow it.
			tc("a 0-byte TXT", txt("foo0", "")),

			// Test edge cases around 255, 255*2, 255*3:
			tc("a 254-byte TXT", txt("foo254", strings.Repeat("A", 254))), // 255-1
			tc("a 255-byte TXT", txt("foo255", strings.Repeat("B", 255))), // 255
			tc("a 256-byte TXT", txt("foo256", strings.Repeat("C", 256))), // 255+1
			tc("a 509-byte TXT", txt("foo509", strings.Repeat("D", 509))), // 255*2-1
			tc("a 510-byte TXT", txt("foo510", strings.Repeat("E", 510))), // 255*2
			tc("a 511-byte TXT", txt("foo511", strings.Repeat("F", 511))), // 255*2+1
			tc("a 764-byte TXT", txt("foo764", strings.Repeat("G", 764))), // 255*3-1
			tc("a 765-byte TXT", txt("foo765", strings.Repeat("H", 765))), // 255*3
			tc("a 766-byte TXT", txt("foo766", strings.Repeat("J", 766))), // 255*3+1
			// clear(),

			tc("TXT with 1 single-quote", txt("foosq", "quo'te")),
			tc("TXT with 1 backtick", txt("foobt", "blah`blah")),
			tc("TXT with 1 dq-1interior", txt("foodq", `in"side`)),
			tc("TXT with 2 dq-2interior", txt("foodqs", `in"ter"ior`)),
			tc("TXT with 1 dq-left", txt("foodqs", `"left`)),
			tc("TXT with 1 dq-right", txt("foodqs", `right"`)),

			// Semicolons don't need special treatment.
			// https://serverfault.com/questions/743789
			tc("TXT with semicolon", txt("foosc1", `semi;colon`)),
			tc("TXT with semicolon ws", txt("foosc2", `wssemi ; colon`)),

			tc("TXT interior ws", txt("foosp", "with spaces")),
			// tc("TXT leading ws", txt("foowsb", " leadingspace")),
			tc("TXT trailing ws", txt("foows1", "trailingws ")),

			// Vultr syntax-checks TXT records with SPF contents.
			tc("Create a TXT/SPF", txt("foo", "v=spf1 ip4:99.99.99.99 -all")),

			// Nobody needs this and many APIs don't allow it.
			// tc("Create TXT with frequently difficult characters", txt("fooex", `!^.*$@#%^&()([][{}{<></:;-_=+\`)),
		),

		testgroup("TXT backslashes",
			tc("TXT with backslashs",
				txt("fooosbs1", `1back\slash`),
				txt("fooosbs2", `2back\\slash`),
				txt("fooosbs3", `3back\\\slash`),
				txt("fooosbs4", `4back\\\\slash`)),
		),

		//
		// API Edge Cases
		//

		// Narrative: Congratulate yourself for getting this far.
		// Seriously.  Buy yourself a beer or other beverage.  Kick back.
		// Take a break.  Ok, break over!  Time for some more weird edge
		// cases.

		// DNSControl downcases all DNS labels. These tests make sure
		// that's all done correctly.
		testgroup("Case Sensitivity",
			// The decoys are required so that there is at least one actual
			// change in each tc.
			tc("Create CAPS", mx("BAR", 5, "BAR.com.")),
			tc("Downcase label", mx("bar", 5, "BAR.com."), a("decoy", "1.1.1.1")),
			tc("Downcase target", mx("bar", 5, "bar.com."), a("decoy", "2.2.2.2")),
			tc("Upcase both", mx("BAR", 5, "BAR.COM."), a("decoy", "3.3.3.3")),
		),

		// Make sure we can manipulate one DNS record when there is
		// another at the same label.
		testgroup("testByLabel",
			tc("initial",
				a("foo", "1.2.3.4"),
				a("foo", "2.3.4.5"),
			),
			tc("changeOne",
				a("foo", "1.2.3.4"),
				a("foo", "3.4.5.6"), // Change
			),
			tc("deleteOne",
				a("foo", "1.2.3.4"),
				// a("foo", "3.4.5.6"), // Delete
			),
			tc("addOne",
				a("foo", "1.2.3.4"),
				a("foo", "3.4.5.6"), // Add
			),
		),

		// Make sure we can manipulate one DNS record when there is
		// another at the same RecordSet.
		testgroup("testByRecordSet",
			tc("initial",
				a("bar", "1.2.3.4"),
				a("foo", "2.3.4.5"),
				a("foo", "3.4.5.6"),
				mx("foo", 10, "foo.**current-domain**"),
				mx("foo", 20, "bar.**current-domain**"),
			),
			tc("changeOne",
				a("bar", "1.2.3.4"),
				a("foo", "2.3.4.5"),
				a("foo", "8.8.8.8"), // Change
				mx("foo", 10, "foo.**current-domain**"),
				mx("foo", 20, "bar.**current-domain**"),
			),
			tc("deleteOne",
				a("bar", "1.2.3.4"),
				a("foo", "2.3.4.5"),
				// a("foo", "8.8.8.8"),  // Delete
				mx("foo", 10, "foo.**current-domain**"),
				mx("foo", 20, "bar.**current-domain**"),
			),
			tc("addOne",
				a("bar", "1.2.3.4"),
				a("foo", "2.3.4.5"),
				a("foo", "8.8.8.8"), // Add
				mx("foo", 10, "foo.**current-domain**"),
				mx("foo", 20, "bar.**current-domain**"),
			),
		),

		// Narrative: Here we test the IDNA (internationalization)
		// features.  But first a joke:
		// Q: What do you call someone that speaks 2 languages?
		// A: bilingual
		// Q: What do you call someone that speaks 3 languages?
		// A: trilingual
		// Q: What do you call someone that speaks 1 language?
		// A: American
		// Get it?  Well, that's why I'm not a stand-up comedian.
		// Anyway... let's make sure foreign languages work.

		testgroup("IDNA",
			not("SOFTLAYER"),
			// SOFTLAYER: fails at direct internationalization, punycode works, of course.
			tc("Internationalized name", a("ööö", "1.2.3.4")),
			tc("Change IDN", a("ööö", "2.2.2.2")),
			tc("Internationalized CNAME Target", cname("a", "ööö.com.")),
		),
		testgroup("IDNAs in CNAME targets",
			not("CLOUDFLAREAPI"),
			// LINODE: hostname validation does not allow the target domain TLD
			tc("IDN CNAME AND Target", cname("öoö", "ööö.企业.")),
		),

		// Narrative: Some providers send the list of DNS records one
		// "page" at a time. The data you get includes a flag that
		// indicates you to the request is incomplete and you need to
		// request the next page of data.  They don't realize that
		// computers have gigabytes of RAM and the largest DNS zone might
		// have kilobytes of records.  Unneeded complexity... sigh.
		//
		// Let's test to make sure we got the paging right. I always fear
		// off-by-one errors when I write this kind of code. Like... if a
		// get tells you it has returned a page that starts at record 0
		// and includes 100 records, should the next "get" request records
		// starting at 99 or 100 or 101?
		//
		// These tests can be VERY slow. That's why we use not() and
		// only() to skip these tests for providers that doesn't use
		// paging.

		testgroup("pager101",
			// Tests the paging code of providers.  Many providers page at 100.
			// Notes:
			//  - Gandi: page size is 100, therefore we test with 99, 100, and 101
			//  - DIGITALOCEAN: page size is 100 (default: 20)
			not(
				"AZURE_DNS",     // Removed because it is too slow
				"CLOUDFLAREAPI", // Infinite pagesize but due to slow speed, skipping.
				"DIGITALOCEAN",  // No paging. Why bother?
				"DESEC",         // Skip due to daily update limits.
				// "CSCGLOBAL",     // Doesn't page. Works fine.  Due to the slow API we skip.
				"GANDI_V5",   // Their API is so damn slow. We'll add it back as needed.
				"HEDNS",      // Doesn't page. Works fine.  Due to the slow API we skip.
				"LOOPIA",     // Their API is so damn slow. Plus, no paging.
				"MSDNS",      // No paging done. No need to test.
				"NAMEDOTCOM", // Their API is so damn slow. We'll add it back as needed.
				"NS1",        // Free acct only allows 50 records, therefore we skip
				// "ROUTE53",       // Batches up changes in pages.
				"TRANSIP", // Doesn't page. Works fine.  Due to the slow API we skip.
				"CNR",     // Test beaks limits.
			),
			tc("99 records", manyA("rec%04d", "1.2.3.4", 99)...),
			tc("100 records", manyA("rec%04d", "1.2.3.4", 100)...),
			tc("101 records", manyA("rec%04d", "1.2.3.4", 101)...),
		),

		testgroup("pager601",
			only(
				// "AZURE_DNS",     // Removed because it is too slow
				//"CLOUDFLAREAPI", // Infinite pagesize but due to slow speed, skipping.
				//"CSCGLOBAL",     // Doesn't page. Works fine.  Due to the slow API we skip.
				//"DESEC",         // Skip due to daily update limits.
				//"GANDI_V5",      // Their API is so damn slow. We'll add it back as needed.
				//"MSDNS",         // No paging done. No need to test.
				"GCLOUD",
				"HEXONET",
				"ROUTE53", // Batches up changes in pages.
			),
			tc("601 records", manyA("rec%04d", "1.2.3.4", 600)...),
			tc("Update 601 records", manyA("rec%04d", "1.2.3.5", 600)...),
		),

		testgroup("pager1201",
			only(
				// "AKAMAIEDGEDNS", // No paging done. No need to test.
				//"AZURE_DNS",     // Currently failing. See https://github.com/StackExchange/dnscontrol/issues/770
				//"CLOUDFLAREAPI", // Fails with >1000 corrections. See https://github.com/StackExchange/dnscontrol/issues/1440
				//"CSCGLOBAL",     // Doesn't page. Works fine.  Due to the slow API we skip.
				//"DESEC",         // Skip due to daily update limits.
				//"GANDI_V5",      // Their API is so damn slow. We'll add it back as needed.
				//"HEDNS",         // No paging done. No need to test.
				//"MSDNS",         // No paging done. No need to test.
				"GCLOUD",
				"HEXONET",
				"HOSTINGDE", // Pages.
				"ROUTE53",   // Batches up changes in pages.
			),
			tc("1200 records", manyA("rec%04d", "1.2.3.4", 1200)...),
			tc("Update 1200 records", manyA("rec%04d", "1.2.3.5", 1200)...),
		),

		// Test the boundaries of Google' batch system.
		// 1200 is used because it is larger than batchMax.
		// https://github.com/StackExchange/dnscontrol/pull/2762#issuecomment-1877825559
		testgroup("batchRecordswithOthers",
			only(
				"GCLOUD",
			),
			tc("1200 records",
				manyA("rec%04d", "1.2.3.4", 1200)...),
			tc("Update 1200 records and Create others", append(
				manyA("arec%04d", "1.2.3.4", 1200),
				manyA("rec%04d", "1.2.3.5", 1200)...)...),
			tc("Update 1200 records and Create and Delete others", append(
				manyA("rec%04d", "1.2.3.4", 1200),
				manyA("zrec%04d", "1.2.3.4", 1200)...)...),
		),

		//// CanUse* types:

		// Narrative: Many DNS record types are optional.  If the provider
		// supports them, there's a CanUse* variable that flags that
		// feature.  Here we test those.  Each of these should (1) create
		// the record, (2) test changing additional fields one at a time,
		// maybe 2 at a time, (3) delete the record. If you can do those 3
		// things, we're pretty sure you've implemented it correctly.

		testgroup("CAA",
			requires(providers.CanUseCAA),
			tc("CAA record", caa("@", "issue", 0, "letsencrypt.org")),
			tc("CAA change tag", caa("@", "issuewild", 0, "letsencrypt.org")),
			tc("CAA change target", caa("@", "issuewild", 0, "example.com")),
			tc("CAA change flag", caa("@", "issuewild", 128, "example.com")),
			tc("CAA many records", caa("@", "issuewild", 128, ";")),
			// Test support of spaces in the 3rd field. Some providers don't
			// support this.  See providers/exoscale/auditrecords.go as an example.
			tc("CAA whitespace", caa("@", "issue", 0, "letsencrypt.org; validationmethods=dns-01; accounturi=https://acme-v02.api.letsencrypt.org/acme/acct/1234")),
		),

		// LOCation records. // No.47
		testgroup("LOC",
			requires(providers.CanUseLOC),
			// 42 21 54     N  71 06  18     W -24m 30m
			tc("Single LOC record", loc("@", 42, 21, 54, "N", 71, 6, 18, "W", -24.05, 30, 0, 0)),
			// 42 21 54     N  71 06  18     W -24m 30m
			tc("Update single LOC record", loc("@", 42, 21, 54, "N", 71, 6, 18, "W", -24.06, 30, 10, 0)),
			tc("Multiple LOC records-create a-d modify apex", // create a-d, modify @
				// 42 21 54     N  71 06  18     W -24m 30m
				loc("@", 42, 21, 54, "N", 71, 6, 18, "W", -24, 30, 0, 0),
				// 42 21 43.952 N  71 5   6.344  W -24m 1m 200m
				loc("a", 42, 21, 43.952, "N", 71, 5, 6.344, "W", -24.33, 1, 200, 10),
				// 52 14 05     N  00 08  50     E 10m
				loc("b", 52, 14, 5, "N", 0, 8, 50, "E", 10.22, 0, 0, 0),
				// 32  7 19     S 116  2  25     E 10m
				loc("c", 32, 7, 19, "S", 116, 2, 25, "E", 10, 0, 0, 0),
				// 42 21 28.764 N  71 00  51.617 W -44m 2000m
				loc("d", 42, 21, 28.764, "N", 71, 0, 51.617, "W", -44, 2000, 0, 0),
			),
		),

		// Narrative: NAPTR records are used by IP telephony ("SIP")
		// systems. NAPTR records are rarely used, but if you use them
		// you'll want to use DNSControl because editing them is a pain.
		// If you want a fun read, check this out:
		// https://www.devever.net/~hl/sip-victory

		testgroup("NAPTR",
			requires(providers.CanUseNAPTR),
			tc("NAPTR record", naptr("test", 100, 10, "U", "E2U+sip", "!^.*$!sip:customer-service@example.com!", "example.foo.com.")),
			tc("NAPTR second record", naptr("test", 102, 10, "U", "E2U+email", "!^.*$!mailto:information@example.com!", "example.foo.com.")),
			tc("NAPTR delete record", naptr("test", 100, 10, "U", "E2U+email", "!^.*$!mailto:information@example.com!", "example.foo.com.")),
			tc("NAPTR change target", naptr("test", 100, 10, "U", "E2U+email", "!^.*$!mailto:information@example.com!", "example2.foo.com.")),
			tc("NAPTR change order", naptr("test", 103, 10, "U", "E2U+email", "!^.*$!mailto:information@example.com!", "example2.foo.com.")),
			tc("NAPTR change preference", naptr("test", 103, 20, "U", "E2U+email", "!^.*$!mailto:information@example.com!", "example2.foo.com.")),
			tc("NAPTR change flags", naptr("test", 103, 20, "A", "E2U+email", "!^.*$!mailto:information@example.com!", "example2.foo.com.")),
			tc("NAPTR change service", naptr("test", 103, 20, "A", "E2U+sip", "!^.*$!mailto:information@example.com!", "example2.foo.com.")),
			tc("NAPTR change regexp", naptr("test", 103, 20, "A", "E2U+sip", "!^.*$!sip:customer-service@example.com!", "example2.foo.com.")),
		),

		// ClouDNS provider can work with PTR records, but you need to create special type of zone
		testgroup("PTR",
			requires(providers.CanUsePTR),
			not("CLOUDNS"),
			tc("Create PTR record", ptr("4", "foo.com.")),
			tc("Modify PTR record", ptr("4", "bar.com.")),
		),

		// Narrative: SOA records are ignored by most DNS providers. They
		// auto-generate the values and ignore your SOA data. Don't
		// implement the SOA record unless your provide can not work
		// without them, like BIND.

		// SOA
		testgroup("SOA",
			requires(providers.CanUseSOA),
			clear(), // Extra clear required or only the first run passes.
			tc("Create SOA record", soa("@", "kim.ns.cloudflare.com.", "dns.cloudflare.com.", 2037190000, 10000, 2400, 604800, 3600)),
			tc("Modify SOA ns    ", soa("@", "mmm.ns.cloudflare.com.", "dns.cloudflare.com.", 2037190000, 10000, 2400, 604800, 3600)),
			tc("Modify SOA mbox  ", soa("@", "mmm.ns.cloudflare.com.", "eee.cloudflare.com.", 2037190000, 10000, 2400, 604800, 3600)),
			tc("Modify SOA refres", soa("@", "mmm.ns.cloudflare.com.", "eee.cloudflare.com.", 2037190000, 10001, 2400, 604800, 3600)),
			tc("Modify SOA retry ", soa("@", "mmm.ns.cloudflare.com.", "eee.cloudflare.com.", 2037190000, 10001, 2401, 604800, 3600)),
			tc("Modify SOA expire", soa("@", "mmm.ns.cloudflare.com.", "eee.cloudflare.com.", 2037190000, 10001, 2401, 604801, 3600)),
			tc("Modify SOA minttl", soa("@", "mmm.ns.cloudflare.com.", "eee.cloudflare.com.", 2037190000, 10001, 2401, 604801, 3601)),
		),

		testgroup("SRV",
			requires(providers.CanUseSRV),
			tc("SRV record", srv("_sip._tcp", 5, 6, 7, "foo.com.")),
			tc("Second SRV record, same prio", srv("_sip._tcp", 5, 6, 7, "foo.com."), srv("_sip._tcp", 5, 60, 70, "foo2.com.")),
			tc("3 SRV", srv("_sip._tcp", 5, 6, 7, "foo.com."), srv("_sip._tcp", 5, 60, 70, "foo2.com."), srv("_sip._tcp", 15, 65, 75, "foo3.com.")),
			tc("Delete one", srv("_sip._tcp", 5, 6, 7, "foo.com."), srv("_sip._tcp", 15, 65, 75, "foo3.com.")),
			tc("Change Target", srv("_sip._tcp", 5, 6, 7, "foo.com."), srv("_sip._tcp", 15, 65, 75, "foo4.com.")),
			tc("Change Priority", srv("_sip._tcp", 52, 6, 7, "foo.com."), srv("_sip._tcp", 15, 65, 75, "foo4.com.")),
			tc("Change Weight", srv("_sip._tcp", 52, 62, 7, "foo.com."), srv("_sip._tcp", 15, 65, 75, "foo4.com.")),
			tc("Change Port", srv("_sip._tcp", 52, 62, 72, "foo.com."), srv("_sip._tcp", 15, 65, 75, "foo4.com.")),
			clear(),
			tc("Null Target", srv("_sip._tcp", 15, 65, 75, ".")),
		),

		// https://github.com/StackExchange/dnscontrol/issues/2066
		testgroup("SRV",
			requires(providers.CanUseSRV),
			tc("Create SRV333", ttl(srv("_sip._tcp", 5, 6, 7, "foo.com."), 333)),
			tc("Change TTL999", ttl(srv("_sip._tcp", 5, 6, 7, "foo.com."), 999)),
		),

		testgroup("SSHFP",
			requires(providers.CanUseSSHFP),
			tc("SSHFP record",
				sshfp("@", 1, 1, "66c7d5540b7d75a1fb4c84febfa178ad99bdd67c")),
			tc("SSHFP change algorithm",
				sshfp("@", 2, 1, "66c7d5540b7d75a1fb4c84febfa178ad99bdd67c")),
			tc("SSHFP change fingerprint and type",
				sshfp("@", 2, 2, "745a635bc46a397a5c4f21d437483005bcc40d7511ff15fbfafe913a081559bc")),
		),

		testgroup("TLSA",
			requires(providers.CanUseTLSA),
			tc("TLSA record", tlsa("_443._tcp", 3, 1, 1, sha256hash)),
			tc("TLSA change usage", tlsa("_443._tcp", 2, 1, 1, sha256hash)),
			tc("TLSA change selector", tlsa("_443._tcp", 2, 0, 1, sha256hash)),
			tc("TLSA change matchingtype", tlsa("_443._tcp", 2, 0, 2, sha512hash)),
			tc("TLSA change certificate", tlsa("_443._tcp", 2, 0, 2, reversedSha512)),
		),

		testgroup("DS",
			requires(providers.CanUseDS),
			// Use a valid digest value here.  Some providers verify that a valid digest is in use.  See RFC 4034 and
			// https://www.iana.org/assignments/dns-sec-alg-numbers/dns-sec-alg-numbers.xhtml
			// https://www.iana.org/assignments/ds-rr-types/ds-rr-types.xhtml
			tc("DS create", ds("@", 1, 13, 1, "da39a3ee5e6b4b0d3255bfef95601890afd80709")),
			tc("DS change", ds("@", 8857, 8, 2, "4b9b6b073edd97feb5bc12dc4e1b32d2c6af7ae23a293936ceb87bb10494ec44")),
			tc("DS change f1", ds("@", 3, 8, 2, "4b9b6b073edd97feb5bc12dc4e1b32d2c6af7ae23a293936ceb87bb10494ec44")),
			tc("DS change f2", ds("@", 3, 13, 2, "4b9b6b073edd97feb5bc12dc4e1b32d2c6af7ae23a293936ceb87bb10494ec44")),
			tc("DS change f3+4", ds("@", 3, 13, 1, "da39a3ee5e6b4b0d3255bfef95601890afd80709")),
			tc("DS delete 1, create child", ds("another-child", 44, 13, 2, "4b9b6b073edd97feb5bc12dc4e1b32d2c6af7ae23a293936ceb87bb10494ec44")),
			tc("add 2 more DS",
				ds("another-child", 44, 13, 2, "4b9b6b073edd97feb5bc12dc4e1b32d2c6af7ae23a293936ceb87bb10494ec44"),
				ds("another-child", 1501, 13, 1, "ee02c885b5b4ed64899f2d43eb2b8e6619bdb50c"),
				ds("another-child", 1502, 8, 2, "2fa14f53e6b15cac9ac77846c7be87862c2a7e9ec0c6cea319db939317f126ed"),
				ds("another-child", 65535, 13, 2, "2fa14f53e6b15cac9ac77846c7be87862c2a7e9ec0c6cea319db939317f126ed"),
			),
			// These are the same as below.
			tc("DSchild create", ds("child", 1, 13, 1, "da39a3ee5e6b4b0d3255bfef95601890afd80709")),
			tc("DSchild change", ds("child", 8857, 8, 2, "4b9b6b073edd97feb5bc12dc4e1b32d2c6af7ae23a293936ceb87bb10494ec44")),
			tc("DSchild change f1", ds("child", 3, 8, 2, "4b9b6b073edd97feb5bc12dc4e1b32d2c6af7ae23a293936ceb87bb10494ec44")),
			tc("DSchild change f2", ds("child", 3, 13, 2, "4b9b6b073edd97feb5bc12dc4e1b32d2c6af7ae23a293936ceb87bb10494ec44")),
			tc("DSchild change f3+4", ds("child", 3, 13, 1, "da39a3ee5e6b4b0d3255bfef95601890afd80709")),
			tc("DSchild delete 1, create child", ds("another-child", 44, 13, 2, "4b9b6b073edd97feb5bc12dc4e1b32d2c6af7ae23a293936ceb87bb10494ec44")),
		),

		testgroup("DS (children only)",
			requires(providers.CanUseDSForChildren),
			not("CLOUDNS", "CLOUDFLAREAPI"),
			// Use a valid digest value here.  Some providers verify that a valid digest is in use.  See RFC 4034 and
			// https://www.iana.org/assignments/dns-sec-alg-numbers/dns-sec-alg-numbers.xhtml
			// https://www.iana.org/assignments/ds-rr-types/ds-rr-types.xhtml
			tc("DSchild create", ds("child", 1, 14, 4, "417212fd1c8bc5896fefd8db58af824545e85b0d0546409366a30aef7269fae258173bd185fb262c86f3bb86fba04368")),
			tc("DSchild change", ds("child", 8857, 8, 2, "4b9b6b073edd97feb5bc12dc4e1b32d2c6af7ae23a293936ceb87bb10494ec44")),
			tc("DSchild change f1", ds("child", 3, 8, 2, "4b9b6b073edd97feb5bc12dc4e1b32d2c6af7ae23a293936ceb87bb10494ec44")),
			tc("DSchild change f2", ds("child", 3, 13, 2, "4b9b6b073edd97feb5bc12dc4e1b32d2c6af7ae23a293936ceb87bb10494ec44")),
			tc("DSchild change f3+4", ds("child", 3, 14, 4, "3115238f89e0bf5252d9718113b1b9fff854608d84be94eefb9210dc1cc0b4f3557342a27465cfacc42ef137ae9a5489")),
			tc("DSchild delete 1, create child", ds("another-child", 44, 13, 2, "4b9b6b073edd97feb5bc12dc4e1b32d2c6af7ae23a293936ceb87bb10494ec44")),
			tc("add 2 more DSchild",
				ds("another-child", 44, 13, 2, "4b9b6b073edd97feb5bc12dc4e1b32d2c6af7ae23a293936ceb87bb10494ec44"),
				ds("another-child", 1501, 14, 4, "109bb6b5b6d5547c1ce03c7a8bd7d8f80c1cb0957f50c4f7fda04692079917e4f9cad52b878f3d8234e1a170b154b72d"),
				ds("another-child", 1502, 8, 2, "2fa14f53e6b15cac9ac77846c7be87862c2a7e9ec0c6cea319db939317f126ed"),
				ds("another-child", 65535, 13, 2, "2fa14f53e6b15cac9ac77846c7be87862c2a7e9ec0c6cea319db939317f126ed"),
			),
		),

		testgroup("DS (children only) CLOUDNS",
			requires(providers.CanUseDSForChildren),
			only("CLOUDNS", "CLOUDFLAREAPI"),
			// Cloudns requires NS records before creating DS Record. Verify
			// they are done in the right order, even if they are listed in
			// the wrong order in dnsconfig.js.
			tc("create DS",
				// we test that provider correctly handles creating NS first by reversing the entries here
				ds("child", 35632, 13, 1, "1E07663FF507A40874B8605463DD41DE482079D6"),
				ns("child", "ns101.cloudns.net."),
			),
			tc("modify field 1",
				ds("child", 2075, 13, 1, "2706D12E256C8FDD9BFB45EFB25FE537E21A82F6"),
				ns("child", "ns101.cloudns.net."),
			),
			tc("modify field 3",
				ds("child", 2075, 13, 2, "3F7A1EAC8C813A0BEBD0C3B8AAB387E31945EA0CD5E1D84A2E8E27674566C156"),
				ns("child", "ns101.cloudns.net."),
			),
			tc("modify field 2+3",
				ds("child", 2159, 1, 4, "F50BEFEA333EE2901D72D31A08E1A3CD3F7E943FF4B38CF7C8AD92807F5302F76FB0B419182C0F47FFC71CBCB6EF4BD4"),
				ns("child", "ns101.cloudns.net."),
			),
			tc("modify field 2",
				ds("child", 63909, 3, 4, "EEC7FA02E6788DA889B2CE41D43D92F948AB126EDCF83B7037E73CE9531C8E7E45653ABBAA76C2D6E42F98316EDE599B"),
				ns("child", "ns101.cloudns.net."),
			),
			// tc("modify field 2", ds("child", 65535, 254, 4, "0123456789ABCDEF")),
			tc("delete 1, create 1",
				ds("another-child", 35632, 13, 4, "F5F32ABCA6B01AA7A9963012F90B7C8523A1D946185A3AD70B67F3C9F18E7312FA9DD6AB2F7D8382F789213DB173D429"),
				ns("another-child", "ns101.cloudns.net."),
			),
			tc("add 2 more DS",
				ds("another-child", 35632, 13, 4, "F5F32ABCA6B01AA7A9963012F90B7C8523A1D946185A3AD70B67F3C9F18E7312FA9DD6AB2F7D8382F789213DB173D429"),
				ds("another-child", 2159, 1, 4, "F50BEFEA333EE2901D72D31A08E1A3CD3F7E943FF4B38CF7C8AD92807F5302F76FB0B419182C0F47FFC71CBCB6EF4BD4"),
				ds("another-child", 63909, 3, 4, "EEC7FA02E6788DA889B2CE41D43D92F948AB126EDCF83B7037E73CE9531C8E7E45653ABBAA76C2D6E42F98316EDE599B"),
				ns("another-child", "ns101.cloudns.net."),
			),
			// in CLouDNS  we must delete DS Record before deleting NS record
			// should no longer be necessary, provider should handle order correctly
			// tc("delete all DS",
			//	ns("another-child", "ns101.cloudns.net."),
			//),
		),
		testgroup("DHCID",
			requires(providers.CanUseDHCID),
			tc("Create DHCID record", dhcid("test", "AAIBY2/AuCccgoJbsaxcQc9TUapptP69lOjxfNuVAA2kjEA=")),
			tc("Modify DHCID record", dhcid("test", "AAAAAAAAuCccgoJbsaxcQc9TUapptP69lOjxfNuVAA2kjEA=")),
		),

		testgroup("DNAME",
			requires(providers.CanUseDNAME),
			tc("Create DNAME record", dname("test", "example.com.")),
			tc("Modify DNAME record", dname("test", "example.net.")),
			tc("Create DNAME record in non-FQDN", dname("a", "b")),
		),

		testgroup("DNSKEY",
			requires(providers.CanUseDNSKEY),
			tc("Create DNSKEY record", dnskey("test", 257, 3, 13, "fRnjbeUVyKvz1bDx2lPmu3KY1k64T358t8kP6Hjveos=")),
			tc("Modify DNSKEY record 1", dnskey("test", 256, 3, 13, "fRnjbeUVyKvz1bDx2lPmu3KY1k64T358t8kP6Hjveos=")),
			tc("Modify DNSKEY record 2", dnskey("test", 256, 3, 13, "whjtMiJP9C86l0oTJUxemuYtQ0RIZePWt6QETC2kkKM=")),
			tc("Modify DNSKEY record 3", dnskey("test", 256, 3, 15, "whjtMiJP9C86l0oTJUxemuYtQ0RIZePWt6QETC2kkKM=")),
		),

		//// Vendor-specific record types

		// Narrative: DNSControl supports DNS records that don't exist!
		// Well, they exist for particular vendors.  Let's test each of
		// them here. If you are writing a new provider, I have some good
		// news: These don't apply to you!

		testgroup("ALIAS on apex",
			requires(providers.CanUseAlias),
			tc("ALIAS at root", alias("@", "foo.com.")),
			tc("change it", alias("@", "foo2.com.")),
		),

		testgroup("ALIAS to nonfqdn",
			requires(providers.CanUseAlias),
			tc("ALIAS at root",
				a("foo", "1.2.3.4"),
				alias("@", "foo"),
			),
		),

		testgroup("ALIAS on subdomain",
			requires(providers.CanUseAlias),
			not("TRANSIP"), // TransIP does support ALIAS records, but only for apex records (@)
			tc("ALIAS at subdomain", alias("test", "foo.com.")),
			tc("change it", alias("test", "foo2.com.")),
		),

		// AZURE features

		testgroup("AZURE_ALIAS_A",
			requires(providers.CanUseAzureAlias),
			tc("create dependent A records",
				a("foo.a", "1.2.3.4"),
				a("quux.a", "2.3.4.5"),
			),
			tc("ALIAS to A record in same zone",
				a("foo.a", "1.2.3.4"),
				a("quux.a", "2.3.4.5"),
				azureAlias("bar.a", "A", "/subscriptions/**subscription-id**/resourceGroups/**resource-group**/providers/Microsoft.Network/dnszones/**current-domain-no-trailing**/A/foo.a"),
			),
			tc("change aliasA",
				a("foo.a", "1.2.3.4"),
				a("quux.a", "2.3.4.5"),
				azureAlias("bar.a", "A", "/subscriptions/**subscription-id**/resourceGroups/**resource-group**/providers/Microsoft.Network/dnszones/**current-domain-no-trailing**/A/quux.a"),
			),
			tc("change backA",
				a("foo.a", "1.2.3.4"),
				a("quux.a", "2.3.4.5"),
				azureAlias("bar.a", "A", "/subscriptions/**subscription-id**/resourceGroups/**resource-group**/providers/Microsoft.Network/dnszones/**current-domain-no-trailing**/A/foo.a"),
			),
		),

		testgroup("AZURE_ALIAS_CNAME",
			requires(providers.CanUseAzureAlias),
			tc("create dependent CNAME records",
				cname("foo.cname", "google.com."),
				cname("quux.cname", "google2.com."),
			),
			tc("ALIAS to CNAME record in same zone",
				cname("foo.cname", "google.com."),
				cname("quux.cname", "google2.com."),
				azureAlias("bar.cname", "CNAME", "/subscriptions/**subscription-id**/resourceGroups/**resource-group**/providers/Microsoft.Network/dnszones/**current-domain-no-trailing**/CNAME/foo.cname"),
			),
			tc("change aliasCNAME",
				cname("foo.cname", "google.com."),
				cname("quux.cname", "google2.com."),
				azureAlias("bar.cname", "CNAME", "/subscriptions/**subscription-id**/resourceGroups/**resource-group**/providers/Microsoft.Network/dnszones/**current-domain-no-trailing**/CNAME/quux.cname"),
			),
			tc("change backCNAME",
				cname("foo.cname", "google.com."),
				cname("quux.cname", "google2.com."),
				azureAlias("bar.cname", "CNAME", "/subscriptions/**subscription-id**/resourceGroups/**resource-group**/providers/Microsoft.Network/dnszones/**current-domain-no-trailing**/CNAME/foo.cname"),
			),
		),

		// ROUTE53 features

		testgroup("R53_ALIAS2",
			requires(providers.CanUseRoute53Alias),
			tc("create dependent records",
				a("kyle", "1.2.3.4"),
				a("cartman", "2.3.4.5"),
			),
			tc("ALIAS to A record in same zone",
				a("kyle", "1.2.3.4"),
				a("cartman", "2.3.4.5"),
				r53alias("kenny", "A", "kyle.**current-domain**", "false"),
			),
			tc("modify an r53 alias",
				a("kyle", "1.2.3.4"),
				a("cartman", "2.3.4.5"),
				r53alias("kenny", "A", "cartman.**current-domain**", "false"),
			),
		),

		testgroup("R53_ALIAS_ORDER",
			requires(providers.CanUseRoute53Alias),
			tc("create target cnames",
				cname("dev-system18", "ec2-54-91-33-155.compute-1.amazonaws.com."),
				cname("dev-system19", "ec2-54-91-99-999.compute-1.amazonaws.com."),
			),
			tc("add an alias to 18",
				cname("dev-system18", "ec2-54-91-33-155.compute-1.amazonaws.com."),
				cname("dev-system19", "ec2-54-91-99-999.compute-1.amazonaws.com."),
				r53alias("dev-system", "CNAME", "dev-system18.**current-domain**", "false"),
			),
			tc("modify alias to 19",
				cname("dev-system18", "ec2-54-91-33-155.compute-1.amazonaws.com."),
				cname("dev-system19", "ec2-54-91-99-999.compute-1.amazonaws.com."),
				r53alias("dev-system", "CNAME", "dev-system19.**current-domain**", "false"),
			),
			tc("remove alias",
				cname("dev-system18", "ec2-54-91-33-155.compute-1.amazonaws.com."),
				cname("dev-system19", "ec2-54-91-99-999.compute-1.amazonaws.com."),
			),
			tc("add an alias back",
				cname("dev-system18", "ec2-54-91-33-155.compute-1.amazonaws.com."),
				cname("dev-system19", "ec2-54-91-99-999.compute-1.amazonaws.com."),
				r53alias("dev-system", "CNAME", "dev-system19.**current-domain**", "false"),
			),
			tc("remove cnames",
				r53alias("dev-system", "CNAME", "dev-system19.**current-domain**", "false"),
			),
		),

		testgroup("R53_ALIAS_CNAME",
			requires(providers.CanUseRoute53Alias),
			tc("create alias+cname in one step",
				r53alias("dev-system", "CNAME", "dev-system18.**current-domain**", "false"),
				cname("dev-system18", "ec2-54-91-33-155.compute-1.amazonaws.com."),
			),
		),

		testgroup("R53_ALIAS_Loop",
			// This will always be skipped because rejectifTargetEqualsLabel
			// will always flag it as not permitted.
			// See https://github.com/StackExchange/dnscontrol/issues/2107
			requires(providers.CanUseRoute53Alias),
			tc("loop should fail",
				r53alias("test-islandora", "CNAME", "test-islandora.**current-domain**", "false"),
			),
		),

		// Bug https://github.com/StackExchange/dnscontrol/issues/2285
		testgroup("R53_alias pre-existing",
			requires(providers.CanUseRoute53Alias),
			tc("Create some records",
				r53alias("dev-system", "CNAME", "dev-system18.**current-domain**", "false"),
				cname("dev-system18", "ec2-54-91-33-155.compute-1.amazonaws.com."),
			),
			tc("Add a new record - ignoring foo",
				a("bar", "1.2.3.4"),
				ignoreName("dev-system*"),
			),
		),

		testgroup("R53_alias evaluate_target_health",
			requires(providers.CanUseRoute53Alias),
			tc("Create alias and cname",
				r53alias("test-record", "CNAME", "test-record-1.**current-domain**", "false"),
				cname("test-record-1", "ec2-54-91-33-155.compute-1.amazonaws.com."),
			),
			tc("modify evaluate target health",
				r53alias("test-record", "CNAME", "test-record-1.**current-domain**", "true"),
				cname("test-record-1", "ec2-54-91-33-155.compute-1.amazonaws.com."),
			),
		),

		// CLOUDFLAREAPI features

		// CLOUDFLAREAPI: Redirects:

		// go test -v -verbose -profile CLOUDFLAREAPI                // PAGE_RULEs
		// go test -v -verbose -profile CLOUDFLAREAPI -cfredirect=c  // Convert: Convert page rules to Single Redirect
		// go test -v -verbose -profile CLOUDFLAREAPI -cfredirect=n  // New: Convert old to new Single Redirect
		// ProTip: Add this to just run this test:
		//  -start 59 -end 60

		testgroup("CF_REDIRECT",
			only("CLOUDFLAREAPI"),
			tc("redir", cfRedir("cnn.**current-domain-no-trailing**/*", "https://www.cnn.com/$1")),
			tc("change", cfRedir("cnn.**current-domain-no-trailing**/*", "https://change.cnn.com/$1")),
			tc("changelabel", cfRedir("cable.**current-domain-no-trailing**/*", "https://change.cnn.com/$1")),

			// Removed these for speed.  They tested if order matters,
			// which it doesn't seem to.  Re-add if needed.
			clear(),
			tc("multipleA",
				cfRedir("cnn.**current-domain-no-trailing**/*", "https://www.cnn.com/$1"),
				cfRedir("msnbc.**current-domain-no-trailing**/*", "https://msnbc.cnn.com/$1"),
			),
			clear(),
			tc("multipleB",
				cfRedir("msnbc.**current-domain-no-trailing**/*", "https://msnbc.cnn.com/$1"),
				cfRedir("cnn.**current-domain-no-trailing**/*", "https://www.cnn.com/$1"),
			),
			tc("change1",
				cfRedir("msnbc.**current-domain-no-trailing**/*", "https://msnbc.cnn.com/$1"),
				cfRedir("cnn.**current-domain-no-trailing**/*", "https://change.cnn.com/$1"),
			),
			tc("change1",
				cfRedir("msnbc.**current-domain-no-trailing**/*", "https://msnbc.cnn.com/$1"),
				cfRedir("cablenews.**current-domain-no-trailing**/*", "https://change.cnn.com/$1"),
			),

			// NB(tlim): This test case used to fail but mysteriously started working.
			clear(),
			tc("multiple3",
				cfRedir("msnbc.**current-domain-no-trailing**/*", "https://msnbc.cnn.com/$1"),
				cfRedir("cnn.**current-domain-no-trailing**/*", "https://www.cnn.com/$1"),
				cfRedir("nytimes.**current-domain-no-trailing**/*", "https://www.nytimes.com/$1"),
			),

			// Repeat the above tests using CF_TEMP_REDIR instead
			clear(),
			tc("tempredir", cfRedirTemp("cnn.**current-domain-no-trailing**/*", "https://www.cnn.com/$1")),
			tc("tempchange", cfRedirTemp("cnn.**current-domain-no-trailing**/*", "https://change.cnn.com/$1")),
			tc("tempchangelabel", cfRedirTemp("cable.**current-domain-no-trailing**/*", "https://change.cnn.com/$1")),
			clear(),
			tc("tempmultipleA",
				cfRedirTemp("cnn.**current-domain-no-trailing**/*", "https://www.cnn.com/$1"),
				cfRedirTemp("msnbc.**current-domain-no-trailing**/*", "https://msnbc.cnn.com/$1"),
			),
			clear(),
			tc("tempmultipleB",
				cfRedirTemp("msnbc.**current-domain-no-trailing**/*", "https://msnbc.cnn.com/$1"),
				cfRedirTemp("cnn.**current-domain-no-trailing**/*", "https://www.cnn.com/$1"),
			),
			tc("tempchange1",
				cfRedirTemp("msnbc.**current-domain-no-trailing**/*", "https://msnbc.cnn.com/$1"),
				cfRedirTemp("cnn.**current-domain-no-trailing**/*", "https://change.cnn.com/$1"),
			),
			tc("tempchange1",
				cfRedirTemp("msnbc.**current-domain-no-trailing**/*", "https://msnbc.cnn.com/$1"),
				cfRedirTemp("cablenews.**current-domain-no-trailing**/*", "https://change.cnn.com/$1"),
			),
			// NB(tlim): This test case used to fail but mysteriously started working.
			tc("tempmultiple3",
				cfRedirTemp("msnbc.**current-domain-no-trailing**/*", "https://msnbc.cnn.com/$1"),
				cfRedirTemp("cnn.**current-domain-no-trailing**/*", "https://www.cnn.com/$1"),
				cfRedirTemp("nytimes.**current-domain-no-trailing**/*", "https://www.nytimes.com/$1"),
			),
		),

		testgroup("CF_REDIRECT_CONVERT",
			only("CLOUDFLAREAPI"),
			alltrue(cfSingleRedirectEnabled()),
			tc("start301", cfRedir("cnn.**current-domain-no-trailing**/*", "https://www.cnn.com/$1")),
			tc("convert302", cfRedirTemp("cnn.**current-domain-no-trailing**/*", "https://www.cnn.com/$1")),
			tc("convert301", cfRedir("cnn.**current-domain-no-trailing**/*", "https://www.cnn.com/$1")),
		),

		testgroup("CF_SINGLE_REDIRECT",
			only("CLOUDFLAREAPI"),
			alltrue(cfSingleRedirectEnabled()),
			tc("start301", cfSingleRedirect(`name1`, 301, `http.host eq "cnn.slackoverflow.com"`, `concat("https://www.cnn.com", http.request.uri.path)`)),
			tc("changecode", cfSingleRedirect(`name1`, 302, `http.host eq "cnn.slackoverflow.com"`, `concat("https://www.cnn.com", http.request.uri.path)`)),
			tc("changewhen", cfSingleRedirect(`name1`, 302, `http.host eq "msnbc.slackoverflow.com"`, `concat("https://www.cnn.com", http.request.uri.path)`)),
			tc("changethen", cfSingleRedirect(`name1`, 302, `http.host eq "msnbc.slackoverflow.com"`, `concat("https://www.msnbc.com", http.request.uri.path)`)),
			tc("changename", cfSingleRedirect(`name1bis`, 302, `http.host eq "msnbc.slackoverflow.com"`, `concat("https://www.msnbc.com", http.request.uri.path)`)),
		),

		// CLOUDFLAREAPI: PROXY

		testgroup("CF_PROXY A create",
			only("CLOUDFLAREAPI"),
			CfProxyOff(), clear(),
			CfProxyOn(), clear(),
			CfProxyFull1(), clear(),
			CfProxyFull2(), clear(),
		),

		// These next testgroups attempt every possible transition between off, on, full1 and full2.
		// "full1" simulates "full" without the IP being translated.
		// "full2" simulates "full" WITH the IP translated.

		testgroup("CF_PROXY A off to X",
			only("CLOUDFLAREAPI"),
			// CF_PROXY_OFF(), CF_PROXY_OFF(), clear(), // redundant
			CfProxyOff(), CfProxyOn(), clear(),
			CfProxyOff(), CfProxyFull1(), clear(),
			CfProxyOff(), CfProxyFull2(), clear(),
		),

		testgroup("CF_PROXY A on to X",
			only("CLOUDFLAREAPI"),
			CfProxyOn(), CfProxyOff(), clear(),
			// CF_PROXY_ON(), CF_PROXY_ON(), clear(), // redundant
			// CF_PROXY_ON(), CF_PROXY_FULL1().ExpectNoChanges(), clear(), // Removed for speed
			CfProxyOn(), CfProxyFull2(), clear(),
		),

		testgroup("CF_PROXY A full1 to X",
			only("CLOUDFLAREAPI"),
			CfProxyFull1(), CfProxyOff(), clear(),
			// CF_PROXY_FULL1(), CF_PROXY_ON().ExpectNoChanges(), clear(), // Removed for speed
			// CF_PROXY_FULL1(), clear(), // redundant
			CfProxyFull1(), CfProxyFull2(), clear(),
		),

		testgroup("CF_PROXY A full2 to X",
			only("CLOUDFLAREAPI"),
			CfProxyFull2(), CfProxyOff(), clear(),
			CfProxyFull2(), CfProxyOn(), clear(),
			CfProxyFull2(), CfProxyFull1(), clear(),
			// CF_PROXY_FULL2(), CF_PROXY_FULL2(), clear(), // redundant
		),

		testgroup("CF_PROXY CNAME create",
			only("CLOUDFLAREAPI"),
			CfCProxyOff(), clear(),
			CfCProxyOn(), clear(),
			CfCProxyFull(), clear(),
		),

		testgroup("CF_PROXY CNAME off to X",
			only("CLOUDFLAREAPI"),
			// CF_CPROXY_OFF(), CF_CPROXY_OFF(), clear(),  // redundant
			CfCProxyOff(), CfCProxyOn(), clear(),
			CfCProxyOff(), CfCProxyFull(), clear(),
		),

		testgroup("CF_PROXY CNAME on to X",
			only("CLOUDFLAREAPI"),
			CfCProxyOn(), CfCProxyOff(), clear(),
			// CF_CPROXY_ON(), CF_CPROXY_ON(), clear(), // redundant
			// CF_CPROXY_ON(), CF_CPROXY_FULL().ExpectNoChanges(), clear(), // Removed for speed
		),

		testgroup("CF_PROXY CNAME full to X",
			only("CLOUDFLAREAPI"),
			CfCProxyFull(), CfCProxyOff(), clear(),
			// CF_CPROXY_FULL(), CF_CPROXY_ON().ExpectNoChanges(), clear(), // Removed for speed
			// CF_CPROXY_FULL(), clear(), // redundant
		),

		testgroup("CF_WORKER_ROUTE",
			only("CLOUDFLAREAPI"),
			alltrue(*enableCFWorkers),
			// TODO(fdcastel): Add worker scripts via api call before test execution
			tc("simple", cfWorkerRoute("cnn.**current-domain-no-trailing**/*", "dnscontrol_integrationtest_cnn")),
			tc("changeScript", cfWorkerRoute("cnn.**current-domain-no-trailing**/*", "dnscontrol_integrationtest_msnbc")),
			tc("changePattern", cfWorkerRoute("cable.**current-domain-no-trailing**/*", "dnscontrol_integrationtest_msnbc")),
			clear(),
			tc("createMultiple",
				cfWorkerRoute("cnn.**current-domain-no-trailing**/*", "dnscontrol_integrationtest_cnn"),
				cfWorkerRoute("msnbc.**current-domain-no-trailing**/*", "dnscontrol_integrationtest_msnbc"),
			),
			tc("addOne",
				cfWorkerRoute("msnbc.**current-domain-no-trailing**/*", "dnscontrol_integrationtest_msnbc"),
				cfWorkerRoute("cnn.**current-domain-no-trailing**/*", "dnscontrol_integrationtest_cnn"),
				cfWorkerRoute("api.**current-domain-no-trailing**/cnn/*", "dnscontrol_integrationtest_cnn"),
			),
			tc("changeOne",
				cfWorkerRoute("msn.**current-domain-no-trailing**/*", "dnscontrol_integrationtest_msnbc"),
				cfWorkerRoute("cnn.**current-domain-no-trailing**/*", "dnscontrol_integrationtest_cnn"),
				cfWorkerRoute("api.**current-domain-no-trailing**/cnn/*", "dnscontrol_integrationtest_cnn"),
			),
			tc("deleteOne",
				cfWorkerRoute("msn.**current-domain-no-trailing**/*", "dnscontrol_integrationtest_msnbc"),
				cfWorkerRoute("api.**current-domain-no-trailing**/cnn/*", "dnscontrol_integrationtest_cnn"),
			),
		),

		//// IGNORE* features

		// Narrative: You're basically done now. These remaining tests
		// exercise the NO_PURGE and IGNORE* features.  These are handled
		// by the pkg/diff2 module. If they work for any provider, they
		// should work for all providers.  However we're going to test
		// them anyway because one never knows.  Ready?  Let's go!

		testgroup("IGNORE main",
			tc("Create some records",
				a("foo", "1.2.3.4"),
				a("foo", "2.3.4.5"),
				txt("foo", "simple"),
				a("bar", "5.5.5.5"),
				cname("mail", "ghs.googlehosted.com."),
			),

			tc("ignore label",
				// NB(tlim): This ignores 1 record of a recordSet. This should
				// fail for diff2.ByRecordSet() providers if diff2 is not
				// implemented correctly.
				// a("foo", "1.2.3.4"),
				// a("foo", "2.3.4.5"),
				// txt("foo", "simple"),
				a("bar", "5.5.5.5"),
				cname("mail", "ghs.googlehosted.com."),
				ignore("foo", "", ""),
			).ExpectNoChanges(),
			tc("VERIFY PREVIOUS",
				a("foo", "1.2.3.4"),
				a("foo", "2.3.4.5"),
				txt("foo", "simple"),
				a("bar", "5.5.5.5"),
				cname("mail", "ghs.googlehosted.com."),
			).ExpectNoChanges(),

			tc("ignore label,type",
				// a("foo", "1.2.3.4"),
				// a("foo", "2.3.4.5"),
				txt("foo", "simple"),
				a("bar", "5.5.5.5"),
				cname("mail", "ghs.googlehosted.com."),
				ignore("foo", "A", ""),
			).ExpectNoChanges(),
			tc("VERIFY PREVIOUS",
				a("foo", "1.2.3.4"),
				a("foo", "2.3.4.5"),
				txt("foo", "simple"),
				a("bar", "5.5.5.5"),
				cname("mail", "ghs.googlehosted.com."),
			).ExpectNoChanges(),

			tc("ignore label,type,target",
				// a("foo", "1.2.3.4"),
				a("foo", "2.3.4.5"),
				txt("foo", "simple"),
				a("bar", "5.5.5.5"),
				cname("mail", "ghs.googlehosted.com."),
				ignore("foo", "A", "1.2.3.4"),
			).ExpectNoChanges(),
			tc("VERIFY PREVIOUS",
				a("foo", "1.2.3.4"),
				a("foo", "2.3.4.5"),
				txt("foo", "simple"),
				a("bar", "5.5.5.5"),
				cname("mail", "ghs.googlehosted.com."),
			).ExpectNoChanges(),

			tc("ignore type",
				// a("foo", "1.2.3.4"),
				// a("foo", "2.3.4.5"),
				txt("foo", "simple"),
				// a("bar", "5.5.5.5"),
				cname("mail", "ghs.googlehosted.com."),
				ignore("", "A", ""),
			).ExpectNoChanges(),
			tc("VERIFY PREVIOUS",
				a("foo", "1.2.3.4"),
				a("foo", "2.3.4.5"),
				txt("foo", "simple"),
				a("bar", "5.5.5.5"),
				cname("mail", "ghs.googlehosted.com."),
			).ExpectNoChanges(),

			tc("ignore type,target",
				a("foo", "1.2.3.4"),
				// a("foo", "2.3.4.5"),
				txt("foo", "simple"),
				a("bar", "5.5.5.5"),
				cname("mail", "ghs.googlehosted.com."),
				ignore("", "A", "2.3.4.5"),
			).ExpectNoChanges(),
			tc("VERIFY PREVIOUS",
				a("foo", "1.2.3.4"),
				a("foo", "2.3.4.5"),
				txt("foo", "simple"),
				a("bar", "5.5.5.5"),
				cname("mail", "ghs.googlehosted.com."),
			).ExpectNoChanges(),

			tc("ignore target",
				a("foo", "1.2.3.4"),
				// a("foo", "2.3.4.5"),
				txt("foo", "simple"),
				a("bar", "5.5.5.5"),
				cname("mail", "ghs.googlehosted.com."),
				ignore("", "", "2.3.4.5"),
			).ExpectNoChanges(),
			tc("VERIFY PREVIOUS",
				a("foo", "1.2.3.4"),
				a("foo", "2.3.4.5"),
				txt("foo", "simple"),
				a("bar", "5.5.5.5"),
				cname("mail", "ghs.googlehosted.com."),
			).ExpectNoChanges(),

			// Many types:
			tc("ignore manytypes",
				// a("foo", "1.2.3.4"),
				// a("foo", "2.3.4.5"),
				// txt("foo", "simple"),
				// a("bar", "5.5.5.5"),
				cname("mail", "ghs.googlehosted.com."),
				ignore("", "A,TXT", ""),
			).ExpectNoChanges(),
			tc("VERIFY PREVIOUS",
				a("foo", "1.2.3.4"),
				a("foo", "2.3.4.5"),
				txt("foo", "simple"),
				a("bar", "5.5.5.5"),
				cname("mail", "ghs.googlehosted.com."),
			).ExpectNoChanges(),

			// Target with wildcard:
			tc("ignore label,type,target=*",
				a("foo", "1.2.3.4"),
				a("foo", "2.3.4.5"),
				txt("foo", "simple"),
				a("bar", "5.5.5.5"),
				// cname("mail", "ghs.googlehosted.com."),
				ignore("", "CNAME", "*.googlehosted.com."),
			).ExpectNoChanges(),
			tc("VERIFY PREVIOUS",
				a("foo", "1.2.3.4"),
				a("foo", "2.3.4.5"),
				txt("foo", "simple"),
				a("bar", "5.5.5.5"),
				cname("mail", "ghs.googlehosted.com."),
			).ExpectNoChanges(),
		),

		// Same as "main" but with an apex ("@") record.
		testgroup("IGNORE apex",
			tc("Create some records",
				a("@", "1.2.3.4"),
				a("@", "2.3.4.5"),
				txt("@", "simple"),
				a("bar", "5.5.5.5"),
				cname("mail", "ghs.googlehosted.com."),
			),

			tc("apex label",
				// NB(tlim): This ignores 1 record of a recordSet. This should
				// fail for diff2.ByRecordSet() providers if diff2 is not
				// implemented correctly.
				// a("@", "1.2.3.4"),
				// a("@", "2.3.4.5"),
				// txt("@", "simple"),
				a("bar", "5.5.5.5"),
				cname("mail", "ghs.googlehosted.com."),
				ignore("@", "", ""),
				// ignore("", "NS", ""),
				// NB(tlim): .UnsafeIgnore is needed because the NS records
				// that providers injects into zones are treated like input
				// from dnsconfig.js.
			).ExpectNoChanges().UnsafeIgnore(),
			tc("VERIFY PREVIOUS",
				a("@", "1.2.3.4"),
				a("@", "2.3.4.5"),
				txt("@", "simple"),
				a("bar", "5.5.5.5"),
				cname("mail", "ghs.googlehosted.com."),
			).ExpectNoChanges(),

			tc("apex label,type",
				// a("@", "1.2.3.4"),
				// a("@", "2.3.4.5"),
				txt("@", "simple"),
				a("bar", "5.5.5.5"),
				cname("mail", "ghs.googlehosted.com."),
				ignore("@", "A", ""),
			).ExpectNoChanges(),
			tc("VERIFY PREVIOUS",
				a("@", "1.2.3.4"),
				a("@", "2.3.4.5"),
				txt("@", "simple"),
				a("bar", "5.5.5.5"),
				cname("mail", "ghs.googlehosted.com."),
			).ExpectNoChanges(),

			tc("apex label,type,target",
				// a("@", "1.2.3.4"),
				a("@", "2.3.4.5"),
				txt("@", "simple"),
				a("bar", "5.5.5.5"),
				cname("mail", "ghs.googlehosted.com."),
				ignore("@", "A", "1.2.3.4"),
				// NB(tlim): .UnsafeIgnore is needed because the NS records
				// that providers injects into zones are treated like input
				// from dnsconfig.js.
			).ExpectNoChanges().UnsafeIgnore(),
			tc("VERIFY PREVIOUS",
				a("@", "1.2.3.4"),
				a("@", "2.3.4.5"),
				txt("@", "simple"),
				a("bar", "5.5.5.5"),
				cname("mail", "ghs.googlehosted.com."),
			).ExpectNoChanges(),

			tc("apex type",
				// a("@", "1.2.3.4"),
				// a("@", "2.3.4.5"),
				txt("@", "simple"),
				// a("bar", "5.5.5.5"),
				cname("mail", "ghs.googlehosted.com."),
				ignore("", "A", ""),
			).ExpectNoChanges(),
			tc("VERIFY PREVIOUS",
				a("@", "1.2.3.4"),
				a("@", "2.3.4.5"),
				txt("@", "simple"),
				a("bar", "5.5.5.5"),
				cname("mail", "ghs.googlehosted.com."),
			).ExpectNoChanges(),

			tc("apex type,target",
				a("@", "1.2.3.4"),
				// a("@", "2.3.4.5"),
				txt("@", "simple"),
				a("bar", "5.5.5.5"),
				cname("mail", "ghs.googlehosted.com."),
				ignore("", "A", "2.3.4.5"),
			).ExpectNoChanges(),
			tc("VERIFY PREVIOUS",
				a("@", "1.2.3.4"),
				a("@", "2.3.4.5"),
				txt("@", "simple"),
				a("bar", "5.5.5.5"),
				cname("mail", "ghs.googlehosted.com."),
			).ExpectNoChanges(),

			tc("apex target",
				a("@", "1.2.3.4"),
				// a("@", "2.3.4.5"),
				txt("@", "simple"),
				a("bar", "5.5.5.5"),
				cname("mail", "ghs.googlehosted.com."),
				ignore("", "", "2.3.4.5"),
			).ExpectNoChanges(),
			tc("VERIFY PREVIOUS",
				a("@", "1.2.3.4"),
				a("@", "2.3.4.5"),
				txt("@", "simple"),
				a("bar", "5.5.5.5"),
				cname("mail", "ghs.googlehosted.com."),
			).ExpectNoChanges(),

			// Many types:
			tc("apex manytypes",
				// a("@", "1.2.3.4"),
				// a("@", "2.3.4.5"),
				// txt("@", "simple"),
				// a("bar", "5.5.5.5"),
				cname("mail", "ghs.googlehosted.com."),
				ignore("", "A,TXT", ""),
			).ExpectNoChanges(),
			tc("VERIFY PREVIOUS",
				a("@", "1.2.3.4"),
				a("@", "2.3.4.5"),
				txt("@", "simple"),
				a("bar", "5.5.5.5"),
				cname("mail", "ghs.googlehosted.com."),
			).ExpectNoChanges(),
		),

		// IGNORE with unsafe notation

		testgroup("IGNORE unsafe",
			tc("Create some records",
				txt("foo", "simple"),
				a("foo", "1.2.3.4"),
				txt("@", "asimple"),
				a("@", "2.2.2.2"),
			),

			tc("ignore unsafe apex",
				txt("foo", "simple"),
				a("foo", "1.2.3.4"),
				txt("@", "asimple"),
				a("@", "2.2.2.2"),
				ignore("@", "", ""),
			).ExpectNoChanges().UnsafeIgnore(),
			tc("VERIFY PREVIOUS",
				txt("foo", "simple"),
				a("foo", "1.2.3.4"),
				txt("@", "asimple"),
				a("@", "2.2.2.2"),
			).ExpectNoChanges(),

			tc("ignore unsafe label",
				txt("foo", "simple"),
				a("foo", "1.2.3.4"),
				txt("@", "asimple"),
				a("@", "2.2.2.2"),
				ignore("foo", "", ""),
			).ExpectNoChanges().UnsafeIgnore(),
			tc("VERIFY PREVIOUS",
				txt("foo", "simple"),
				a("foo", "1.2.3.4"),
				txt("@", "asimple"),
				a("@", "2.2.2.2"),
			).ExpectNoChanges(),
		),

		// IGNORE with wildcards

		testgroup("IGNORE wilds",
			tc("Create some records",
				a("foo.bat", "1.2.3.4"),
				a("foo.bat", "2.3.4.5"),
				txt("foo.bat", "simple"),
				a("bar.bat", "5.5.5.5"),
				cname("mail.bat", "ghs.googlehosted.com."),
			),

			tc("ignore label=foo.*",
				// a("foo.bat", "1.2.3.4"),
				// a("foo.bat", "2.3.4.5"),
				// txt("foo.bat", "simple"),
				a("bar.bat", "5.5.5.5"),
				cname("mail.bat", "ghs.googlehosted.com."),
				ignore("foo.*", "", ""),
			).ExpectNoChanges(),
			tc("VERIFY PREVIOUS",
				a("foo.bat", "1.2.3.4"),
				a("foo.bat", "2.3.4.5"),
				txt("foo.bat", "simple"),
				a("bar.bat", "5.5.5.5"),
				cname("mail.bat", "ghs.googlehosted.com."),
			).ExpectNoChanges(),

			tc("ignore label=foo.bat,type",
				// a("foo.bat", "1.2.3.4"),
				// a("foo.bat", "2.3.4.5"),
				txt("foo.bat", "simple"),
				// a("bar.bat", "5.5.5.5"),
				cname("mail.bat", "ghs.googlehosted.com."),
				ignore("*.bat", "A", ""),
			).ExpectNoChanges(),
			tc("VERIFY PREVIOUS",
				a("foo.bat", "1.2.3.4"),
				a("foo.bat", "2.3.4.5"),
				txt("foo.bat", "simple"),
				a("bar.bat", "5.5.5.5"),
				cname("mail.bat", "ghs.googlehosted.com."),
			).ExpectNoChanges(),

			tc("ignore target=*.domain",
				a("foo.bat", "1.2.3.4"),
				a("foo.bat", "2.3.4.5"),
				txt("foo.bat", "simple"),
				a("bar.bat", "5.5.5.5"),
				// cname("mail.bat", "ghs.googlehosted.com."),
				ignore("", "", "*.googlehosted.com."),
			).ExpectNoChanges(),
			tc("VERIFY PREVIOUS",
				a("foo.bat", "1.2.3.4"),
				a("foo.bat", "2.3.4.5"),
				txt("foo.bat", "simple"),
				a("bar.bat", "5.5.5.5"),
				cname("mail.bat", "ghs.googlehosted.com."),
			).ExpectNoChanges(),
		),

		// IGNORE with changes
		testgroup("IGNORE with modify",
			tc("Create some records",
				a("foo", "1.1.1.1"),
				a("foo", "10.10.10.10"),
				aaaa("foo", "2003:dd:d7ff::fe71:aaaa"),
				mx("foo", 10, "aspmx.l.google.com."),
				mx("foo", 20, "alt1.aspmx.l.google.com."),
				a("zzz", "3.3.3.3"),
				a("zzz", "4.4.4.4"),
				aaaa("zzz", "2003:dd:d7ff::fe71:cccc"),
			),

			// ByZone: Change (anywhere)
			tc("IGNORE change ByZone",
				ignore("zzz", "A", ""),
				a("foo", "1.1.1.1"),
				a("foo", "11.11.11.11"), // CHANGE
				aaaa("foo", "2003:dd:d7ff::fe71:aaaa"),
				mx("foo", 10, "aspmx.l.google.com."),
				mx("foo", 20, "alt1.aspmx.l.google.com."),
				// a("zzz", "3.3.3.3"),
				// a("zzz", "4.4.4.4"),
				aaaa("zzz", "2003:dd:d7ff::fe71:cccc"),
			),
			tc("VERIFY PREVIOUS",
				a("foo", "1.1.1.1"),
				a("foo", "11.11.11.11"),
				aaaa("foo", "2003:dd:d7ff::fe71:aaaa"),
				mx("foo", 10, "aspmx.l.google.com."),
				mx("foo", 20, "alt1.aspmx.l.google.com."),
				a("zzz", "3.3.3.3"),
				a("zzz", "4.4.4.4"),
				aaaa("zzz", "2003:dd:d7ff::fe71:cccc"),
			).ExpectNoChanges(),

			// ByLabel: Change within a (name) while we ignore the rest
			tc("IGNORE change ByLabel",
				ignore("foo", "MX", ""),
				a("foo", "1.1.1.1"),
				a("foo", "12.12.12.12"), // CHANGE
				aaaa("foo", "2003:dd:d7ff::fe71:aaaa"),
				// mx("foo", 10, "aspmx.l.google.com."),
				// mx("foo", 20, "alt1.aspmx.l.google.com"),
				a("zzz", "3.3.3.3"),
				a("zzz", "4.4.4.4"),
				aaaa("zzz", "2003:dd:d7ff::fe71:cccc"),
			),
			tc("VERIFY PREVIOUS",
				a("foo", "1.1.1.1"),
				a("foo", "12.12.12.12"),
				aaaa("foo", "2003:dd:d7ff::fe71:aaaa"),
				mx("foo", 10, "aspmx.l.google.com."),
				mx("foo", 20, "alt1.aspmx.l.google.com."),
				a("zzz", "3.3.3.3"),
				a("zzz", "4.4.4.4"),
				aaaa("zzz", "2003:dd:d7ff::fe71:cccc"),
			).ExpectNoChanges(),

			// ByRecordSet: Change within a (name+type) while we ignore the rest
			tc("IGNORE change ByRecordSet",
				ignore("foo", "MX,AAAA", ""),
				a("foo", "1.1.1.1"),
				a("foo", "13.13.13.13"), // CHANGE
				// aaaa("foo", "2003:dd:d7ff::fe71:aaaa"),
				// mx("foo", 10, "aspmx.l.google.com."),
				// mx("foo", 20, "alt1.aspmx.l.google.com"),
				a("zzz", "3.3.3.3"),
				a("zzz", "4.4.4.4"),
				aaaa("zzz", "2003:dd:d7ff::fe71:cccc"),
			),
			tc("VERIFY PREVIOUS",
				a("foo", "1.1.1.1"),
				a("foo", "13.13.13.13"),
				aaaa("foo", "2003:dd:d7ff::fe71:aaaa"),
				mx("foo", 10, "aspmx.l.google.com."),
				mx("foo", 20, "alt1.aspmx.l.google.com."),
				a("zzz", "3.3.3.3"),
				a("zzz", "4.4.4.4"),
				aaaa("zzz", "2003:dd:d7ff::fe71:cccc"),
			).ExpectNoChanges(),

			// Change within a (name+type+data) ("ByRecord")
			tc("IGNORE change ByRecord",
				ignore("foo", "A", "1.1.1.1"),
				// a("foo", "1.1.1.1"),
				a("foo", "14.14.14.14"),
				aaaa("foo", "2003:dd:d7ff::fe71:aaaa"),
				mx("foo", 10, "aspmx.l.google.com."),
				mx("foo", 20, "alt1.aspmx.l.google.com."),
				a("zzz", "3.3.3.3"),
				a("zzz", "4.4.4.4"),
				aaaa("zzz", "2003:dd:d7ff::fe71:cccc"),
			),
			tc("VERIFY PREVIOUS",
				a("foo", "1.1.1.1"),
				a("foo", "14.14.14.14"),
				aaaa("foo", "2003:dd:d7ff::fe71:aaaa"),
				mx("foo", 10, "aspmx.l.google.com."),
				mx("foo", 20, "alt1.aspmx.l.google.com."),
				a("zzz", "3.3.3.3"),
				a("zzz", "4.4.4.4"),
				aaaa("zzz", "2003:dd:d7ff::fe71:cccc"),
			).ExpectNoChanges(),
		),

		// IGNORE repro bug reports

		// https://github.com/StackExchange/dnscontrol/issues/2285
		testgroup("IGNORE_TARGET b2285",
			tc("Create some records",
				cname("foo", "redact1.acm-validations.aws."),
				cname("bar", "redact2.acm-validations.aws."),
			),
			tc("Add a new record - ignoring test.foo.com.",
				ignoreTarget("**.acm-validations.aws.", "CNAME"),
			).ExpectNoChanges(),
			tc("VERIFY PREVIOUS",
				cname("foo", "redact1.acm-validations.aws."),
				cname("bar", "redact2.acm-validations.aws."),
			).ExpectNoChanges(),
		),

		// https://github.com/StackExchange/dnscontrol/issues/2822
		// Don't send empty updates.
		// A carefully constructed IGNORE() can ignore all the
		// changes. This resulted in the deSEC provider generating an
		// empty upsert, which the API rejected.
		testgroup("IGNORE everything b2822",
			tc("Create some records",
				a("dyndns-city1", "91.42.1.1"),
				a("dyndns-city2", "91.42.1.2"),
				aaaa("dyndns-city1", "2003:dd:d7ff::fe71:ce77"),
				aaaa("dyndns-city2", "2003:dd:d7ff::fe71:ce78"),
			),
			tc("ignore them all",
				a("dyndns-city1", "91.42.1.1"),
				a("dyndns-city2", "91.42.1.2"),
				aaaa("dyndns-city1", "2003:dd:d7ff::fe71:ce77"),
				aaaa("dyndns-city2", "2003:dd:d7ff::fe71:ce78"),
				ignore("dyndns-city1", "A,AAAA", ""),
				ignore("dyndns-city2", "A,AAAA", ""),
			).ExpectNoChanges().UnsafeIgnore(),
			tc("VERIFY PREVIOUS",
				a("dyndns-city1", "91.42.1.1"),
				a("dyndns-city2", "91.42.1.2"),
				aaaa("dyndns-city1", "2003:dd:d7ff::fe71:ce77"),
				aaaa("dyndns-city2", "2003:dd:d7ff::fe71:ce78"),
			).ExpectNoChanges(),
		),

		// https://github.com/StackExchange/dnscontrol/issues/3227
		testgroup("IGNORE w/change b3227",
			tc("Create some records",
				a("testignore", "8.8.8.8"),
				a("testdefined", "9.9.9.9"),
			),
			tc("ignore",
				// a("testignore", "8.8.8.8"),
				a("testdefined", "9.9.9.9"),
				ignore("testignore", "", ""),
			).ExpectNoChanges(),
			tc("VERIFY PREVIOUS",
				a("testignore", "8.8.8.8"),
				a("testdefined", "9.9.9.9"),
			).ExpectNoChanges(),

			tc("Verify nothing changed",
				a("testignore", "8.8.8.8"),
				a("testdefined", "9.9.9.9"),
			).ExpectNoChanges(),
			tc("VERIFY PREVIOUS",
				a("testignore", "8.8.8.8"),
				a("testdefined", "9.9.9.9"),
			).ExpectNoChanges(),

			tc("ignore with change",
				// a("testignore", "8.8.8.8"),
				a("testdefined", "2.2.2.2"),
				ignore("testignore", "", ""),
			),
			tc("VERIFY PREVIOUS",
				a("testignore", "8.8.8.8"),
				a("testdefined", "2.2.2.2"),
			).ExpectNoChanges(),
		),

		// OVH features

		testgroup("structured TXT",
			only("OVH"),
			tc("Create TXT",
				txt("spf", "v=spf1 ip4:99.99.99.99 -all"),
				txt("dkim", "v=DKIM1;t=s;p=MIGfMA0GCSqGSIb3DQEBAQUAA4GNADCBiQKBgQCzwOUgwGWVIwQG8PBl89O37BdaoqEd/rT6r/Iot4PidtPJkPbVxWRi0mUgduAnsO8zHCz2QKAd5wPe9+l+Stwy6e0h27nAOkI/Edx3qwwWqWSUfwfIBWZG+lrFrhWgSIWCj2/TMkMMzBZJdhVszCzdGQiNPkGvKgjfqW5T0TZt0QIDAQAB"),
				txt("_dmarc", "v=DMARC1; p=none; rua=mailto:dmarc@yourdomain.com")),
			tc("Update TXT",
				txt("spf", "v=spf1 a mx -all"),
				txt("dkim", "v=DKIM1;t=s;p=MIGfMA0GCSqGSIb3DQEBAQUAA4GNADCBiQKBgQDk72yk6UML8LGIXFobhvx6UDUntqGzmyie2FLMyrOYk1C7CVYR139VMbO9X1rFvZ8TaPnMCkMbuEGWGgWNc27MLYKfI+wP/SYGjRS98TNl9wXxP8tPfr6id5gks95sEMMaYTu8sctnN6sBOvr4hQ2oipVcBn/oxkrfhqvlcat5gQIDAQAB"),
				txt("_dmarc", "v=DMARC1; p=none; rua=mailto:dmarc@example.com")),
		),

		testgroup("structured TXT as native records",
			only("OVH"),
			tc("Create native OVH records",
				ovhspf("spf", "v=spf1 ip4:99.99.99.99 -all"),
				ovhdkim("dkim", "v=DKIM1;t=s;p=MIGfMA0GCSqGSIb3DQEBAQUAA4GNADCBiQKBgQCzwOUgwGWVIwQG8PBl89O37BdaoqEd/rT6r/Iot4PidtPJkPbVxWRi0mUgduAnsO8zHCz2QKAd5wPe9+l+Stwy6e0h27nAOkI/Edx3qwwWqWSUfwfIBWZG+lrFrhWgSIWCj2/TMkMMzBZJdhVszCzdGQiNPkGvKgjfqW5T0TZt0QIDAQAB"),
				ovhdmarc("_dmarc", "v=DMARC1; p=none; rua=mailto:dmarc@yourdomain.com")),
			tc("Update native OVH records",
				ovhspf("spf", "v=spf1 a mx -all"),
				ovhdkim("dkim", "v=DKIM1;t=s;p=MIGfMA0GCSqGSIb3DQEBAQUAA4GNADCBiQKBgQDk72yk6UML8LGIXFobhvx6UDUntqGzmyie2FLMyrOYk1C7CVYR139VMbO9X1rFvZ8TaPnMCkMbuEGWGgWNc27MLYKfI+wP/SYGjRS98TNl9wXxP8tPfr6id5gks95sEMMaYTu8sctnN6sBOvr4hQ2oipVcBn/oxkrfhqvlcat5gQIDAQAB"),
				ovhdmarc("_dmarc", "v=DMARC1; p=none; rua=mailto:dmarc@example.com")),
		),

		// PORKBUN features

		testgroup("PORKBUN_URLFWD tests",
			only("PORKBUN"),
			tc("Add a urlfwd", porkbunUrlfwd("urlfwd1", "http://example.com", "", "", "")),
			tc("Update a urlfwd", porkbunUrlfwd("urlfwd1", "http://example.org", "", "", "")),
			tc("Update a urlfwd with metadata", porkbunUrlfwd("urlfwd1", "http://example.org", "permanent", "no", "no")),
		),

		// GCORE features

		testgroup("GCORE metadata tests",
			only("GCORE"),
			tc("Add record with metadata", withMeta(a("@", "1.2.3.4"), map[string]string{
				"gcore_filters":    "geodistance,false;first_n,false,2",
				"gcore_asn":        "1234,2345",
				"gcore_continents": "as,na,an,sa,oc,eu,af",
				"gcore_countries":  "cn,us",
				"gcore_latitude":   "12.34",
				"gcore_longitude":  "67.89",
				"gcore_notes":      "test",
				"gcore_weight":     "12",
				"gcore_ip":         "1.2.3.4",
			})),
			tc("Update record with metadata", withMeta(a("@", "1.2.3.4"), map[string]string{
				"gcore_filters":            "healthcheck,false;geodns,false;first_n,false,3",
				"gcore_failover_protocol":  "HTTP",
				"gcore_failover_port":      "443",
				"gcore_failover_frequency": "30",
				"gcore_failover_timeout":   "10",
				"gcore_failover_method":    "POST",
				"gcore_failover_url":       "/test",
				"gcore_failover_tls":       "false",
				"gcore_failover_regexp":    "",
				"gcore_failover_host":      "example.com",
				"gcore_asn":                "2345,3456",
				"gcore_continents":         "as,na",
				"gcore_countries":          "gb,fr",
				"gcore_latitude":           "12.89",
				"gcore_longitude":          "34.56",
				"gcore_notes":              "test2",
				"gcore_weight":             "34",
				"gcore_ip":                 "4.3.2.1",
			})),
			tc("Delete metadata from record", a("@", "1.2.3.4")),
		),

		// This MUST be the last test.
		testgroup("final",
			tc("final", txt("final", `TestDNSProviders was successful!`)),
		),

		// Narrative: Congrats! You're done!  If you've made it this far
		// you're very close to being able to submit your PR.  Here's
		// some tips:

		// 1. Ask for help!  It is normal to submit a PR when most (but
		//    not all) tests are passing.  The community would be glad to
		//    help fix the remaining tests.
		// 2. Take a moment to clean up your code. Delete debugging
		//    statements, add comments, run "staticcheck".
		// 3. Thing change: Once your PR is accepted, re-run these tests
		//    every quarter. There may be library updates, API changes,
		//    etc.

	}

	return tests
}<|MERGE_RESOLUTION|>--- conflicted
+++ resolved
@@ -610,11 +610,7 @@
 
 func cfSingleRedirect(name string, code uint16, when, then string) *models.RecordConfig {
 	r := makeRec("@", name, "CF_SINGLE_REDIRECT")
-<<<<<<< HEAD
 	panicOnErr(models.MakeSingleRedirectFromRawRec(r, code, name, when, then))
-=======
-	models.MakeSingleRedirectFromRawRec(r, code, name, when, then)
->>>>>>> 43e70566
 	return r
 }
 
@@ -707,14 +703,9 @@
 
 func manyA(namePattern, target string, n int) []*models.RecordConfig {
 	recs := []*models.RecordConfig{}
-<<<<<<< HEAD
 	for i := range n {
-		recs = append(recs, makeRec(fmt.Sprintf(namePattern, i), target, "A"))
-=======
-	for i := 0; i < n; i++ {
 		//recs = append(recs, makeRec(fmt.Sprintf(namePattern, i), target, "A"))
 		recs = append(recs, a(fmt.Sprintf(namePattern, i), target))
->>>>>>> 43e70566
 	}
 	return recs
 }
@@ -744,11 +735,7 @@
 
 func soa(name string, ns, mbox string, serial, refresh, retry, expire, minttl uint32) *models.RecordConfig {
 	r := makeRec(name, "", "SOA")
-<<<<<<< HEAD
 	panicOnErr(r.SetTargetSOA(ns, mbox, serial, refresh, retry, expire, minttl))
-=======
-	r.SetTargetSOA(ns, mbox, serial, refresh, retry, expire, minttl)
->>>>>>> 43e70566
 	return r
 }
 
