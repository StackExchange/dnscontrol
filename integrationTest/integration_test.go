package main

// Data-driven tests that exercize the DNS Provider APIs.

import (
	"strings"
	"testing"

	"github.com/StackExchange/dnscontrol/v4/providers"
	_ "github.com/StackExchange/dnscontrol/v4/providers/_all"
)

func TestDNSProviders(t *testing.T) {
	provider, domain, cfg := getProvider(t)
	if provider == nil {
		return
	}
	if domain == "" {
		t.Fatal("NO DOMAIN SET!  Exiting!")
	}

	t.Run(domain, func(t *testing.T) {
		runTests(t, provider, domain, cfg)
	})
}

func makeTests() []*TestGroup {
	sha256hash := strings.Repeat("0123456789abcdef", 4)
	sha512hash := strings.Repeat("0123456789abcdef", 8)
	reversedSha512 := strings.Repeat("fedcba9876543210", 8)

	// Each group of tests begins with testgroup("Title").
	// The system will remove any records so that the tests
	// begin with a clean slate (i.e. no records).

	// Filters:

	// Only apply to providers that CanUseAlias.
	//      requires(providers.CanUseAlias),
	// Only apply to ROUTE53 + GANDI_V5:
	//      only("ROUTE53", "GANDI_V5")
	// Only apply to all providers except ROUTE53 + GANDI_V5:
	//     not("ROUTE53", "GANDI_V5"),
	// Only run this test if all these bool flags are true:
	//     alltrue(*enableCFWorkers, *anotherFlag, myBoolValue)
	// NOTE: You can't mix not() and only()
	//     not("ROUTE53"), only("GCLOUD"),  // ERROR!
	// NOTE: All requires()/not()/only() must appear before any tc().

	// tc()
	// Each tc() indicates a set of records.  The testgroup tries to
	// migrate from one tc() to the next.  For example the first tc()
	// creates some records. The next tc() might list the same records
	// but adds 1 new record and omits 1.  Therefore migrating to this
	// second tc() results in 1 record being created and 1 deleted; but
	// for some providers it may be converting 1 record to another.
	// Therefore some testgroups are testing the providers ability to
	// transition between different states. Others are just testing
	// whether or not a certain kind of record can be created and
	// deleted.

	// emptyzone() is the same as tc("Empty").  It removes all records.
	// Each testgroup() begins with tcEmptyZone() automagically. You do not
	// have to include the tcEmptyZone() in each testgroup().

	tests := []*TestGroup{
		// START HERE

		// Narrative:  Hello friend!  Are you adding a new DNS provider to
		// DNSControl? That's awesome!  I'm here to help.
		//
		// As you write your code, these tests will help verify that your
		// code is correct and covers all the funny edge-cases that DNS
		// providers throw at us.
		//
		// If you follow these sections marked "Narrative", I'll lead you
		// through the tests. The tests start by testing very basic things
		// (are you talking to the API correctly) and then moves on to
		// more and more esoteric issues.  It's like a video game where
		// you have to solve all the levels but the game lets you skip
		// around as long as all the levels are completed eventually.  Some
		// of the levels you can mark "not relevant" for your provider.
		//
		// Oh wait. I'm getting ahead of myself.  How do you run these
		// tests?  That's documented here:
		// https://docs.dnscontrol.org/developer-info/integration-tests
		// You'll be running these tests a lot. I recommend you make a
		// script that sets the environment variables and runs the tests
		// to make it easy to run the tests.  However don't check that
		// file into a GIT repo... it contains API credentials that are
		// secret!

		///// Basic functionality (add/rename/change/delete).

		// Narrative:  Let's get started!  The first thing to do is to
		// make sure we can create an A record, change it, then delete it.
		// That's the basic Add/Change/Delete process.  Once these three
		// features work you know that your API calls and authentication
		// is working and we can do the most basic operations.

		testgroup("A",
			tc("Create A", a("testa", "1.1.1.1")),
			tc("Change A target", a("testa", "3.3.3.3")),
		),

		// Narrative: Congrats on getting those to work!  Now let's try
		// something a little more difficult.  Let's do that same test at
		// the apex of the domain.  This may "just work" for your
		// provider, or they might require something special like
		// referring to the apex as "@".

		// Same test, but at the apex of the domain.
		testgroup("Apex",
			tc("Create A", a("@", "2.2.2.2")),
			tc("Change A target", a("@", "4.4.4.4")),
		),

		// Narrative: Another edge-case is the wildcard record ("*").  In
		// theory this should "just work" but plenty of vendors require
		// some weird quoting or escaping. None of that should be required
		// but... sigh... they do it anyway.  Let's find out how badly
		// they screwed this up!

		// Same test, but do it with a wildcard.
		testgroup("Protocol-Wildcard",
			not("HEDNS"), // Not supported by dns.he.net due to abuse
			tc("Create wildcard", a("*", "3.3.3.3"), a("www", "5.5.5.5")),
			tc("Delete wildcard", a("www", "5.5.5.5")),
		),

		///// Test the basic DNS types

		// Narrative: That wasn't as hard as expected, eh?  Let's test the
		// other basic record types like AAAA, CNAME, MX and TXT.

		testgroup("AAAA",
			tc("Create AAAA", aaaa("testaaaa", "2607:f8b0:4006:820::2006")),
			tc("Change AAAA target", aaaa("testaaaa", "2607:f8b0:4006:820::2013")),
		),

		// CNAME

		testgroup("CNAME",
			tc("Create a CNAME", cname("testcname", "www.google.com.")),
			tc("Change CNAME target", cname("testcname", "www.yahoo.com.")),
		),

		testgroup("CNAME-short",
			tc("Create a CNAME",
				a("foo", "1.2.3.4"),
				cname("testcname", "foo"),
			),
		),

		// MX

		// Narrative: MX is the first record we're going to test with
		// multiple fields. All records have a target (A records have an
		// IP address, CNAMEs have a destination (called "the canonical
		// name" in the RFCs). MX records have a target (a hostname) but
		// also have a "Preference".  FunFact: The RFCs call this the
		// "preference" but most engineers refer to it as the "priority".
		// Now you know better.
		// Let's make sure your code creates and updates the preference
		// correctly!

		testgroup("MX",
			tc("Create MX", mx("testmx", 5, "foo.com.")),
			tc("Change MX target", mx("testmx", 5, "bar.com.")),
			tc("Change MX p", mx("testmx", 100, "bar.com.")),
		),

		// TXT

		// Narrative: TXT records can be very complex but we'll save those
		// tests for later. Let's just test a simple string.

		testgroup("TXT",
			tc("Create TXT", txt("testtxt", "simple")),
			tc("Change TXT target", txt("testtxt", "changed")),
		),

		// Test API edge-cases

		// Narrative: I'm proud of you for getting this far.  All the
		// basic types work!  Now let's verify your code handles some of
		// the more interesting ways that updates can happen.  For
		// example, let's try creating many records of the same or
		// different type at once.  Usually this "just works" but maybe
		// there's an off-by-one error lurking. Once these work we'll have
		// a new level of confidence in the code.

		testgroup("ManyAtOnce",
			tc("CreateManyAtLabel", a("www", "1.1.1.1"), a("www", "2.2.2.2"), a("www", "3.3.3.3")),
			tcEmptyZone(),
			tc("Create an A record", a("www", "1.1.1.1")),
			tc("Add at label1", a("www", "1.1.1.1"), a("www", "2.2.2.2")),
			tc("Add at label2", a("www", "1.1.1.1"), a("www", "2.2.2.2"), a("www", "3.3.3.3")),
		),

		testgroup("manyTypesAtOnce",
			tc("CreateManyTypesAtLabel", a("www", "1.1.1.1"), mx("testmx", 5, "foo.com."), mx("testmx", 100, "bar.com.")),
			tcEmptyZone(),
			tc("Create an A record", a("www", "1.1.1.1")),
			tc("Add Type At Label", a("www", "1.1.1.1"), mx("testmx", 5, "foo.com.")),
			tc("Add Type At Label", a("www", "1.1.1.1"), mx("testmx", 5, "foo.com."), mx("testmx", 100, "bar.com.")),
		),

		// Exercise TTL operations.

		// Narrative: TTLs are weird.  They deserve some special tests.
		// First we'll verify some simple cases but then we'll test the
		// weirdest edge-case we've ever seen.

		testgroup("Attl",
			not("LINODE"), // Linode does not support arbitrary TTLs: both are rounded up to 3600.
			tc("Create Arc", ttl(a("testa", "1.1.1.1"), 333)),
			tc("Change TTL", ttl(a("testa", "1.1.1.1"), 999)),
		),

		testgroup("TTL",
			not("NETCUP"), // NETCUP does not support TTLs.
			not("LINODE"), // Linode does not support arbitrary TTLs: 666 and 1000 are both rounded up to 3600.
			tc("Start", ttl(a("@", "8.8.8.8"), 666), a("www", "1.2.3.4"), a("www", "5.6.7.8")),
			tc("Change a ttl", ttl(a("@", "8.8.8.8"), 1000), a("www", "1.2.3.4"), a("www", "5.6.7.8")),
			tc("Change single target from set", ttl(a("@", "8.8.8.8"), 1000), a("www", "2.2.2.2"), a("www", "5.6.7.8")),
			tc("Change all ttls", ttl(a("@", "8.8.8.8"), 500), ttl(a("www", "2.2.2.2"), 400), ttl(a("www", "5.6.7.8"), 400)),
		),

		// Narrative: Did you see that `not("NETCUP")` code?  NETCUP just
		// plain doesn't support TTLs, so those tests just plain can't
		// ever work.  `not("NETCUP")` tells the test system to skip those
		// tests. There's also `only()` which runs a test only for certain
		// providers.  Those and more are documented above in the
		// "Filters" section, which is on line 664 as I write this.

		// Narrative: Ok, back to testing.  This next test is a strange
		// one. It's a strange situation that happens rarely.  You might
		// want to skip this and come back later, or ask for help on the
		// mailing list.

		// Test: At the start we have a single DNS record at a label.
		// Next we add an additional record at the same label AND change
		// the TTL of the existing record.
		testgroup("add to label and change orig ttl",
			tc("Setup", ttl(a("www", "5.6.7.8"), 400)),
			tc("Add at same label, new ttl", ttl(a("www", "5.6.7.8"), 700), ttl(a("www", "1.2.3.4"), 700)),
		),

		// Narrative: We're done with TTL tests now.  If you fixed a bug
		// in any of those tests give yourself a pat on the back. Finding
		// bugs is not bad or shameful... it's an opportunity to help the
		// world by fixing a problem!  If only we could fix all the
		// world's problems by editing code!
		//
		// Now let's look at one more edge-case: Can you change the type
		// of a record?  Some providers don't permit this and you have to
		// delete the old record and create a new record in its place.

		testgroup("TypeChange",
			// Test whether the provider properly handles a label changing
			// from one rtype to another.
			tc("Create A", a("foo", "1.2.3.4")),
			tc("Change to MX", mx("foo", 5, "mx.google.com.")),
			tc("Change back to A", a("foo", "4.5.6.7")),
		),

		// Narrative: That worked? Of course that worked. You're awesome.
		// Now let's make it even more difficult by involving CNAMEs.  If
		// there is a CNAME at a label, no other records can be at that
		// label. That means the order of updates is critical when
		// changing A->CNAME or CNAME->A.  pkg/diff2 should order the
		// changes properly for you. Let's verify that we got it right!

		testgroup("TypeChangeHard",
			tc("Create a CNAME", cname("foo", "google.com.")),
			tc("Change to A record", a("foo", "1.2.3.4")),
			tc("Change back to CNAME", cname("foo", "google2.com.")),
		),

		testgroup("HTTPS",
			requires(providers.CanUseHTTPS),
			tc("Create a HTTPS record", https("@", 1, "test.com.", "port=80")),
			tc("Change HTTPS priority", https("@", 2, "test.com.", "port=80")),
			tc("Change HTTPS target", https("@", 2, ".", "port=80")),
			tc("Change HTTPS params", https("@", 2, ".", "port=99")),
			tc("Change HTTPS params-empty", https("@", 2, ".", "")),
			tc("Change HTTPS all", https("@", 3, "example.com.", "port=100")),
		),

		testgroup("SVCB",
			requires(providers.CanUseSVCB),
			tc("Create a SVCB record", svcb("@", 1, "test.com.", "port=80")),
			tc("Change SVCB priority", svcb("@", 2, "test.com.", "port=80")),
			tc("Change SVCB target", svcb("@", 2, ".", "port=80")),
			tc("Change SVCB params", svcb("@", 2, ".", "port=99")),
			tc("Change SVCB params-empty", svcb("@", 2, ".", "")),
			tc("Change SVCB all", svcb("@", 3, "example.com.", "port=100")),
		),
		//// Test edge cases from various types.

		// Narrative: Every DNS record type has some weird edge-case that
		// you wouldn't expect. This is where we test those situations.
		// They're strange, but usually easy to fix or skip.
		//
		// Some of these are testing the provider more than your code.
		//
		// You can't fix your provider's code. That's why there is the
		// auditrecord.go system.  For example, if your provider doesn't
		// support MX records that point to "." (yes, that's a thing),
		// there's nothing you can do other than warn users that it isn't
		// supported.  We do this in the auditrecords.go file in each
		// provider. It contains "rejectif.` statements that detect
		// unsupported situations.  Some good examples are in
		// providers/cscglobal/auditrecords.go. Take a minute to read
		// that.

		testgroup("CNAME",
			tc("Record pointing to @",
				cname("foo", "**current-domain**."),
				a("@", "1.2.3.4"),
			),
		),

		testgroup("ApexMX",
			tc("Record pointing to @",
				mx("foo", 8, "**current-domain**."),
				a("@", "1.2.3.4"),
			),
		),

		// RFC 7505 NullMX
		testgroup("NullMX",
			not(
				"TRANSIP", // TRANSIP is slow and doesn't support NullMX. Skip to save time.
			),
			tc("create", // Install a Null MX.
				a("nmx", "1.2.3.3"), // Install this so it is ready for the next tc()
				a("www", "1.2.3.9"), // Install this so it is ready for the next tc()
				mx("nmx", 0, "."),
			),
			tc("unnull", // Change to regular MX.
				a("nmx", "1.2.3.3"),
				a("www", "1.2.3.9"),
				mx("nmx", 3, "nmx.**current-domain**."),
				mx("nmx", 9, "www.**current-domain**."),
			),
			tc("renull", // Change back to Null MX.
				a("nmx", "1.2.3.3"),
				a("www", "1.2.3.9"),
				mx("nmx", 0, "."),
			),
		),

		// RFC 7505 NullMX at Apex
		testgroup("NullMXApex",
			not(
				"TRANSIP", // TRANSIP is slow and doesn't support NullMX. Skip to save time.
			),
			tc("create", // Install a Null MX.
				a("@", "1.2.3.2"),   // Install this so it is ready for the next tc()
				a("www", "1.2.3.8"), // Install this so it is ready for the next tc()
				mx("@", 0, "."),
			),
			tc("unnull", // Change to regular MX.
				a("@", "1.2.3.2"),
				a("www", "1.2.3.8"),
				mx("@", 2, "**current-domain**."),
				mx("@", 8, "www.**current-domain**."),
			),
			tc("renull", // Change back to Null MX.
				a("@", "1.2.3.2"),
				a("www", "1.2.3.8"),
				mx("@", 0, "."),
			),
		),

		testgroup("NS",
			not(
				"DNSIMPLE", // Does not support NS records nor subdomains.
				"EXOSCALE", // Not supported.
				"NETCUP",   // NS records not currently supported.
			),
			tc("NS for subdomain", ns("xyz", "ns2.foo.com.")),
			tc("Dual NS for subdomain", ns("xyz", "ns2.foo.com."), ns("xyz", "ns1.foo.com.")),
			tc("NS Record pointing to @", a("@", "1.2.3.4"), ns("foo", "**current-domain**.")),
		),

		//// TXT tests

		// Narrative: TXT records are weird. It's just text, right?  Sadly
		// "just text" means quotes and other funny characters that might
		// need special handling. In some cases providers ban certain
		// chars in the string.
		//
		// Let's test the weirdness we've found.  I wouldn't bother trying
		// too hard to fix these. Just skip them by updating
		// auditrecords.go for your provider.

		// In this next section we test all the edge cases related to TXT
		// records. Compliance with the RFCs varies greatly with each provider.
		// Rather than creating a "Capability" for each possible different
		// failing or malcompliance (there would be many!), each provider
		// supplies a function AuditRecords() which returns an error if
		// the provider can not support a record.
		// The integration tests use this feedback to skip tests that we know would fail.
		// (Elsewhere the result of AuditRecords() is used in the
		// "dnscontrol check" phase.)

		testgroup("complex TXT",
			// Do not use only()/not()/requires() in this section.
			// If your provider needs to skip one of these tests, update
			// "provider/*/recordaudit.AuditRecords()" to reject that kind
			// of record.

			// Some of these test cases are commented out because they test
			// something that isn't widely used or supported.  For example
			// many APIs don't support a backslack (`\`) in a TXT record;
			// luckily we've never seen a need for that "in the wild".  If
			// you want to future-proof your provider, temporarily remove
			// the comments and get those tests working, or reject it using
			// auditrecords.go.

			// ProTip: Unsure how a provider's API escapes something? Try
			// adding the TXT record via the Web UI and watch how the string
			// is escaped when you download the records.

			// Nobody needs this and many APIs don't allow it.
			tc("a 0-byte TXT", txt("foo0", "")),

			// Test edge cases around 255, 255*2, 255*3:
			tc("a 254-byte TXT", txt("foo254", strings.Repeat("A", 254))), // 255-1
			tc("a 255-byte TXT", txt("foo255", strings.Repeat("B", 255))), // 255
			tc("a 256-byte TXT", txt("foo256", strings.Repeat("C", 256))), // 255+1
			tc("a 509-byte TXT", txt("foo509", strings.Repeat("D", 509))), // 255*2-1
			tc("a 510-byte TXT", txt("foo510", strings.Repeat("E", 510))), // 255*2
			tc("a 511-byte TXT", txt("foo511", strings.Repeat("F", 511))), // 255*2+1
			tc("a 764-byte TXT", txt("foo764", strings.Repeat("G", 764))), // 255*3-1
			tc("a 765-byte TXT", txt("foo765", strings.Repeat("H", 765))), // 255*3
			tc("a 766-byte TXT", txt("foo766", strings.Repeat("J", 766))), // 255*3+1
			// tcEmptyZone(),

			tc("TXT with 1 single-quote", txt("foosq", "quo'te")),
			tc("TXT with 1 backtick", txt("foobt", "blah`blah")),
			tc("TXT with 1 dq-1interior", txt("foodq", `in"side`)),
			tc("TXT with 2 dq-2interior", txt("foodqs", `in"ter"ior`)),
			tc("TXT with 1 dq-left", txt("foodqs", `"left`)),
			tc("TXT with 1 dq-right", txt("foodqs", `right"`)),

			// Semicolons don't need special treatment.
			// https://serverfault.com/questions/743789
			tc("TXT with semicolon", txt("foosc1", `semi;colon`)),
			tc("TXT with semicolon ws", txt("foosc2", `wssemi ; colon`)),

			tc("TXT interior ws", txt("foosp", "with spaces")),
			// tc("TXT leading ws", txt("foowsb", " leadingspace")),
			tc("TXT trailing ws", txt("foows1", "trailingws ")),

			// Vultr syntax-checks TXT records with SPF contents.
			tc("Create a TXT/SPF", txt("foo", "v=spf1 ip4:99.99.99.99 -all")),

			// Nobody needs this and many APIs don't allow it.
			// tc("Create TXT with frequently difficult characters", txt("fooex", `!^.*$@#%^&()([][{}{<></:;-_=+\`)),
		),

		testgroup("TXT backslashes",
			tc("TXT with backslashs",
				txt("fooosbs1", `1back\slash`),
				txt("fooosbs2", `2back\\slash`),
				txt("fooosbs3", `3back\\\slash`),
				txt("fooosbs4", `4back\\\\slash`)),
		),

		//
		// API Edge Cases
		//

		// Narrative: Congratulate yourself for getting this far.
		// Seriously.  Buy yourself a beer or other beverage.  Kick back.
		// Take a break.  Ok, break over!  Time for some more weird edge
		// cases.

		// DNSControl downcases all DNS labels. These tests make sure
		// that's all done correctly.
		testgroup("Case Sensitivity",
			// The decoys are required so that there is at least one actual
			// change in each tc.
			tc("Create CAPS", mx("BAR", 5, "BAR.com.")),
			tc("Downcase label", mx("bar", 5, "BAR.com."), a("decoy", "1.1.1.1")),
			tc("Downcase target", mx("bar", 5, "bar.com."), a("decoy", "2.2.2.2")),
			tc("Upcase both", mx("BAR", 5, "BAR.COM."), a("decoy", "3.3.3.3")),
		),

		// Make sure we can manipulate one DNS record when there is
		// another at the same label.
		testgroup("testByLabel",
			tc("initial",
				a("foo", "1.2.3.4"),
				a("foo", "2.3.4.5"),
			),
			tc("changeOne",
				a("foo", "1.2.3.4"),
				a("foo", "3.4.5.6"), // Change
			),
			tc("deleteOne",
				a("foo", "1.2.3.4"),
				// a("foo", "3.4.5.6"), // Delete
			),
			tc("addOne",
				a("foo", "1.2.3.4"),
				a("foo", "3.4.5.6"), // Add
			),
		),

		// Make sure we can manipulate one DNS record when there is
		// another at the same RecordSet.
		testgroup("testByRecordSet",
			tc("initial",
				a("bar", "1.2.3.4"),
				a("foo", "2.3.4.5"),
				a("foo", "3.4.5.6"),
<<<<<<< HEAD
				mx("foox", 10, "foo.**current-domain**."),
				mx("fooz", 20, "bar.**current-domain**."),
=======
				mx("foo", 10, "foo.**current-domain**."),
				mx("foo", 20, "bar.**current-domain**."),
>>>>>>> 25050a91
			),
			tc("changeOne",
				a("bar", "1.2.3.4"),
				a("foo", "2.3.4.5"),
				a("foo", "8.8.8.8"), // Change
				mx("foo", 10, "foo.**current-domain**."),
				mx("foo", 20, "bar.**current-domain**."),
			),
			tc("deleteOne",
				a("bar", "1.2.3.4"),
				a("foo", "2.3.4.5"),
				// a("foo", "8.8.8.8"),  // Delete
				mx("foo", 10, "foo.**current-domain**."),
				mx("foo", 20, "bar.**current-domain**."),
			),
			tc("addOne",
				a("bar", "1.2.3.4"),
				a("foo", "2.3.4.5"),
				a("foo", "8.8.8.8"), // Add
				mx("foo", 10, "foo.**current-domain**."),
				mx("foo", 20, "bar.**current-domain**."),
			),
		),

		// Narrative: Here we test the IDNA (internationalization)
		// features.  But first a joke:
		// Q: What do you call someone that speaks 2 languages?
		// A: bilingual
		// Q: What do you call someone that speaks 3 languages?
		// A: trilingual
		// Q: What do you call someone that speaks 1 language?
		// A: American
		// Get it?  Well, that's why I'm not a stand-up comedian.
		// Anyway... let's make sure foreign languages work.

		testgroup("IDNA",
			not("SOFTLAYER"),
			// SOFTLAYER: fails at direct internationalization, punycode works, of course.
			tc("Internationalized name", a("ööö", "1.2.3.4")),
			tc("Change IDN", a("ööö", "2.2.2.2")),
			tc("Internationalized CNAME Target", cname("a", "ööö.com.")),
		),
		testgroup("IDNAs in CNAME targets",
			not("CLOUDFLAREAPI"),
			// LINODE: hostname validation does not allow the target domain TLD
			tc("IDN CNAME AND Target", cname("öoö", "ööö.企业.")),
		),

		// Narrative: Some providers send the list of DNS records one
		// "page" at a time. The data you get includes a flag that
		// indicates you to the request is incomplete and you need to
		// request the next page of data.  They don't realize that
		// computers have gigabytes of RAM and the largest DNS zone might
		// have kilobytes of records.  Unneeded complexity... sigh.
		//
		// Let's test to make sure we got the paging right. I always fear
		// off-by-one errors when I write this kind of code. Like... if a
		// get tells you it has returned a page that starts at record 0
		// and includes 100 records, should the next "get" request records
		// starting at 99 or 100 or 101?
		//
		// These tests can be VERY slow. That's why we use not() and
		// only() to skip these tests for providers that doesn't use
		// paging.

		testgroup("pager101",
			// Tests the paging code of providers.  Many providers page at 100.
			// Notes:
			//  - Gandi: page size is 100, therefore we test with 99, 100, and 101
			//  - DIGITALOCEAN: page size is 100 (default: 20)
			not(
				"AZURE_DNS",     // Removed because it is too slow
				"CLOUDFLAREAPI", // Infinite pagesize but due to slow speed, skipping.
				"DIGITALOCEAN",  // No paging. Why bother?
				"DESEC",         // Skip due to daily update limits.
				// "CSCGLOBAL",     // Doesn't page. Works fine.  Due to the slow API we skip.
				"GANDI_V5",   // Their API is so damn slow. We'll add it back as needed.
				"HEDNS",      // Doesn't page. Works fine.  Due to the slow API we skip.
				"HEXONET",    // Doesn't page. Works fine.  Due to the slow API we skip.
				"LOOPIA",     // Their API is so damn slow. Plus, no paging.
				"MSDNS",      // No paging done. No need to test.
				"NAMEDOTCOM", // Their API is so damn slow. We'll add it back as needed.
				"NS1",        // Free acct only allows 50 records, therefore we skip
				// "ROUTE53",       // Batches up changes in pages.
				"TRANSIP", // Doesn't page. Works fine.  Due to the slow API we skip.
				"CNR",     // Test beaks limits.
			),
			tc("99 records", manyA("pager101-rec%04d", "1.2.3.4", 99)...),
			tc("100 records", manyA("pager101-rec%04d", "1.2.3.4", 100)...),
			tc("101 records", manyA("pager101-rec%04d", "1.2.3.4", 101)...),
		),

		testgroup("pager601",
			only(
				// "AZURE_DNS",     // Removed because it is too slow
				//"CLOUDFLAREAPI", // Infinite pagesize but due to slow speed, skipping.
				//"CSCGLOBAL",     // Doesn't page. Works fine.  Due to the slow API we skip.
				//"DESEC",         // Skip due to daily update limits.
				//"GANDI_V5",      // Their API is so damn slow. We'll add it back as needed.
				//"MSDNS",         // No paging done. No need to test.
				//"GCLOUD",
				//"HEXONET", // Doesn't page. Works fine.  Due to the slow API we skip.
				"ROUTE53", // Batches up changes in pages.
			),
			tc("601 records", manyA("pager601-rec%04d", "1.2.3.4", 600)...),
			tc("Update 601 records", manyA("pager601-rec%04d", "1.2.3.5", 600)...),
		),

		testgroup("pager1201",
			only(
				// "AKAMAIEDGEDNS", // No paging done. No need to test.
				//"AZURE_DNS",     // Currently failing. See https://github.com/StackExchange/dnscontrol/issues/770
				//"CLOUDFLAREAPI", // Fails with >1000 corrections. See https://github.com/StackExchange/dnscontrol/issues/1440
				//"CSCGLOBAL",     // Doesn't page. Works fine.  Due to the slow API we skip.
				//"DESEC",         // Skip due to daily update limits.
				//"GANDI_V5",      // Their API is so damn slow. We'll add it back as needed.
				//"HEDNS",         // No paging done. No need to test.
				//"MSDNS",         // No paging done. No need to test.
				//"GCLOUD",
				//"HEXONET", // Doesn't page. Works fine.  Due to the slow API we skip.
				"HOSTINGDE", // Pages.
				"ROUTE53",   // Batches up changes in pages.
			),
			tc("1200 records", manyA("pager1201-rec%04d", "1.2.3.4", 1200)...),
			tc("Update 1200 records", manyA("pager1201-rec%04d", "1.2.3.5", 1200)...),
		),

		// Test the boundaries of Google' batch system.
		// 1200 is used because it is larger than batchMax.
		// https://github.com/StackExchange/dnscontrol/pull/2762#issuecomment-1877825559
		testgroup("batchRecordswithOthers",
			only(
				//"GCLOUD",
				"HOSTINGDE", // Pages.
			),
			tc("1200 records",
				manyA("batch-rec%04d", "1.2.3.4", 1200)...),
			tc("Update 1200 records and Create others", append(
				manyA("batch-arec%04d", "1.2.3.4", 1200),
				manyA("batch-rec%04d", "1.2.3.5", 1200)...)...),
			tc("Update 1200 records and Create and Delete others", append(
				manyA("batch-rec%04d", "1.2.3.4", 1200),
				manyA("batch-zrec%04d", "1.2.3.4", 1200)...)...),
		),

		//// CanUse* types:

		// Narrative: Many DNS record types are optional.  If the provider
		// supports them, there's a CanUse* variable that flags that
		// feature.  Here we test those.  Each of these should (1) create
		// the record, (2) test changing additional fields one at a time,
		// maybe 2 at a time, (3) delete the record. If you can do those 3
		// things, we're pretty sure you've implemented it correctly.

		testgroup("CAA",
			requires(providers.CanUseCAA),
			tc("CAA record", caa("@", "issue", 0, "letsencrypt.org")),
			tc("CAA change tag", caa("@", "issuewild", 0, "letsencrypt.org")),
			tc("CAA change target", caa("@", "issuewild", 0, "example.com")),
			tc("CAA change flag", caa("@", "issuewild", 128, "example.com")),
			tc("CAA many records", caa("@", "issuewild", 128, ";")),
			// Test support of spaces in the 3rd field. Some providers don't
			// support this.  See providers/exoscale/auditrecords.go as an example.
			tc("CAA whitespace", caa("@", "issue", 0, "letsencrypt.org; validationmethods=dns-01; accounturi=https://acme-v02.api.letsencrypt.org/acme/acct/1234")),
		),

		// LOCation records. // No.47
		testgroup("LOC",
			requires(providers.CanUseLOC),
			// 42 21 54     N  71 06  18     W -24m 30m
			tc("Single LOC record", loc("@", 42, 21, 54, "N", 71, 6, 18, "W", -24.05, 30, 0, 0)),
			// 42 21 54     N  71 06  18     W -24m 30m
			tc("Update single LOC record", loc("@", 42, 21, 54, "N", 71, 6, 18, "W", -24.06, 30, 10, 0)),
			tc("Multiple LOC records-create a-d modify apex", // create a-d, modify @
				// 42 21 54     N  71 06  18     W -24m 30m
				loc("@", 42, 21, 54, "N", 71, 6, 18, "W", -24, 30, 0, 0),
				// 42 21 43.952 N  71 5   6.344  W -24m 1m 200m
				loc("a", 42, 21, 43.952, "N", 71, 5, 6.344, "W", -24.33, 1, 200, 10),
				// 52 14 05     N  00 08  50     E 10m
				loc("b", 52, 14, 5, "N", 0, 8, 50, "E", 10.22, 0, 0, 0),
				// 32  7 19     S 116  2  25     E 10m
				loc("c", 32, 7, 19, "S", 116, 2, 25, "E", 10, 0, 0, 0),
				// 42 21 28.764 N  71 00  51.617 W -44m 2000m
				loc("d", 42, 21, 28.764, "N", 71, 0, 51.617, "W", -44, 2000, 0, 0),
			),
		),

		// Narrative: NAPTR records are used by IP telephony ("SIP")
		// systems. NAPTR records are rarely used, but if you use them
		// you'll want to use DNSControl because editing them is a pain.
		// If you want a fun read, check this out:
		// https://www.devever.net/~hl/sip-victory

		testgroup("NAPTR",
			requires(providers.CanUseNAPTR),
			tc("NAPTR record", naptr("test", 100, 10, "U", "E2U+sip", "!^.*$!sip:customer-service@example.com!", "example.foo.com.")),
			tc("NAPTR second record", naptr("test", 102, 10, "U", "E2U+email", "!^.*$!mailto:information@example.com!", "example.foo.com.")),
			tc("NAPTR delete record", naptr("test", 100, 10, "U", "E2U+email", "!^.*$!mailto:information@example.com!", "example.foo.com.")),
			tc("NAPTR change target", naptr("test", 100, 10, "U", "E2U+email", "!^.*$!mailto:information@example.com!", "example2.foo.com.")),
			tc("NAPTR change order", naptr("test", 103, 10, "U", "E2U+email", "!^.*$!mailto:information@example.com!", "example2.foo.com.")),
			tc("NAPTR change preference", naptr("test", 103, 20, "U", "E2U+email", "!^.*$!mailto:information@example.com!", "example2.foo.com.")),
			tc("NAPTR change flags", naptr("test", 103, 20, "A", "E2U+email", "!^.*$!mailto:information@example.com!", "example2.foo.com.")),
			tc("NAPTR change service", naptr("test", 103, 20, "A", "E2U+sip", "!^.*$!mailto:information@example.com!", "example2.foo.com.")),
			tc("NAPTR change regexp", naptr("test", 103, 20, "A", "E2U+sip", "!^.*$!sip:customer-service@example.com!", "example2.foo.com.")),
		),

		// ClouDNS provider can work with PTR records, but you need to create special type of zone
		testgroup("PTR",
			requires(providers.CanUsePTR),
			not("CLOUDNS"),
			tc("Create PTR record", ptr("4", "foo.com.")),
			tc("Modify PTR record", ptr("4", "bar.com.")),
		),

		// Narrative: SOA records are ignored by most DNS providers. They
		// auto-generate the values and ignore your SOA data. Don't
		// implement the SOA record unless your provide can not work
		// without them, like BIND.

		// SOA
		testgroup("SOA",
			requires(providers.CanUseSOA),
			tcEmptyZone(), // Required or only the first run passes.
			tc("Create SOA record", soa("@", "kim.ns.cloudflare.com.", "dns.cloudflare.com.", 2037190000, 10000, 2400, 604800, 3600)),
			tc("Modify SOA ns    ", soa("@", "mmm.ns.cloudflare.com.", "dns.cloudflare.com.", 2037190000, 10000, 2400, 604800, 3600)),
			tc("Modify SOA mbox  ", soa("@", "mmm.ns.cloudflare.com.", "eee.cloudflare.com.", 2037190000, 10000, 2400, 604800, 3600)),
			tc("Modify SOA refres", soa("@", "mmm.ns.cloudflare.com.", "eee.cloudflare.com.", 2037190000, 10001, 2400, 604800, 3600)),
			tc("Modify SOA retry ", soa("@", "mmm.ns.cloudflare.com.", "eee.cloudflare.com.", 2037190000, 10001, 2401, 604800, 3600)),
			tc("Modify SOA expire", soa("@", "mmm.ns.cloudflare.com.", "eee.cloudflare.com.", 2037190000, 10001, 2401, 604801, 3600)),
			tc("Modify SOA minttl", soa("@", "mmm.ns.cloudflare.com.", "eee.cloudflare.com.", 2037190000, 10001, 2401, 604801, 3601)),
		),

		testgroup("SRV",
			requires(providers.CanUseSRV),
			tc("SRV record", srv("_sip._tcp", 5, 6, 7, "foo.com.")),
			tc("Second SRV record, same prio", srv("_sip._tcp", 5, 6, 7, "foo.com."), srv("_sip._tcp", 5, 60, 70, "foo2.com.")),
			tc("3 SRV", srv("_sip._tcp", 5, 6, 7, "foo.com."), srv("_sip._tcp", 5, 60, 70, "foo2.com."), srv("_sip._tcp", 15, 65, 75, "foo3.com.")),
			tc("Delete one", srv("_sip._tcp", 5, 6, 7, "foo.com."), srv("_sip._tcp", 15, 65, 75, "foo3.com.")),
			tc("Change Target", srv("_sip._tcp", 5, 6, 7, "foo.com."), srv("_sip._tcp", 15, 65, 75, "foo4.com.")),
			tc("Change Priority", srv("_sip._tcp", 52, 6, 7, "foo.com."), srv("_sip._tcp", 15, 65, 75, "foo4.com.")),
			tc("Change Weight", srv("_sip._tcp", 52, 62, 7, "foo.com."), srv("_sip._tcp", 15, 65, 75, "foo4.com.")),
			tc("Change Port", srv("_sip._tcp", 52, 62, 72, "foo.com."), srv("_sip._tcp", 15, 65, 75, "foo4.com.")),
			tcEmptyZone(),
			tc("Null Target", srv("_sip._tcp", 15, 65, 75, ".")),
		),

		// https://github.com/StackExchange/dnscontrol/issues/2066
		testgroup("SRV",
			requires(providers.CanUseSRV),
			tc("Create SRV333", ttl(srv("_sip._tcp", 5, 6, 7, "foo.com."), 333)),
			tc("Change TTL999", ttl(srv("_sip._tcp", 5, 6, 7, "foo.com."), 999)),
		),

		testgroup("SSHFP",
			requires(providers.CanUseSSHFP),
			tc("SSHFP record",
				sshfp("@", 1, 1, "66c7d5540b7d75a1fb4c84febfa178ad99bdd67c")),
			tc("SSHFP change algorithm",
				sshfp("@", 2, 1, "66c7d5540b7d75a1fb4c84febfa178ad99bdd67c")),
			tc("SSHFP change fingerprint and type",
				sshfp("@", 2, 2, "745a635bc46a397a5c4f21d437483005bcc40d7511ff15fbfafe913a081559bc")),
		),

		testgroup("TLSA",
			requires(providers.CanUseTLSA),
			tc("TLSA record", tlsa("_443._tcp", 3, 1, 1, sha256hash)),
			tc("TLSA change usage", tlsa("_443._tcp", 2, 1, 1, sha256hash)),
			tc("TLSA change selector", tlsa("_443._tcp", 2, 0, 1, sha256hash)),
			tc("TLSA change matchingtype", tlsa("_443._tcp", 2, 0, 2, sha512hash)),
			tc("TLSA change certificate", tlsa("_443._tcp", 2, 0, 2, reversedSha512)),
		),

		testgroup("DS",
			requires(providers.CanUseDS),
			// Use a valid digest value here.  Some providers verify that a valid digest is in use.  See RFC 4034 and
			// https://www.iana.org/assignments/dns-sec-alg-numbers/dns-sec-alg-numbers.xhtml
			// https://www.iana.org/assignments/ds-rr-types/ds-rr-types.xhtml
			tc("DS create", ds("@", 1, 13, 1, "da39a3ee5e6b4b0d3255bfef95601890afd80709")),
			tc("DS change", ds("@", 8857, 8, 2, "4b9b6b073edd97feb5bc12dc4e1b32d2c6af7ae23a293936ceb87bb10494ec44")),
			tc("DS change f1", ds("@", 3, 8, 2, "4b9b6b073edd97feb5bc12dc4e1b32d2c6af7ae23a293936ceb87bb10494ec44")),
			tc("DS change f2", ds("@", 3, 13, 2, "4b9b6b073edd97feb5bc12dc4e1b32d2c6af7ae23a293936ceb87bb10494ec44")),
			tc("DS change f3+4", ds("@", 3, 13, 1, "da39a3ee5e6b4b0d3255bfef95601890afd80709")),
			tc("DS delete 1, create child", ds("another-child", 44, 13, 2, "4b9b6b073edd97feb5bc12dc4e1b32d2c6af7ae23a293936ceb87bb10494ec44")),
			tc("add 2 more DS",
				ds("another-child", 44, 13, 2, "4b9b6b073edd97feb5bc12dc4e1b32d2c6af7ae23a293936ceb87bb10494ec44"),
				ds("another-child", 1501, 13, 1, "ee02c885b5b4ed64899f2d43eb2b8e6619bdb50c"),
				ds("another-child", 1502, 8, 2, "2fa14f53e6b15cac9ac77846c7be87862c2a7e9ec0c6cea319db939317f126ed"),
				ds("another-child", 65535, 13, 2, "2fa14f53e6b15cac9ac77846c7be87862c2a7e9ec0c6cea319db939317f126ed"),
			),
			// These are the same as below.
			tc("DSchild create", ds("child", 1, 13, 1, "da39a3ee5e6b4b0d3255bfef95601890afd80709")),
			tc("DSchild change", ds("child", 8857, 8, 2, "4b9b6b073edd97feb5bc12dc4e1b32d2c6af7ae23a293936ceb87bb10494ec44")),
			tc("DSchild change f1", ds("child", 3, 8, 2, "4b9b6b073edd97feb5bc12dc4e1b32d2c6af7ae23a293936ceb87bb10494ec44")),
			tc("DSchild change f2", ds("child", 3, 13, 2, "4b9b6b073edd97feb5bc12dc4e1b32d2c6af7ae23a293936ceb87bb10494ec44")),
			tc("DSchild change f3+4", ds("child", 3, 13, 1, "da39a3ee5e6b4b0d3255bfef95601890afd80709")),
			tc("DSchild delete 1, create child", ds("another-child", 44, 13, 2, "4b9b6b073edd97feb5bc12dc4e1b32d2c6af7ae23a293936ceb87bb10494ec44")),
		),

		testgroup("DS (children only)",
			requires(providers.CanUseDSForChildren),
			not("CLOUDNS", "CLOUDFLAREAPI"),
			// Use a valid digest value here.  Some providers verify that a valid digest is in use.  See RFC 4034 and
			// https://www.iana.org/assignments/dns-sec-alg-numbers/dns-sec-alg-numbers.xhtml
			// https://www.iana.org/assignments/ds-rr-types/ds-rr-types.xhtml
			tc("DSchild create", ds("child", 1, 14, 4, "417212fd1c8bc5896fefd8db58af824545e85b0d0546409366a30aef7269fae258173bd185fb262c86f3bb86fba04368")),
			tc("DSchild change", ds("child", 8857, 8, 2, "4b9b6b073edd97feb5bc12dc4e1b32d2c6af7ae23a293936ceb87bb10494ec44")),
			tc("DSchild change f1", ds("child", 3, 8, 2, "4b9b6b073edd97feb5bc12dc4e1b32d2c6af7ae23a293936ceb87bb10494ec44")),
			tc("DSchild change f2", ds("child", 3, 13, 2, "4b9b6b073edd97feb5bc12dc4e1b32d2c6af7ae23a293936ceb87bb10494ec44")),
			tc("DSchild change f3+4", ds("child", 3, 14, 4, "3115238f89e0bf5252d9718113b1b9fff854608d84be94eefb9210dc1cc0b4f3557342a27465cfacc42ef137ae9a5489")),
			tc("DSchild delete 1, create child", ds("another-child", 44, 13, 2, "4b9b6b073edd97feb5bc12dc4e1b32d2c6af7ae23a293936ceb87bb10494ec44")),
			tc("add 2 more DSchild",
				ds("another-child", 44, 13, 2, "4b9b6b073edd97feb5bc12dc4e1b32d2c6af7ae23a293936ceb87bb10494ec44"),
				ds("another-child", 1501, 14, 4, "109bb6b5b6d5547c1ce03c7a8bd7d8f80c1cb0957f50c4f7fda04692079917e4f9cad52b878f3d8234e1a170b154b72d"),
				ds("another-child", 1502, 8, 2, "2fa14f53e6b15cac9ac77846c7be87862c2a7e9ec0c6cea319db939317f126ed"),
				ds("another-child", 65535, 13, 2, "2fa14f53e6b15cac9ac77846c7be87862c2a7e9ec0c6cea319db939317f126ed"),
			),
		),

		testgroup("DS (children only) CLOUDNS",
			requires(providers.CanUseDSForChildren),
			only("CLOUDNS", "CLOUDFLAREAPI"),
			// Cloudns requires NS records before creating DS Record. Verify
			// they are done in the right order, even if they are listed in
			// the wrong order in dnsconfig.js.
			tc("create DS",
				// we test that provider correctly handles creating NS first by reversing the entries here
				ds("child", 35632, 13, 1, "1E07663FF507A40874B8605463DD41DE482079D6"),
				ns("child", "ns101.cloudns.net."),
			),
			tc("modify field 1",
				ds("child", 2075, 13, 1, "2706D12E256C8FDD9BFB45EFB25FE537E21A82F6"),
				ns("child", "ns101.cloudns.net."),
			),
			tc("modify field 3",
				ds("child", 2075, 13, 2, "3F7A1EAC8C813A0BEBD0C3B8AAB387E31945EA0CD5E1D84A2E8E27674566C156"),
				ns("child", "ns101.cloudns.net."),
			),
			tc("modify field 2+3",
				ds("child", 2159, 1, 4, "F50BEFEA333EE2901D72D31A08E1A3CD3F7E943FF4B38CF7C8AD92807F5302F76FB0B419182C0F47FFC71CBCB6EF4BD4"),
				ns("child", "ns101.cloudns.net."),
			),
			tc("modify field 2",
				ds("child", 63909, 3, 4, "EEC7FA02E6788DA889B2CE41D43D92F948AB126EDCF83B7037E73CE9531C8E7E45653ABBAA76C2D6E42F98316EDE599B"),
				ns("child", "ns101.cloudns.net."),
			),
			// tc("modify field 2", ds("child", 65535, 254, 4, "0123456789ABCDEF")),
			tc("delete 1, create 1",
				ds("another-child", 35632, 13, 4, "F5F32ABCA6B01AA7A9963012F90B7C8523A1D946185A3AD70B67F3C9F18E7312FA9DD6AB2F7D8382F789213DB173D429"),
				ns("another-child", "ns101.cloudns.net."),
			),
			tc("add 2 more DS",
				ds("another-child", 35632, 13, 4, "F5F32ABCA6B01AA7A9963012F90B7C8523A1D946185A3AD70B67F3C9F18E7312FA9DD6AB2F7D8382F789213DB173D429"),
				ds("another-child", 2159, 1, 4, "F50BEFEA333EE2901D72D31A08E1A3CD3F7E943FF4B38CF7C8AD92807F5302F76FB0B419182C0F47FFC71CBCB6EF4BD4"),
				ds("another-child", 63909, 3, 4, "EEC7FA02E6788DA889B2CE41D43D92F948AB126EDCF83B7037E73CE9531C8E7E45653ABBAA76C2D6E42F98316EDE599B"),
				ns("another-child", "ns101.cloudns.net."),
			),
			// in CLouDNS  we must delete DS Record before deleting NS record
			// should no longer be necessary, provider should handle order correctly
			// tc("delete all DS",
			//	ns("another-child", "ns101.cloudns.net."),
			//),
		),
		testgroup("DHCID",
			requires(providers.CanUseDHCID),
			tc("Create DHCID record", dhcid("test", "AAIBY2/AuCccgoJbsaxcQc9TUapptP69lOjxfNuVAA2kjEA=")),
			tc("Modify DHCID record", dhcid("test", "AAAAAAAAuCccgoJbsaxcQc9TUapptP69lOjxfNuVAA2kjEA=")),
		),

		testgroup("DNAME",
			requires(providers.CanUseDNAME),
			tc("Create DNAME record", dname("test", "example.com.")),
			tc("Modify DNAME record", dname("test", "example.net.")),
			tc("Create DNAME record in non-FQDN", dname("a", "b")),
		),

		testgroup("DNSKEY",
			requires(providers.CanUseDNSKEY),
			tc("Create DNSKEY record", dnskey("test", 257, 3, 13, "fRnjbeUVyKvz1bDx2lPmu3KY1k64T358t8kP6Hjveos=")),
			tc("Modify DNSKEY record 1", dnskey("test", 256, 3, 13, "fRnjbeUVyKvz1bDx2lPmu3KY1k64T358t8kP6Hjveos=")),
			tc("Modify DNSKEY record 2", dnskey("test", 256, 3, 13, "whjtMiJP9C86l0oTJUxemuYtQ0RIZePWt6QETC2kkKM=")),
			tc("Modify DNSKEY record 3", dnskey("test", 256, 3, 15, "whjtMiJP9C86l0oTJUxemuYtQ0RIZePWt6QETC2kkKM=")),
		),

		//// Vendor-specific record types

		// Narrative: DNSControl supports DNS records that don't exist!
		// Well, they exist for particular vendors.  Let's test each of
		// them here. If you are writing a new provider, I have some good
		// news: These don't apply to you!

		testgroup("ALIAS on apex",
			requires(providers.CanUseAlias),
			tc("ALIAS at root", alias("@", "foo.com.")),
			tc("change it", alias("@", "foo2.com.")),
		),

		testgroup("ALIAS to nonfqdn",
			requires(providers.CanUseAlias),
			tc("ALIAS at root",
				a("foo", "1.2.3.4"),
				alias("@", "foo"),
			),
		),

		testgroup("ALIAS on subdomain",
			requires(providers.CanUseAlias),
			not("TRANSIP"), // TransIP does support ALIAS records, but only for apex records (@)
			tc("ALIAS at subdomain", alias("test", "foo.com.")),
			tc("change it", alias("test", "foo2.com.")),
		),

		// AZURE features

		testgroup("AZURE_ALIAS_A",
			requires(providers.CanUseAzureAlias),
			tc("create dependent A records",
				a("foo.a", "1.2.3.4"),
				a("quux.a", "2.3.4.5"),
			),
			tc("ALIAS to A record in same zone",
				a("foo.a", "1.2.3.4"),
				a("quux.a", "2.3.4.5"),
				azureAlias("bar.a", "A", "/subscriptions/**subscription-id**/resourceGroups/**resource-group**/providers/Microsoft.Network/dnszones/**current-domain**/A/foo.a"),
			),
			tc("change aliasA",
				a("foo.a", "1.2.3.4"),
				a("quux.a", "2.3.4.5"),
				azureAlias("bar.a", "A", "/subscriptions/**subscription-id**/resourceGroups/**resource-group**/providers/Microsoft.Network/dnszones/**current-domain**/A/quux.a"),
			),
			tc("change backA",
				a("foo.a", "1.2.3.4"),
				a("quux.a", "2.3.4.5"),
				azureAlias("bar.a", "A", "/subscriptions/**subscription-id**/resourceGroups/**resource-group**/providers/Microsoft.Network/dnszones/**current-domain**/A/foo.a"),
			),
		),

		testgroup("AZURE_ALIAS_CNAME",
			requires(providers.CanUseAzureAlias),
			tc("create dependent CNAME records",
				cname("foo.cname", "google.com."),
				cname("quux.cname", "google2.com."),
			),
			tc("ALIAS to CNAME record in same zone",
				cname("foo.cname", "google.com."),
				cname("quux.cname", "google2.com."),
				azureAlias("bar.cname", "CNAME", "/subscriptions/**subscription-id**/resourceGroups/**resource-group**/providers/Microsoft.Network/dnszones/**current-domain**/CNAME/foo.cname"),
			),
			tc("change aliasCNAME",
				cname("foo.cname", "google.com."),
				cname("quux.cname", "google2.com."),
				azureAlias("bar.cname", "CNAME", "/subscriptions/**subscription-id**/resourceGroups/**resource-group**/providers/Microsoft.Network/dnszones/**current-domain**/CNAME/quux.cname"),
			),
			tc("change backCNAME",
				cname("foo.cname", "google.com."),
				cname("quux.cname", "google2.com."),
				azureAlias("bar.cname", "CNAME", "/subscriptions/**subscription-id**/resourceGroups/**resource-group**/providers/Microsoft.Network/dnszones/**current-domain**/CNAME/foo.cname"),
			),
		),

		// ROUTE53 features

		testgroup("R53_ALIAS2",
			requires(providers.CanUseRoute53Alias),
			tc("create dependent records",
				a("kyle", "1.2.3.4"),
				a("cartman", "2.3.4.5"),
			),
			tc("ALIAS to A record in same zone",
				a("kyle", "1.2.3.4"),
				a("cartman", "2.3.4.5"),
				r53alias("kenny", "A", "kyle.**current-domain**.", "false"),
			),
			tc("modify an r53 alias",
				a("kyle", "1.2.3.4"),
				a("cartman", "2.3.4.5"),
				r53alias("kenny", "A", "cartman.**current-domain**.", "false"),
			),
		),

		testgroup("R53_ALIAS_ORDER",
			requires(providers.CanUseRoute53Alias),
			tc("create target cnames",
				cname("dev-system18", "ec2-54-91-33-155.compute-1.amazonaws.com."),
				cname("dev-system19", "ec2-54-91-99-999.compute-1.amazonaws.com."),
			),
			tc("add an alias to 18",
				cname("dev-system18", "ec2-54-91-33-155.compute-1.amazonaws.com."),
				cname("dev-system19", "ec2-54-91-99-999.compute-1.amazonaws.com."),
				r53alias("dev-system", "CNAME", "dev-system18.**current-domain**.", "false"),
			),
			tc("modify alias to 19",
				cname("dev-system18", "ec2-54-91-33-155.compute-1.amazonaws.com."),
				cname("dev-system19", "ec2-54-91-99-999.compute-1.amazonaws.com."),
				r53alias("dev-system", "CNAME", "dev-system19.**current-domain**.", "false"),
			),
			tc("remove alias",
				cname("dev-system18", "ec2-54-91-33-155.compute-1.amazonaws.com."),
				cname("dev-system19", "ec2-54-91-99-999.compute-1.amazonaws.com."),
			),
			tc("add an alias back",
				cname("dev-system18", "ec2-54-91-33-155.compute-1.amazonaws.com."),
				cname("dev-system19", "ec2-54-91-99-999.compute-1.amazonaws.com."),
				r53alias("dev-system", "CNAME", "dev-system19.**current-domain**.", "false"),
			),
			tc("remove cnames",
				r53alias("dev-system", "CNAME", "dev-system19.**current-domain**.", "false"),
			),
		),

		testgroup("R53_ALIAS_CNAME",
			requires(providers.CanUseRoute53Alias),
			tc("create alias+cname in one step",
				r53alias("dev-system", "CNAME", "dev-system18.**current-domain**.", "false"),
				cname("dev-system18", "ec2-54-91-33-155.compute-1.amazonaws.com."),
			),
		),

		testgroup("R53_ALIAS_Loop",
			// This will always be skipped because rejectifTargetEqualsLabel
			// will always flag it as not permitted.
			// See https://github.com/StackExchange/dnscontrol/issues/2107
			requires(providers.CanUseRoute53Alias),
			tc("loop should fail",
				r53alias("test-islandora", "CNAME", "test-islandora.**current-domain**.", "false"),
			),
		),

		// Bug https://github.com/StackExchange/dnscontrol/issues/2285
		testgroup("R53_alias pre-existing",
			requires(providers.CanUseRoute53Alias),
			tc("Create some records",
				r53alias("dev-system", "CNAME", "dev-system18.**current-domain**.", "false"),
				cname("dev-system18", "ec2-54-91-33-155.compute-1.amazonaws.com."),
			),
			tc("Add a new record - ignoring foo",
				a("bar", "1.2.3.4"),
				ignoreName("dev-system*"),
			),
		),

		testgroup("R53_alias evaluate_target_health",
			requires(providers.CanUseRoute53Alias),
			tc("Create alias and cname",
				r53alias("test-record", "CNAME", "test-record-1.**current-domain**.", "false"),
				cname("test-record-1", "ec2-54-91-33-155.compute-1.amazonaws.com."),
			),
			tc("modify evaluate target health",
				r53alias("test-record", "CNAME", "test-record-1.**current-domain**.", "true"),
				cname("test-record-1", "ec2-54-91-33-155.compute-1.amazonaws.com."),
			),
		),

		// CLOUDFLAREAPI features

		// CLOUDFLAREAPI: Redirects:

		// go test -v -verbose -profile CLOUDFLAREAPI                // PAGE_RULEs
		// go test -v -verbose -profile CLOUDFLAREAPI -cfredirect=c  // Convert: Convert page rules to Single Redirect
		// go test -v -verbose -profile CLOUDFLAREAPI -cfredirect=n  // New: Convert old to new Single Redirect
		// ProTip: Add this to just run this test:
		//  -start 59 -end 60

		testgroup("CF_REDIRECT",
			only("CLOUDFLAREAPI"),
			tc("redir", cfRedir("cnn.**current-domain**/*", "https://www.cnn.com/$1")),
			tc("change", cfRedir("cnn.**current-domain**/*", "https://change.cnn.com/$1")),
			tc("changelabel", cfRedir("cable.**current-domain**/*", "https://change.cnn.com/$1")),

			// Removed these for speed.  They tested if order matters,
			// which it doesn't seem to.  Re-add if needed.
			tcEmptyZone(),
			tc("multipleA",
				cfRedir("cnn.**current-domain**/*", "https://www.cnn.com/$1"),
				cfRedir("msnbc.**current-domain**/*", "https://msnbc.cnn.com/$1"),
			),
			tcEmptyZone(),
			tc("multipleB",
				cfRedir("msnbc.**current-domain**/*", "https://msnbc.cnn.com/$1"),
				cfRedir("cnn.**current-domain**/*", "https://www.cnn.com/$1"),
			),
			tc("change1",
				cfRedir("msnbc.**current-domain**/*", "https://msnbc.cnn.com/$1"),
				cfRedir("cnn.**current-domain**/*", "https://change.cnn.com/$1"),
			),
			tc("change1",
				cfRedir("msnbc.**current-domain**/*", "https://msnbc.cnn.com/$1"),
				cfRedir("cablenews.**current-domain**/*", "https://change.cnn.com/$1"),
			),

			// NB(tlim): This test case used to fail but mysteriously started working.
			tcEmptyZone(),
			tc("multiple3",
				cfRedir("msnbc.**current-domain**/*", "https://msnbc.cnn.com/$1"),
				cfRedir("cnn.**current-domain**/*", "https://www.cnn.com/$1"),
				cfRedir("nytimes.**current-domain**/*", "https://www.nytimes.com/$1"),
			),

			// Repeat the above tests using CF_TEMP_REDIR instead
			tcEmptyZone(),
			tc("tempredir", cfRedirTemp("cnn.**current-domain**/*", "https://www.cnn.com/$1")),
			tc("tempchange", cfRedirTemp("cnn.**current-domain**/*", "https://change.cnn.com/$1")),
			tc("tempchangelabel", cfRedirTemp("cable.**current-domain**/*", "https://change.cnn.com/$1")),
			tcEmptyZone(),
			tc("tempmultipleA",
				cfRedirTemp("cnn.**current-domain**/*", "https://www.cnn.com/$1"),
				cfRedirTemp("msnbc.**current-domain**/*", "https://msnbc.cnn.com/$1"),
			),
			tcEmptyZone(),
			tc("tempmultipleB",
				cfRedirTemp("msnbc.**current-domain**/*", "https://msnbc.cnn.com/$1"),
				cfRedirTemp("cnn.**current-domain**/*", "https://www.cnn.com/$1"),
			),
			tc("tempchange1",
				cfRedirTemp("msnbc.**current-domain**/*", "https://msnbc.cnn.com/$1"),
				cfRedirTemp("cnn.**current-domain**/*", "https://change.cnn.com/$1"),
			),
			tc("tempchange1",
				cfRedirTemp("msnbc.**current-domain**/*", "https://msnbc.cnn.com/$1"),
				cfRedirTemp("cablenews.**current-domain**/*", "https://change.cnn.com/$1"),
			),
			// NB(tlim): This test case used to fail but mysteriously started working.
			tc("tempmultiple3",
				cfRedirTemp("msnbc.**current-domain**/*", "https://msnbc.cnn.com/$1"),
				cfRedirTemp("cnn.**current-domain**/*", "https://www.cnn.com/$1"),
				cfRedirTemp("nytimes.**current-domain**/*", "https://www.nytimes.com/$1"),
			),
		),

		testgroup("CF_REDIRECT_CONVERT",
			only("CLOUDFLAREAPI"),
			alltrue(cfSingleRedirectEnabled()),
			tc("start301", cfRedir("cnn.**current-domain**/*", "https://www.cnn.com/$1")),
			tc("convert302", cfRedirTemp("cnn.**current-domain**/*", "https://www.cnn.com/$1")),
			tc("convert301", cfRedir("cnn.**current-domain**/*", "https://www.cnn.com/$1")),
		),

		testgroup("CF_SINGLE_REDIRECT",
			only("CLOUDFLAREAPI"),
			alltrue(cfSingleRedirectEnabled()),
			tc("start301", cfSingleRedirect(`name1`, 301, `http.host eq "cnn.slackoverflow.com"`, `concat("https://www.cnn.com", http.request.uri.path)`)),
			tc("changecode", cfSingleRedirect(`name1`, 302, `http.host eq "cnn.slackoverflow.com"`, `concat("https://www.cnn.com", http.request.uri.path)`)),
			tc("changewhen", cfSingleRedirect(`name1`, 302, `http.host eq "msnbc.slackoverflow.com"`, `concat("https://www.cnn.com", http.request.uri.path)`)),
			tc("changethen", cfSingleRedirect(`name1`, 302, `http.host eq "msnbc.slackoverflow.com"`, `concat("https://www.msnbc.com", http.request.uri.path)`)),
			tc("changename", cfSingleRedirect(`name1bis`, 302, `http.host eq "msnbc.slackoverflow.com"`, `concat("https://www.msnbc.com", http.request.uri.path)`)),
		),

		// CLOUDFLAREAPI: PROXY

		testgroup("CF_PROXY A create",
			only("CLOUDFLAREAPI"),
			CfProxyOff(), tcEmptyZone(),
			CfProxyOn(), tcEmptyZone(),
			CfProxyFull1(), tcEmptyZone(),
			CfProxyFull2(), tcEmptyZone(),
		),

		// These next testgroups attempt every possible transition between off, on, full1 and full2.
		// "full1" simulates "full" without the IP being translated.
		// "full2" simulates "full" WITH the IP translated.

		testgroup("CF_PROXY A off to X",
			only("CLOUDFLAREAPI"),
			// CF_PROXY_OFF(), CF_PROXY_OFF(), tcEmptyZone(), // redundant
			CfProxyOff(), CfProxyOn(), tcEmptyZone(),
			CfProxyOff(), CfProxyFull1(), tcEmptyZone(),
			CfProxyOff(), CfProxyFull2(), tcEmptyZone(),
		),

		testgroup("CF_PROXY A on to X",
			only("CLOUDFLAREAPI"),
			CfProxyOn(), CfProxyOff(), tcEmptyZone(),
			// CF_PROXY_ON(), CF_PROXY_ON(), tcEmptyZone(), // redundant
			// CF_PROXY_ON(), CF_PROXY_FULL1().ExpectNoChanges(), tcEmptyZone(), // Removed for speed
			CfProxyOn(), CfProxyFull2(), tcEmptyZone(),
		),

		testgroup("CF_PROXY A full1 to X",
			only("CLOUDFLAREAPI"),
			CfProxyFull1(), CfProxyOff(), tcEmptyZone(),
			// CF_PROXY_FULL1(), CF_PROXY_ON().ExpectNoChanges(), tcEmptyZone(), // Removed for speed
			// CF_PROXY_FULL1(), tcEmptyZone(), // redundant
			CfProxyFull1(), CfProxyFull2(), tcEmptyZone(),
		),

		testgroup("CF_PROXY A full2 to X",
			only("CLOUDFLAREAPI"),
			CfProxyFull2(), CfProxyOff(), tcEmptyZone(),
			CfProxyFull2(), CfProxyOn(), tcEmptyZone(),
			CfProxyFull2(), CfProxyFull1(), tcEmptyZone(),
			// CF_PROXY_FULL2(), CF_PROXY_FULL2(), tcEmptyZone(), // redundant
		),

		testgroup("CF_PROXY CNAME create",
			only("CLOUDFLAREAPI"),
			CfCProxyOff(), tcEmptyZone(),
			CfCProxyOn(), tcEmptyZone(),
			CfCProxyFull(), tcEmptyZone(),
		),

		testgroup("CF_PROXY CNAME off to X",
			only("CLOUDFLAREAPI"),
			// CF_CPROXY_OFF(), CF_CPROXY_OFF(), tcEmptyZone(),  // redundant
			CfCProxyOff(), CfCProxyOn(), tcEmptyZone(),
			CfCProxyOff(), CfCProxyFull(), tcEmptyZone(),
		),

		testgroup("CF_PROXY CNAME on to X",
			only("CLOUDFLAREAPI"),
			CfCProxyOn(), CfCProxyOff(), tcEmptyZone(),
			// CF_CPROXY_ON(), CF_CPROXY_ON(), tcEmptyZone(), // redundant
			// CF_CPROXY_ON(), CF_CPROXY_FULL().ExpectNoChanges(), tcEmptyZone(), // Removed for speed
		),

		testgroup("CF_PROXY CNAME full to X",
			only("CLOUDFLAREAPI"),
			CfCProxyFull(), CfCProxyOff(), tcEmptyZone(),
			// CF_CPROXY_FULL(), CF_CPROXY_ON().ExpectNoChanges(), tcEmptyZone(), // Removed for speed
			// CF_CPROXY_FULL(), tcEmptyZone(), // redundant
		),

		testgroup("CF_WORKER_ROUTE",
			only("CLOUDFLAREAPI"),
			alltrue(*enableCFWorkers),
			// TODO(fdcastel): Add worker scripts via api call before test execution
			tc("simple", cfWorkerRoute("cnn.**current-domain**/*", "dnscontrol_integrationtest_cnn")),
			tc("changeScript", cfWorkerRoute("cnn.**current-domain**/*", "dnscontrol_integrationtest_msnbc")),
			tc("changePattern", cfWorkerRoute("cable.**current-domain**/*", "dnscontrol_integrationtest_msnbc")),
			tcEmptyZone(),
			tc("createMultiple",
				cfWorkerRoute("cnn.**current-domain**/*", "dnscontrol_integrationtest_cnn"),
				cfWorkerRoute("msnbc.**current-domain**/*", "dnscontrol_integrationtest_msnbc"),
			),
			tc("addOne",
				cfWorkerRoute("msnbc.**current-domain**/*", "dnscontrol_integrationtest_msnbc"),
				cfWorkerRoute("cnn.**current-domain**/*", "dnscontrol_integrationtest_cnn"),
				cfWorkerRoute("api.**current-domain**/cnn/*", "dnscontrol_integrationtest_cnn"),
			),
			tc("changeOne",
				cfWorkerRoute("msn.**current-domain**/*", "dnscontrol_integrationtest_msnbc"),
				cfWorkerRoute("cnn.**current-domain**/*", "dnscontrol_integrationtest_cnn"),
				cfWorkerRoute("api.**current-domain**/cnn/*", "dnscontrol_integrationtest_cnn"),
			),
			tc("deleteOne",
				cfWorkerRoute("msn.**current-domain**/*", "dnscontrol_integrationtest_msnbc"),
				cfWorkerRoute("api.**current-domain**/cnn/*", "dnscontrol_integrationtest_cnn"),
			),
		),

		//// IGNORE* features

		// Narrative: You're basically done now. These remaining tests
		// exercise the NO_PURGE and IGNORE* features.  These are handled
		// by the pkg/diff2 module. If they work for any provider, they
		// should work for all providers.  However we're going to test
		// them anyway because one never knows.  Ready?  Let's go!

		testgroup("IGNORE main",
			tc("Create some records",
				a("foo", "1.2.3.4"),
				a("foo", "2.3.4.5"),
				txt("foo", "simple"),
				a("bar", "5.5.5.5"),
				cname("mail", "ghs.googlehosted.com."),
			),

			tc("ignore label",
				// NB(tlim): This ignores 1 record of a recordSet. This should
				// fail for diff2.ByRecordSet() providers if diff2 is not
				// implemented correctly.
				// a("foo", "1.2.3.4"),
				// a("foo", "2.3.4.5"),
				// txt("foo", "simple"),
				a("bar", "5.5.5.5"),
				cname("mail", "ghs.googlehosted.com."),
				ignore("foo", "", ""),
			).ExpectNoChanges(),
			tc("VERIFY PREVIOUS",
				a("foo", "1.2.3.4"),
				a("foo", "2.3.4.5"),
				txt("foo", "simple"),
				a("bar", "5.5.5.5"),
				cname("mail", "ghs.googlehosted.com."),
			).ExpectNoChanges(),

			tc("ignore label,type",
				// a("foo", "1.2.3.4"),
				// a("foo", "2.3.4.5"),
				txt("foo", "simple"),
				a("bar", "5.5.5.5"),
				cname("mail", "ghs.googlehosted.com."),
				ignore("foo", "A", ""),
			).ExpectNoChanges(),
			tc("VERIFY PREVIOUS",
				a("foo", "1.2.3.4"),
				a("foo", "2.3.4.5"),
				txt("foo", "simple"),
				a("bar", "5.5.5.5"),
				cname("mail", "ghs.googlehosted.com."),
			).ExpectNoChanges(),

			tc("ignore label,type,target",
				// a("foo", "1.2.3.4"),
				a("foo", "2.3.4.5"),
				txt("foo", "simple"),
				a("bar", "5.5.5.5"),
				cname("mail", "ghs.googlehosted.com."),
				ignore("foo", "A", "1.2.3.4"),
			).ExpectNoChanges(),
			tc("VERIFY PREVIOUS",
				a("foo", "1.2.3.4"),
				a("foo", "2.3.4.5"),
				txt("foo", "simple"),
				a("bar", "5.5.5.5"),
				cname("mail", "ghs.googlehosted.com."),
			).ExpectNoChanges(),

			tc("ignore type",
				// a("foo", "1.2.3.4"),
				// a("foo", "2.3.4.5"),
				txt("foo", "simple"),
				// a("bar", "5.5.5.5"),
				cname("mail", "ghs.googlehosted.com."),
				ignore("", "A", ""),
			).ExpectNoChanges(),
			tc("VERIFY PREVIOUS",
				a("foo", "1.2.3.4"),
				a("foo", "2.3.4.5"),
				txt("foo", "simple"),
				a("bar", "5.5.5.5"),
				cname("mail", "ghs.googlehosted.com."),
			).ExpectNoChanges(),

			tc("ignore type,target",
				a("foo", "1.2.3.4"),
				// a("foo", "2.3.4.5"),
				txt("foo", "simple"),
				a("bar", "5.5.5.5"),
				cname("mail", "ghs.googlehosted.com."),
				ignore("", "A", "2.3.4.5"),
			).ExpectNoChanges(),
			tc("VERIFY PREVIOUS",
				a("foo", "1.2.3.4"),
				a("foo", "2.3.4.5"),
				txt("foo", "simple"),
				a("bar", "5.5.5.5"),
				cname("mail", "ghs.googlehosted.com."),
			).ExpectNoChanges(),

			tc("ignore target",
				a("foo", "1.2.3.4"),
				// a("foo", "2.3.4.5"),
				txt("foo", "simple"),
				a("bar", "5.5.5.5"),
				cname("mail", "ghs.googlehosted.com."),
				ignore("", "", "2.3.4.5"),
			).ExpectNoChanges(),
			tc("VERIFY PREVIOUS",
				a("foo", "1.2.3.4"),
				a("foo", "2.3.4.5"),
				txt("foo", "simple"),
				a("bar", "5.5.5.5"),
				cname("mail", "ghs.googlehosted.com."),
			).ExpectNoChanges(),

			// Many types:
			tc("ignore manytypes",
				// a("foo", "1.2.3.4"),
				// a("foo", "2.3.4.5"),
				// txt("foo", "simple"),
				// a("bar", "5.5.5.5"),
				cname("mail", "ghs.googlehosted.com."),
				ignore("", "A,TXT", ""),
			).ExpectNoChanges(),
			tc("VERIFY PREVIOUS",
				a("foo", "1.2.3.4"),
				a("foo", "2.3.4.5"),
				txt("foo", "simple"),
				a("bar", "5.5.5.5"),
				cname("mail", "ghs.googlehosted.com."),
			).ExpectNoChanges(),

			// Target with wildcard:
			tc("ignore label,type,target=*",
				a("foo", "1.2.3.4"),
				a("foo", "2.3.4.5"),
				txt("foo", "simple"),
				a("bar", "5.5.5.5"),
				// cname("mail", "ghs.googlehosted.com."),
				ignore("", "CNAME", "*.googlehosted.com."),
			).ExpectNoChanges(),
			tc("VERIFY PREVIOUS",
				a("foo", "1.2.3.4"),
				a("foo", "2.3.4.5"),
				txt("foo", "simple"),
				a("bar", "5.5.5.5"),
				cname("mail", "ghs.googlehosted.com."),
			).ExpectNoChanges(),
		),

		// Same as "main" but with an apex ("@") record.
		testgroup("IGNORE apex",
			tc("Create some records",
				a("@", "1.2.3.4"),
				a("@", "2.3.4.5"),
				txt("@", "simple"),
				a("bar", "5.5.5.5"),
				cname("mail", "ghs.googlehosted.com."),
			),

			tc("apex label",
				// NB(tlim): This ignores 1 record of a recordSet. This should
				// fail for diff2.ByRecordSet() providers if diff2 is not
				// implemented correctly.
				// a("@", "1.2.3.4"),
				// a("@", "2.3.4.5"),
				// txt("@", "simple"),
				a("bar", "5.5.5.5"),
				cname("mail", "ghs.googlehosted.com."),
				ignore("@", "", ""),
				// ignore("", "NS", ""),
				// NB(tlim): .UnsafeIgnore is needed because the NS records
				// that providers injects into zones are treated like input
				// from dnsconfig.js.
			).ExpectNoChanges().UnsafeIgnore(),
			tc("VERIFY PREVIOUS",
				a("@", "1.2.3.4"),
				a("@", "2.3.4.5"),
				txt("@", "simple"),
				a("bar", "5.5.5.5"),
				cname("mail", "ghs.googlehosted.com."),
			).ExpectNoChanges(),

			tc("apex label,type",
				// a("@", "1.2.3.4"),
				// a("@", "2.3.4.5"),
				txt("@", "simple"),
				a("bar", "5.5.5.5"),
				cname("mail", "ghs.googlehosted.com."),
				ignore("@", "A", ""),
			).ExpectNoChanges(),
			tc("VERIFY PREVIOUS",
				a("@", "1.2.3.4"),
				a("@", "2.3.4.5"),
				txt("@", "simple"),
				a("bar", "5.5.5.5"),
				cname("mail", "ghs.googlehosted.com."),
			).ExpectNoChanges(),

			tc("apex label,type,target",
				// a("@", "1.2.3.4"),
				a("@", "2.3.4.5"),
				txt("@", "simple"),
				a("bar", "5.5.5.5"),
				cname("mail", "ghs.googlehosted.com."),
				ignore("@", "A", "1.2.3.4"),
				// NB(tlim): .UnsafeIgnore is needed because the NS records
				// that providers injects into zones are treated like input
				// from dnsconfig.js.
			).ExpectNoChanges().UnsafeIgnore(),
			tc("VERIFY PREVIOUS",
				a("@", "1.2.3.4"),
				a("@", "2.3.4.5"),
				txt("@", "simple"),
				a("bar", "5.5.5.5"),
				cname("mail", "ghs.googlehosted.com."),
			).ExpectNoChanges(),

			tc("apex type",
				// a("@", "1.2.3.4"),
				// a("@", "2.3.4.5"),
				txt("@", "simple"),
				// a("bar", "5.5.5.5"),
				cname("mail", "ghs.googlehosted.com."),
				ignore("", "A", ""),
			).ExpectNoChanges(),
			tc("VERIFY PREVIOUS",
				a("@", "1.2.3.4"),
				a("@", "2.3.4.5"),
				txt("@", "simple"),
				a("bar", "5.5.5.5"),
				cname("mail", "ghs.googlehosted.com."),
			).ExpectNoChanges(),

			tc("apex type,target",
				a("@", "1.2.3.4"),
				// a("@", "2.3.4.5"),
				txt("@", "simple"),
				a("bar", "5.5.5.5"),
				cname("mail", "ghs.googlehosted.com."),
				ignore("", "A", "2.3.4.5"),
			).ExpectNoChanges(),
			tc("VERIFY PREVIOUS",
				a("@", "1.2.3.4"),
				a("@", "2.3.4.5"),
				txt("@", "simple"),
				a("bar", "5.5.5.5"),
				cname("mail", "ghs.googlehosted.com."),
			).ExpectNoChanges(),

			tc("apex target",
				a("@", "1.2.3.4"),
				// a("@", "2.3.4.5"),
				txt("@", "simple"),
				a("bar", "5.5.5.5"),
				cname("mail", "ghs.googlehosted.com."),
				ignore("", "", "2.3.4.5"),
			).ExpectNoChanges(),
			tc("VERIFY PREVIOUS",
				a("@", "1.2.3.4"),
				a("@", "2.3.4.5"),
				txt("@", "simple"),
				a("bar", "5.5.5.5"),
				cname("mail", "ghs.googlehosted.com."),
			).ExpectNoChanges(),

			// Many types:
			tc("apex manytypes",
				// a("@", "1.2.3.4"),
				// a("@", "2.3.4.5"),
				// txt("@", "simple"),
				// a("bar", "5.5.5.5"),
				cname("mail", "ghs.googlehosted.com."),
				ignore("", "A,TXT", ""),
			).ExpectNoChanges(),
			tc("VERIFY PREVIOUS",
				a("@", "1.2.3.4"),
				a("@", "2.3.4.5"),
				txt("@", "simple"),
				a("bar", "5.5.5.5"),
				cname("mail", "ghs.googlehosted.com."),
			).ExpectNoChanges(),
		),

		// IGNORE with unsafe notation

		testgroup("IGNORE unsafe",
			tc("Create some records",
				txt("foo", "simple"),
				a("foo", "1.2.3.4"),
				txt("@", "asimple"),
				a("@", "2.2.2.2"),
			),

			tc("ignore unsafe apex",
				txt("foo", "simple"),
				a("foo", "1.2.3.4"),
				txt("@", "asimple"),
				a("@", "2.2.2.2"),
				ignore("@", "", ""),
			).ExpectNoChanges().UnsafeIgnore(),
			tc("VERIFY PREVIOUS",
				txt("foo", "simple"),
				a("foo", "1.2.3.4"),
				txt("@", "asimple"),
				a("@", "2.2.2.2"),
			).ExpectNoChanges(),

			tc("ignore unsafe label",
				txt("foo", "simple"),
				a("foo", "1.2.3.4"),
				txt("@", "asimple"),
				a("@", "2.2.2.2"),
				ignore("foo", "", ""),
			).ExpectNoChanges().UnsafeIgnore(),
			tc("VERIFY PREVIOUS",
				txt("foo", "simple"),
				a("foo", "1.2.3.4"),
				txt("@", "asimple"),
				a("@", "2.2.2.2"),
			).ExpectNoChanges(),
		),

		// IGNORE with wildcards

		testgroup("IGNORE wilds",
			tc("Create some records",
				a("foo.bat", "1.2.3.4"),
				a("foo.bat", "2.3.4.5"),
				txt("foo.bat", "simple"),
				a("bar.bat", "5.5.5.5"),
				cname("mail.bat", "ghs.googlehosted.com."),
			),

			tc("ignore label=foo.*",
				// a("foo.bat", "1.2.3.4"),
				// a("foo.bat", "2.3.4.5"),
				// txt("foo.bat", "simple"),
				a("bar.bat", "5.5.5.5"),
				cname("mail.bat", "ghs.googlehosted.com."),
				ignore("foo.*", "", ""),
			).ExpectNoChanges(),
			tc("VERIFY PREVIOUS",
				a("foo.bat", "1.2.3.4"),
				a("foo.bat", "2.3.4.5"),
				txt("foo.bat", "simple"),
				a("bar.bat", "5.5.5.5"),
				cname("mail.bat", "ghs.googlehosted.com."),
			).ExpectNoChanges(),

			tc("ignore label=foo.bat,type",
				// a("foo.bat", "1.2.3.4"),
				// a("foo.bat", "2.3.4.5"),
				txt("foo.bat", "simple"),
				// a("bar.bat", "5.5.5.5"),
				cname("mail.bat", "ghs.googlehosted.com."),
				ignore("*.bat", "A", ""),
			).ExpectNoChanges(),
			tc("VERIFY PREVIOUS",
				a("foo.bat", "1.2.3.4"),
				a("foo.bat", "2.3.4.5"),
				txt("foo.bat", "simple"),
				a("bar.bat", "5.5.5.5"),
				cname("mail.bat", "ghs.googlehosted.com."),
			).ExpectNoChanges(),

			tc("ignore target=*.domain",
				a("foo.bat", "1.2.3.4"),
				a("foo.bat", "2.3.4.5"),
				txt("foo.bat", "simple"),
				a("bar.bat", "5.5.5.5"),
				// cname("mail.bat", "ghs.googlehosted.com."),
				ignore("", "", "*.googlehosted.com."),
			).ExpectNoChanges(),
			tc("VERIFY PREVIOUS",
				a("foo.bat", "1.2.3.4"),
				a("foo.bat", "2.3.4.5"),
				txt("foo.bat", "simple"),
				a("bar.bat", "5.5.5.5"),
				cname("mail.bat", "ghs.googlehosted.com."),
			).ExpectNoChanges(),
		),

		// IGNORE with changes
		testgroup("IGNORE with modify",
			tc("Create some records",
				a("foo", "1.1.1.1"),
				a("foo", "10.10.10.10"),
				aaaa("foo", "2003:dd:d7ff::fe71:aaaa"),
				mx("foo", 10, "aspmx.l.google.com."),
				mx("foo", 20, "alt1.aspmx.l.google.com."),
				a("zzz", "3.3.3.3"),
				a("zzz", "4.4.4.4"),
				aaaa("zzz", "2003:dd:d7ff::fe71:cccc"),
			),

			// ByZone: Change (anywhere)
			tc("IGNORE change ByZone",
				ignore("zzz", "A", ""),
				a("foo", "1.1.1.1"),
				a("foo", "11.11.11.11"), // CHANGE
				aaaa("foo", "2003:dd:d7ff::fe71:aaaa"),
				mx("foo", 10, "aspmx.l.google.com."),
				mx("foo", 20, "alt1.aspmx.l.google.com."),
				// a("zzz", "3.3.3.3"),
				// a("zzz", "4.4.4.4"),
				aaaa("zzz", "2003:dd:d7ff::fe71:cccc"),
			),
			tc("VERIFY PREVIOUS",
				a("foo", "1.1.1.1"),
				a("foo", "11.11.11.11"),
				aaaa("foo", "2003:dd:d7ff::fe71:aaaa"),
				mx("foo", 10, "aspmx.l.google.com."),
				mx("foo", 20, "alt1.aspmx.l.google.com."),
				a("zzz", "3.3.3.3"),
				a("zzz", "4.4.4.4"),
				aaaa("zzz", "2003:dd:d7ff::fe71:cccc"),
			).ExpectNoChanges(),

			// ByLabel: Change within a (name) while we ignore the rest
			tc("IGNORE change ByLabel",
				ignore("foo", "MX", ""),
				a("foo", "1.1.1.1"),
				a("foo", "12.12.12.12"), // CHANGE
				aaaa("foo", "2003:dd:d7ff::fe71:aaaa"),
				// mx("foo", 10, "aspmx.l.google.com."),
				// mx("foo", 20, "alt1.aspmx.l.google.com"),
				a("zzz", "3.3.3.3"),
				a("zzz", "4.4.4.4"),
				aaaa("zzz", "2003:dd:d7ff::fe71:cccc"),
			),
			tc("VERIFY PREVIOUS",
				a("foo", "1.1.1.1"),
				a("foo", "12.12.12.12"),
				aaaa("foo", "2003:dd:d7ff::fe71:aaaa"),
				mx("foo", 10, "aspmx.l.google.com."),
				mx("foo", 20, "alt1.aspmx.l.google.com."),
				a("zzz", "3.3.3.3"),
				a("zzz", "4.4.4.4"),
				aaaa("zzz", "2003:dd:d7ff::fe71:cccc"),
			).ExpectNoChanges(),

			// ByRecordSet: Change within a (name+type) while we ignore the rest
			tc("IGNORE change ByRecordSet",
				ignore("foo", "MX,AAAA", ""),
				a("foo", "1.1.1.1"),
				a("foo", "13.13.13.13"), // CHANGE
				// aaaa("foo", "2003:dd:d7ff::fe71:aaaa"),
				// mx("foo", 10, "aspmx.l.google.com."),
				// mx("foo", 20, "alt1.aspmx.l.google.com"),
				a("zzz", "3.3.3.3"),
				a("zzz", "4.4.4.4"),
				aaaa("zzz", "2003:dd:d7ff::fe71:cccc"),
			),
			tc("VERIFY PREVIOUS",
				a("foo", "1.1.1.1"),
				a("foo", "13.13.13.13"),
				aaaa("foo", "2003:dd:d7ff::fe71:aaaa"),
				mx("foo", 10, "aspmx.l.google.com."),
				mx("foo", 20, "alt1.aspmx.l.google.com."),
				a("zzz", "3.3.3.3"),
				a("zzz", "4.4.4.4"),
				aaaa("zzz", "2003:dd:d7ff::fe71:cccc"),
			).ExpectNoChanges(),

			// Change within a (name+type+data) ("ByRecord")
			tc("IGNORE change ByRecord",
				ignore("foo", "A", "1.1.1.1"),
				// a("foo", "1.1.1.1"),
				a("foo", "14.14.14.14"),
				aaaa("foo", "2003:dd:d7ff::fe71:aaaa"),
				mx("foo", 10, "aspmx.l.google.com."),
				mx("foo", 20, "alt1.aspmx.l.google.com."),
				a("zzz", "3.3.3.3"),
				a("zzz", "4.4.4.4"),
				aaaa("zzz", "2003:dd:d7ff::fe71:cccc"),
			),
			tc("VERIFY PREVIOUS",
				a("foo", "1.1.1.1"),
				a("foo", "14.14.14.14"),
				aaaa("foo", "2003:dd:d7ff::fe71:aaaa"),
				mx("foo", 10, "aspmx.l.google.com."),
				mx("foo", 20, "alt1.aspmx.l.google.com."),
				a("zzz", "3.3.3.3"),
				a("zzz", "4.4.4.4"),
				aaaa("zzz", "2003:dd:d7ff::fe71:cccc"),
			).ExpectNoChanges(),
		),

		// IGNORE repro bug reports

		// https://github.com/StackExchange/dnscontrol/issues/2285
		testgroup("IGNORE_TARGET b2285",
			tc("Create some records",
				cname("foo", "redact1.acm-validations.aws."),
				cname("bar", "redact2.acm-validations.aws."),
			),
			tc("Add a new record - ignoring test.foo.com.",
				ignoreTarget("**.acm-validations.aws.", "CNAME"),
			).ExpectNoChanges(),
			tc("VERIFY PREVIOUS",
				cname("foo", "redact1.acm-validations.aws."),
				cname("bar", "redact2.acm-validations.aws."),
			).ExpectNoChanges(),
		),

		// https://github.com/StackExchange/dnscontrol/issues/2822
		// Don't send empty updates.
		// A carefully constructed IGNORE() can ignore all the
		// changes. This resulted in the deSEC provider generating an
		// empty upsert, which the API rejected.
		testgroup("IGNORE everything b2822",
			tc("Create some records",
				a("dyndns-city1", "91.42.1.1"),
				a("dyndns-city2", "91.42.1.2"),
				aaaa("dyndns-city1", "2003:dd:d7ff::fe71:ce77"),
				aaaa("dyndns-city2", "2003:dd:d7ff::fe71:ce78"),
			),
			tc("ignore them all",
				a("dyndns-city1", "91.42.1.1"),
				a("dyndns-city2", "91.42.1.2"),
				aaaa("dyndns-city1", "2003:dd:d7ff::fe71:ce77"),
				aaaa("dyndns-city2", "2003:dd:d7ff::fe71:ce78"),
				ignore("dyndns-city1", "A,AAAA", ""),
				ignore("dyndns-city2", "A,AAAA", ""),
			).ExpectNoChanges().UnsafeIgnore(),
			tc("VERIFY PREVIOUS",
				a("dyndns-city1", "91.42.1.1"),
				a("dyndns-city2", "91.42.1.2"),
				aaaa("dyndns-city1", "2003:dd:d7ff::fe71:ce77"),
				aaaa("dyndns-city2", "2003:dd:d7ff::fe71:ce78"),
			).ExpectNoChanges(),
		),

		// https://github.com/StackExchange/dnscontrol/issues/3227
		testgroup("IGNORE w/change b3227",
			tc("Create some records",
				a("testignore", "8.8.8.8"),
				a("testdefined", "9.9.9.9"),
			),
			tc("ignore",
				// a("testignore", "8.8.8.8"),
				a("testdefined", "9.9.9.9"),
				ignore("testignore", "", ""),
			).ExpectNoChanges(),
			tc("VERIFY PREVIOUS",
				a("testignore", "8.8.8.8"),
				a("testdefined", "9.9.9.9"),
			).ExpectNoChanges(),

			tc("Verify nothing changed",
				a("testignore", "8.8.8.8"),
				a("testdefined", "9.9.9.9"),
			).ExpectNoChanges(),
			tc("VERIFY PREVIOUS",
				a("testignore", "8.8.8.8"),
				a("testdefined", "9.9.9.9"),
			).ExpectNoChanges(),

			tc("ignore with change",
				// a("testignore", "8.8.8.8"),
				a("testdefined", "2.2.2.2"),
				ignore("testignore", "", ""),
			),
			tc("VERIFY PREVIOUS",
				a("testignore", "8.8.8.8"),
				a("testdefined", "2.2.2.2"),
			).ExpectNoChanges(),
		),

		// OVH features

		testgroup("structured TXT",
			only("OVH"),
			tc("Create TXT",
				txt("spf", "v=spf1 ip4:99.99.99.99 -all"),
				txt("dkim", "v=DKIM1;t=s;p=MIGfMA0GCSqGSIb3DQEBAQUAA4GNADCBiQKBgQCzwOUgwGWVIwQG8PBl89O37BdaoqEd/rT6r/Iot4PidtPJkPbVxWRi0mUgduAnsO8zHCz2QKAd5wPe9+l+Stwy6e0h27nAOkI/Edx3qwwWqWSUfwfIBWZG+lrFrhWgSIWCj2/TMkMMzBZJdhVszCzdGQiNPkGvKgjfqW5T0TZt0QIDAQAB"),
				txt("_dmarc", "v=DMARC1; p=none; rua=mailto:dmarc@yourdomain.com")),
			tc("Update TXT",
				txt("spf", "v=spf1 a mx -all"),
				txt("dkim", "v=DKIM1;t=s;p=MIGfMA0GCSqGSIb3DQEBAQUAA4GNADCBiQKBgQDk72yk6UML8LGIXFobhvx6UDUntqGzmyie2FLMyrOYk1C7CVYR139VMbO9X1rFvZ8TaPnMCkMbuEGWGgWNc27MLYKfI+wP/SYGjRS98TNl9wXxP8tPfr6id5gks95sEMMaYTu8sctnN6sBOvr4hQ2oipVcBn/oxkrfhqvlcat5gQIDAQAB"),
				txt("_dmarc", "v=DMARC1; p=none; rua=mailto:dmarc@example.com")),
		),

		testgroup("structured TXT as native records",
			only("OVH"),
			tc("Create native OVH records",
				ovhspf("spf", "v=spf1 ip4:99.99.99.99 -all"),
				ovhdkim("dkim", "v=DKIM1;t=s;p=MIGfMA0GCSqGSIb3DQEBAQUAA4GNADCBiQKBgQCzwOUgwGWVIwQG8PBl89O37BdaoqEd/rT6r/Iot4PidtPJkPbVxWRi0mUgduAnsO8zHCz2QKAd5wPe9+l+Stwy6e0h27nAOkI/Edx3qwwWqWSUfwfIBWZG+lrFrhWgSIWCj2/TMkMMzBZJdhVszCzdGQiNPkGvKgjfqW5T0TZt0QIDAQAB"),
				ovhdmarc("_dmarc", "v=DMARC1; p=none; rua=mailto:dmarc@yourdomain.com")),
			tc("Update native OVH records",
				ovhspf("spf", "v=spf1 a mx -all"),
				ovhdkim("dkim", "v=DKIM1;t=s;p=MIGfMA0GCSqGSIb3DQEBAQUAA4GNADCBiQKBgQDk72yk6UML8LGIXFobhvx6UDUntqGzmyie2FLMyrOYk1C7CVYR139VMbO9X1rFvZ8TaPnMCkMbuEGWGgWNc27MLYKfI+wP/SYGjRS98TNl9wXxP8tPfr6id5gks95sEMMaYTu8sctnN6sBOvr4hQ2oipVcBn/oxkrfhqvlcat5gQIDAQAB"),
				ovhdmarc("_dmarc", "v=DMARC1; p=none; rua=mailto:dmarc@example.com")),
		),

		// PORKBUN features

		testgroup("PORKBUN_URLFWD tests",
			only("PORKBUN"),
			tc("Add a urlfwd", porkbunUrlfwd("urlfwd1", "http://example.com", "", "", "")),
			tc("Update a urlfwd", porkbunUrlfwd("urlfwd1", "http://example.org", "", "", "")),
			tc("Update a urlfwd with metadata", porkbunUrlfwd("urlfwd1", "http://example.org", "permanent", "no", "no")),
		),

		// GCORE features

		testgroup("GCORE metadata tests",
			only("GCORE"),
			tc("Add record with metadata", withMeta(a("@", "1.2.3.4"), map[string]string{
				"gcore_filters":    "geodistance,false;first_n,false,2",
				"gcore_asn":        "1234,2345",
				"gcore_continents": "as,na,an,sa,oc,eu,af",
				"gcore_countries":  "cn,us",
				"gcore_latitude":   "12.34",
				"gcore_longitude":  "67.89",
				"gcore_notes":      "test",
				"gcore_weight":     "12",
				"gcore_ip":         "1.2.3.4",
			})),
			tc("Update record with metadata", withMeta(a("@", "1.2.3.4"), map[string]string{
				"gcore_filters":            "healthcheck,false;geodns,false;first_n,false,3",
				"gcore_failover_protocol":  "HTTP",
				"gcore_failover_port":      "443",
				"gcore_failover_frequency": "30",
				"gcore_failover_timeout":   "10",
				"gcore_failover_method":    "POST",
				"gcore_failover_url":       "/test",
				"gcore_failover_tls":       "false",
				"gcore_failover_regexp":    "",
				"gcore_failover_host":      "example.com",
				"gcore_asn":                "2345,3456",
				"gcore_continents":         "as,na",
				"gcore_countries":          "gb,fr",
				"gcore_latitude":           "12.89",
				"gcore_longitude":          "34.56",
				"gcore_notes":              "test2",
				"gcore_weight":             "34",
				"gcore_ip":                 "4.3.2.1",
			})),
			tc("Delete metadata from record", a("@", "1.2.3.4")),
		),

		// This MUST be the last test.
		testgroup("final",
			tc("final", txt("final", `TestDNSProviders was successful!`)),
		),

		// Narrative: Congrats! You're done!  If you've made it this far
		// you're very close to being able to submit your PR.  Here's
		// some tips:

		// 1. Ask for help!  It is normal to submit a PR when most (but
		//    not all) tests are passing.  The community would be glad to
		//    help fix the remaining tests.
		// 2. Take a moment to clean up your code. Delete debugging
		//    statements, add comments, run "staticcheck".
		// 3. Thing change: Once your PR is accepted, re-run these tests
		//    every quarter. There may be library updates, API changes,
		//    etc.

	}

	return tests
}<|MERGE_RESOLUTION|>--- conflicted
+++ resolved
@@ -519,13 +519,8 @@
 				a("bar", "1.2.3.4"),
 				a("foo", "2.3.4.5"),
 				a("foo", "3.4.5.6"),
-<<<<<<< HEAD
-				mx("foox", 10, "foo.**current-domain**."),
-				mx("fooz", 20, "bar.**current-domain**."),
-=======
 				mx("foo", 10, "foo.**current-domain**."),
 				mx("foo", 20, "bar.**current-domain**."),
->>>>>>> 25050a91
 			),
 			tc("changeOne",
 				a("bar", "1.2.3.4"),
