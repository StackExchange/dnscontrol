package main

import (
	"encoding/json"
	"errors"
	"flag"
	"fmt"
	"os"
	"strconv"
	"strings"
	"testing"
	"time"

	"github.com/StackExchange/dnscontrol/v4/models"
	"github.com/StackExchange/dnscontrol/v4/pkg/credsfile"
	"github.com/StackExchange/dnscontrol/v4/pkg/nameservers"
	"github.com/StackExchange/dnscontrol/v4/pkg/zonerecs"
	"github.com/StackExchange/dnscontrol/v4/providers"
	_ "github.com/StackExchange/dnscontrol/v4/providers/_all"
	"github.com/StackExchange/dnscontrol/v4/providers/cloudflare"

	"github.com/miekg/dns/dnsutil"
)

var (
	providerFlag         = flag.String("provider", "", "Provider to run (if empty, deduced from -profile)")
	profileFlag          = flag.String("profile", "", "Entry in profiles.json to use (if empty, copied from -provider)")
	startIdx             = flag.Int("start", -1, "Test number to begin with")
	endIdx               = flag.Int("end", -1, "Test index to stop after")
	verbose              = flag.Bool("verbose", false, "Print corrections as you run them")
	printElapsed         = flag.Bool("elapsed", false, "Print elapsed time for each testgroup")
	enableCFWorkers      = flag.Bool("cfworkers", true, "Set false to disable CF worker tests")
	enableCFRedirectMode = flag.String("cfredirect", "", "cloudflare pagerule tests: default=page_rules, c=convert old to enw, n=new-style, o=none")
)

func init() {
	testing.Init()

	flag.Parse()
}

// Helper constants/funcs for the CLOUDFLARE proxy testing:

func CfProxyOff() *TestCase   { return tc("proxyoff", cfProxyA("prxy", "174.136.107.111", "off")) }
func CfProxyOn() *TestCase    { return tc("proxyon", cfProxyA("prxy", "174.136.107.111", "on")) }
func CfProxyFull1() *TestCase { return tc("proxyf1", cfProxyA("prxy", "174.136.107.111", "full")) }
func CfProxyFull2() *TestCase { return tc("proxyf2", cfProxyA("prxy", "174.136.107.222", "full")) }
func CfCProxyOff() *TestCase  { return tc("cproxyoff", cfProxyCNAME("cproxy", "example.com.", "off")) }
func CfCProxyOn() *TestCase   { return tc("cproxyon", cfProxyCNAME("cproxy", "example.com.", "on")) }
func CfCProxyFull() *TestCase { return tc("cproxyf", cfProxyCNAME("cproxy", "example.com.", "full")) }

// ---

func panicOnErr(err error) {
	if err != nil {
		panic(err)
	}
}

func getProvider(t *testing.T) (providers.DNSServiceProvider, string, map[string]string) {
	if *providerFlag == "" && *profileFlag == "" {
		t.Log("No -provider or -profile specified")
		return nil, "", nil
	}

	// Load the profile values

	jsons, err := credsfile.LoadProviderConfigs("profiles.json")
	if err != nil {
		t.Fatalf("Error loading provider configs: %s", err)
	}

	// Which profile are we using? Use the profile but default to the provider.
	targetProfile := *profileFlag
	if targetProfile == "" {
		targetProfile = *providerFlag
	}

	var profileName, profileType string
	var cfg map[string]string

	// Find the profile we want to use.
	for p, c := range jsons {
		if p == targetProfile {
			cfg = c
			profileName = p
			profileType = cfg["TYPE"]
			if profileType == "" {
				t.Fatalf("profiles.json profile %q does not have a TYPE field", *profileFlag)
			}
			break
		}
	}
	if profileName == "" {
		t.Fatalf("Profile not found: -profile=%q -provider=%q", *profileFlag, *providerFlag)
		return nil, "", nil
	}

	// Fill in -profile if blank.
	if *profileFlag == "" {
		*profileFlag = profileName
	}

	// Fix legacy use of -provider.
	if *providerFlag != profileType {
		if *providerFlag != "" {
			fmt.Printf("WARNING: -provider=%q does not match profile TYPE=%q.  Using profile TYPE.\n", *providerFlag, profileType)
		}
		*providerFlag = profileType
	}

	// fmt.Printf("DEBUG flag=%q Profile=%q TYPE=%q\n", *providerFlag, profileName, profileType)
	fmt.Printf("Testing Profile=%q TYPE=%q\n", profileName, profileType)

	var metadata json.RawMessage

	// CLOUDFLAREAPI tests related to CLOUDFLAREAPI_SINGLE_REDIRECT/CF_REDIRECT/CF_TEMP_REDIRECT
	// requires metadata to enable this feature.
	// In hindsight, I have no idea why this metadata flag is required to
	// use this feature. Maybe because we didn't have the capabilities
	// feature at the time?
	if profileType == "CLOUDFLAREAPI" {
		items := []string{}
		if *enableCFWorkers {
			items = append(items, `"manage_workers": true`)
		}
		switch *enableCFRedirectMode {
		case "":
			items = append(items, `"manage_redirects": true`)
		case "c":
			items = append(items, `"manage_redirects": true`)
			items = append(items, `"manage_single_redirects": true`)
		case "n":
			items = append(items, `"manage_single_redirects": true`)
		case "o":
		}
		metadata = []byte(`{ ` + strings.Join(items, `, `) + ` }`)
	}

	provider, err := providers.CreateDNSProvider(profileType, cfg, metadata)
	if err != nil {
		t.Fatal(err)
	}

	if profileType == "CLOUDFLAREAPI" && *enableCFWorkers {
		// Cloudflare only. Will do nothing if provider != *cloudflareProvider.
		if err := cloudflare.PrepareCloudflareTestWorkers(provider); err != nil {
			t.Fatal(err)
		}
	}

	return provider, cfg["domain"], cfg
}

func TestDNSProviders(t *testing.T) {
	provider, domain, cfg := getProvider(t)
	if provider == nil {
		return
	}
	if domain == "" {
		t.Fatal("NO DOMAIN SET!  Exiting!")
	}

	t.Run(domain, func(t *testing.T) {
		runTests(t, provider, domain, cfg)
	})
}

func getDomainConfigWithNameservers(t *testing.T, prv providers.DNSServiceProvider, domainName string) *models.DomainConfig {
	dc := &models.DomainConfig{
		Name: domainName,
	}
	dc.UpdateSplitHorizonNames()

	// fix up nameservers
	ns, err := prv.GetNameservers(domainName)
	if err != nil {
		t.Fatal("Failed getting nameservers", err)
	}
	dc.Nameservers = ns
	nameservers.AddNSRecords(dc)
	return dc
}

// testPermitted returns nil if the test is permitted, otherwise an
// error explaining why it is not.
func testPermitted(p string, f TestGroup) error {
	// not() and only() can't be mixed.
	if len(f.only) != 0 && len(f.not) != 0 {
		return errors.New("invalid filter: can't mix not() and only()")
	}
	// TODO(tlim): Have a separate validation pass so that such mistakes
	// are more visible?

	// If there are any trueflags, make sure they are all true.
	for _, c := range f.trueflags {
		if !c {
			return fmt.Errorf("excluded by alltrue(%v)", f.trueflags)
		}
	}

	// If there are any required capabilities, make sure they all exist.
	if len(f.required) != 0 {
		for _, c := range f.required {
			if !providers.ProviderHasCapability(*providerFlag, c) {
				return fmt.Errorf("%s not supported", c)
			}
		}
	}

	// If there are any "only" items, you must be one of them.
	if len(f.only) != 0 {
		for _, provider := range f.only {
			if p == provider {
				return nil
			}
		}
		return errors.New("disabled by only")
	}

	// If there are any "not" items, you must NOT be one of them.
	if len(f.not) != 0 {
		for _, provider := range f.not {
			if p == provider {
				return fmt.Errorf("excluded by not(\"%s\")", provider)
			}
		}
		return nil
	}

	return nil
}

// makeChanges runs one set of DNS record tests. Returns true on success.
func makeChanges(t *testing.T, prv providers.DNSServiceProvider, dc *models.DomainConfig, tst *TestCase, desc string, expectChanges bool, origConfig map[string]string) bool {
	domainName := dc.Name

	return t.Run(desc+":"+tst.Desc, func(t *testing.T) {
		dom, _ := dc.Copy()
		for _, r := range tst.Records {
			rc := models.RecordConfig(*r)
			//fmt.Printf("DEBUG: MAKECHANGES a: %+v\n", r)
			//fmt.Printf("DEBUG: MAKECHANGES 0: %+v\n", rc)
			//fmt.Printf("DEBUG: MAKECHANGES 1: %q\n", rc.GetTargetField())
			if strings.Contains(rc.GetTargetField(), "**current-domain**") {
				_ = rc.SetTarget(strings.Replace(rc.GetTargetField(), "**current-domain**", domainName, 1) + ".")
			}
			if strings.Contains(rc.GetTargetField(), "**current-domain-no-trailing**") {
				_ = rc.SetTarget(strings.Replace(rc.GetTargetField(), "**current-domain-no-trailing**", domainName, 1))
			}
			if strings.Contains(rc.GetLabelFQDN(), "**current-domain**") {
				rc.SetLabelFromFQDN(strings.Replace(rc.GetLabelFQDN(), "**current-domain**", domainName, 1), domainName)
			}
			// if providers.ProviderHasCapability(*providerToRun, providers.CanUseAzureAlias) {
			if strings.Contains(rc.GetTargetField(), "**subscription-id**") {
				_ = rc.SetTarget(strings.Replace(rc.GetTargetField(), "**subscription-id**", origConfig["SubscriptionID"], 1))
			}
			if strings.Contains(rc.GetTargetField(), "**resource-group**") {
				_ = rc.SetTarget(strings.Replace(rc.GetTargetField(), "**resource-group**", origConfig["ResourceGroup"], 1))
			}
			//fmt.Printf("DEBUG: MAKECHANGES 2: %q\n", rc.GetTargetField())
			//}
			dom.Records = append(dom.Records, &rc)
		}
		dom.Unmanaged = tst.Unmanaged
		dom.UnmanagedUnsafe = tst.UnmanagedUnsafe
		// Bind will refuse a DDNS update when the resulting zone
		// contains a NS record without an associated address
		// records (A or AAAA). In order to run the integration tests
		// against bind, the initial zone contains the following records:
		// - `@ NS dummy-ns.example.com`
		// - `dummy-ns A 9.8.7.6`
		// We 'hardcode' an ignore rule for the `A` record.
		dom.Unmanaged = append(dom.Unmanaged, &models.UnmanagedConfig{
			LabelPattern:  "dummy-ns",
			RTypePattern:  "A",
			TargetPattern: "",
		})
		models.PostProcessRecords(dom.Records)
		dom2, _ := dom.Copy()

		if err := providers.AuditRecords(*providerFlag, dom.Records); err != nil {
			t.Skipf("***SKIPPED(PROVIDER DOES NOT SUPPORT '%s' ::%q)", err, desc)
			return
		}

		// get and run corrections for first time
		_, corrections, actualChangeCount, err := zonerecs.CorrectZoneRecords(prv, dom)
		if err != nil {
			t.Fatal(fmt.Errorf("runTests: %w", err))
		}
		if tst.Changeless {
			if actualChangeCount != 0 {
				t.Logf("Expected 0 corrections on FIRST run, but found %d.", actualChangeCount)
				for i, c := range corrections {
					t.Logf("UNEXPECTED #%d: %s", i, c.Msg)
				}
				t.FailNow()
			}
		} else if (len(corrections) == 0 && expectChanges) && (tst.Desc != "Empty") {
			t.Fatalf("Expected changes, but got none")
		}
		for _, c := range corrections {
			if *verbose {
				t.Log("\n" + c.Msg)
			}
			if c.F != nil { // F == nil if there is just a msg, no action.
				err = c.F()
				if err != nil {
					t.Fatal(err)
				}
			}
		}

		// If we just emptied out the zone, no need for a second pass.
		if len(tst.Records) == 0 {
			return
		}

		// run a second time and expect zero corrections
		_, corrections, actualChangeCount, err = zonerecs.CorrectZoneRecords(prv, dom2)
		if err != nil {
			t.Fatal(err)
		}
		if actualChangeCount != 0 {
			t.Logf("Expected 0 corrections on SECOND run, but found %d.", actualChangeCount)
			for i, c := range corrections {
				t.Logf("UNEXPECTED #%d: %s", i, c.Msg)
			}
			t.FailNow()
		}
	})
}

func runTests(t *testing.T, prv providers.DNSServiceProvider, domainName string, origConfig map[string]string) {
	dc := getDomainConfigWithNameservers(t, prv, domainName)
	testGroups := makeTests()

	firstGroup := *startIdx
	if firstGroup == -1 {
		firstGroup = 0
	}
	lastGroup := *endIdx
	if lastGroup == -1 {
		lastGroup = len(testGroups)
	}

	curGroup := -1
	for gIdx, group := range testGroups {
		// Abide by -start -end flags
		curGroup++
		if curGroup < firstGroup || curGroup > lastGroup {
			continue
		}

		// Abide by filter
		// fmt.Printf("DEBUG testPermitted: prov=%q profile=%q\n", *providerFlag, *profileFlag)
		if err := testPermitted(*profileFlag, *group); err != nil {
			// t.Logf("%s: ***SKIPPED(%v)***", group.Desc, err)
			makeChanges(t, prv, dc, tc("Empty"), fmt.Sprintf("%02d:%s ***SKIPPED(%v)***", gIdx, group.Desc, err), false, origConfig)
			continue
		}

		// Start the testgroup with a clean slate.
		makeChanges(t, prv, dc, tc("Empty"), "Clean Slate", false, nil)

		// Run the tests.
		start := time.Now()

		for _, tst := range group.tests {
			// TODO(tlim): This is the old version. It skipped the remaining tc() statements if one failed.
			// The new code continues to test the remaining tc() statements.  Keeping this as a comment
			// in case we ever want to do something similar.
			// https://github.com/StackExchange/dnscontrol/pull/2252#issuecomment-1492204409
			//      makeChanges(t, prv, dc, tst, fmt.Sprintf("%02d:%s", gIdx, group.Desc), true, origConfig)
			//      if t.Failed() {
			//        break
			//      }
			if ok := makeChanges(t, prv, dc, tst, fmt.Sprintf("%02d:%s", gIdx, group.Desc), true, origConfig); !ok {
				break
			}
		}

		elapsed := time.Since(start)
		if *printElapsed {
			fmt.Printf("ELAPSED %02d %7.2f %q\n", gIdx, elapsed.Seconds(), group.Desc)
		}
	}
}

func TestDualProviders(t *testing.T) {
	p, domain, _ := getProvider(t)
	if p == nil {
		return
	}
	if domain == "" {
		t.Fatal("NO DOMAIN SET!  Exiting!")
	}
	dc := getDomainConfigWithNameservers(t, p, domain)
	if !providers.ProviderHasCapability(*providerFlag, providers.DocDualHost) {
		t.Skip("Skipping.  DocDualHost == Cannot")
		return
	}
	// clear everything
	run := func() {
		dom, _ := dc.Copy()

		rs, cs, _, err := zonerecs.CorrectZoneRecords(p, dom)
		if err != nil {
			t.Fatal(err)
		}
		for i, c := range rs {
			t.Logf("INFO#%d:\n%s", i+1, c.Msg)
		}
		for i, c := range cs {
			t.Logf("#%d:\n%s", i+1, c.Msg)
			if err = c.F(); err != nil {
				t.Fatal(err)
			}
		}
	}
	t.Log("Clearing everything")
	run()
	// add bogus nameservers
	dc.Records = []*models.RecordConfig{}
	nslist, _ := models.ToNameservers([]string{"ns1.example.com", "ns2.example.com"})
	dc.Nameservers = append(dc.Nameservers, nslist...)
	nameservers.AddNSRecords(dc)
	t.Log("Adding test nameservers")
	run()
	// run again to make sure no corrections
	t.Log("Running again to ensure stability")
	rs, cs, actualChangeCount, err := zonerecs.CorrectZoneRecords(p, dc)
	if err != nil {
		t.Fatal(err)
	}
	if actualChangeCount != 0 {
		t.Logf("Expect no corrections on second run, but found %d.", actualChangeCount)
		for i, c := range rs {
			t.Logf("INFO#%d:\n%s", i+1, c.Msg)
		}
		for i, c := range cs {
			t.Logf("#%d: %s", i+1, c.Msg)
		}
		t.FailNow()
	}

	t.Log("Removing test nameservers")
	dc.Records = []*models.RecordConfig{}
	n := 0
	for _, ns := range dc.Nameservers {
		if ns.Name == "ns1.example.com" || ns.Name == "ns2.example.com" {
			continue
		}
		dc.Nameservers[n] = ns
		n++
	}
	dc.Nameservers = dc.Nameservers[:n]
	nameservers.AddNSRecords(dc)
	run()
}

func TestNameserverDots(t *testing.T) {
	// Issue https://github.com/StackExchange/dnscontrol/issues/491
	// If this fails, the provider's GetNameservers() function uses
	// models.ToNameserversStripTD() instead of models.ToNameservers()
	// or vise-versa.

	// Setup:
	p, domain, _ := getProvider(t)
	if p == nil {
		return
	}
	if domain == "" {
		t.Fatal("NO DOMAIN SET!  Exiting!")
	}
	dc := getDomainConfigWithNameservers(t, p, domain)
	if !providers.ProviderHasCapability(*providerFlag, providers.DocDualHost) {
		t.Skip("Skipping.  DocDualHost == Cannot")
		return
	}

	t.Run("No trailing dot in nameserver", func(t *testing.T) {
		for _, nameserver := range dc.Nameservers {
			// fmt.Printf("DEBUG: nameserver.Name = %q\n", nameserver.Name)
			if strings.HasSuffix(nameserver.Name, ".") {
				t.Errorf("Provider returned nameserver with trailing dot: %q", nameserver)
			}
		}
	})
}

type TestGroup struct {
	Desc      string
	required  []providers.Capability
	only      []string
	not       []string
	trueflags []bool
	tests     []*TestCase
}

type TestCase struct {
	Desc            string
	Records         []*models.RecordConfig
	Unmanaged       []*models.UnmanagedConfig
	UnmanagedUnsafe bool // DISABLE_IGNORE_SAFETY_CHECK
	Changeless      bool // set to true if any changes would be an error
}

// ExpectNoChanges indicates that no changes is not an error, it is a requirement.
func (tc *TestCase) ExpectNoChanges() *TestCase {
	tc.Changeless = true
	return tc
}

// UnsafeIgnore is the equivalent of DISABLE_IGNORE_SAFETY_CHECK
func (tc *TestCase) UnsafeIgnore() *TestCase {
	tc.UnmanagedUnsafe = true
	return tc
}

func SetLabel(r *models.RecordConfig, label, domain string) {
	r.Name = label
	r.NameFQDN = dnsutil.AddOrigin(label, "**current-domain**")
}

func withMeta(record *models.RecordConfig, metadata map[string]string) *models.RecordConfig {
	record.Metadata = metadata
	return record
}

func makeRec2(typ string) *models.RecordConfig {
	r := &models.RecordConfig{
		Type: typ,
		TTL:  300,
	}
	return r
}

func a(name string, a string) *models.RecordConfig {
	rc, err := models.NewFromRawA([]string{name, a}, nil, "**current-domain**", 300)
	if err != nil {
		panic(err)
	}
	return rc
}

func mx(name string, preference uint16, mx string) *models.RecordConfig {
	rc := makeRec2("MX")
	spreference := strconv.Itoa(int(preference))
	if err := models.FromRaw(rc, "**current-domain**", "MX", []string{name, spreference, mx}, nil); err != nil {
		panic(err)
	}

	//fmt.Printf("DEBUG: MX Fields %v\n", rc.Fields)

	if rc.Name != strings.ToLower(rc.Name) {
		panic("MX short must be lowercase")
	}
	if rc.NameFQDN != strings.ToLower(rc.NameFQDN) {
		panic("MX must be lowercase 2")
	}
	return rc
}

func srv(name string, priority, weight, port uint16, target string) *models.RecordConfig {
	rc := makeRec2("SRV")
	spriority := strconv.Itoa(int(priority))
	sweight := strconv.Itoa(int(weight))
	sport := strconv.Itoa(int(port))
	if err := models.FromRaw(rc, "**current-domain**", "SRV", []string{name, spriority, sweight, sport, target}, nil); err != nil {
		panic(err)
	}
	return rc
}

func aaaa(name, target string) *models.RecordConfig {
	return makeRec(name, target, "AAAA")
}

func alias(name, target string) *models.RecordConfig {
	return makeRec(name, target, "ALIAS")
}

func azureAlias(name, aliasType, target string) *models.RecordConfig {
	r := makeRec(name, target, "AZURE_ALIAS")
	r.AzureAlias = map[string]string{
		"type": aliasType,
	}
	return r
}

func caa(name string, tag string, flag uint8, target string) *models.RecordConfig {
	r := makeRec(name, target, "CAA")
	panicOnErr(r.SetTargetCAA(flag, tag, target))
	return r
}

func cfProxyA(name, target, status string) *models.RecordConfig {
	r := a(name, target)
	r.Metadata = make(map[string]string)
	r.Metadata["cloudflare_proxy"] = status
	return r
}

func cfProxyCNAME(name, target, status string) *models.RecordConfig {
	r := cname(name, target)
	r.Metadata = make(map[string]string)
	r.Metadata["cloudflare_proxy"] = status
	return r
}

func cfSingleRedirectEnabled() bool {
	return ((*enableCFRedirectMode) != "")
}

<<<<<<< HEAD
func cfSingleRedirect(name string, code uint16, when, then string) *models.RecordConfig {
	r := makeRec("@", name, "CF_SINGLE_REDIRECT")
	panicOnErr(models.MakeSingleRedirectFromRawRec(r, code, name, when, then))
=======
func cfSingleRedirect(name string, code any, when, then string) *models.RecordConfig {
	r := makeRec("@", name, cfsingleredirect.SINGLEREDIRECT)
	panicOnErr(cfsingleredirect.FromRaw(r, []any{name, code, when, then})) // Should not happen
>>>>>>> 5dbe5e84
	return r
}

func cfWorkerRoute(pattern, target string) *models.RecordConfig {
	t := fmt.Sprintf("%s,%s", pattern, target)
	r := makeRec("@", t, "CF_WORKER_ROUTE")
	return r
}

func cfRedir(pattern, target string) *models.RecordConfig {
	t := fmt.Sprintf("%s,%s", pattern, target)
	r := makeRec("@", t, "CF_REDIRECT")
	return r
}

func cfRedirTemp(pattern, target string) *models.RecordConfig {
	t := fmt.Sprintf("%s,%s", pattern, target)
	r := makeRec("@", t, "CF_TEMP_REDIRECT")
	return r
}

func cname(name, target string) *models.RecordConfig {
	return makeRec(name, target, "CNAME")
}

func dhcid(name, target string) *models.RecordConfig {
	return makeRec(name, target, "DHCID")
}

func dname(name, target string) *models.RecordConfig {
	return makeRec(name, target, "DNAME")
}

func ds(name string, keyTag uint16, algorithm, digestType uint8, digest string) *models.RecordConfig {
	r := makeRec(name, "", "DS")
	panicOnErr(r.SetTargetDS(keyTag, algorithm, digestType, digest))
	return r
}

func dnskey(name string, flags uint16, protocol, algorithm uint8, publicKey string) *models.RecordConfig {
	r := makeRec(name, "", "DNSKEY")
	panicOnErr(r.SetTargetDNSKEY(flags, protocol, algorithm, publicKey))
	return r
}

func https(name string, priority uint16, target string, params string) *models.RecordConfig {
	r := makeRec(name, target, "HTTPS")
	r.SvcPriority = priority
	r.SvcParams = params
	return r
}

func ignoreName(labelSpec string) *models.RecordConfig {
	return ignore(labelSpec, "*", "*")
}

func ignoreTarget(targetSpec string, typeSpec string) *models.RecordConfig {
	return ignore("*", typeSpec, targetSpec)
}

func ignore(labelSpec string, typeSpec string, targetSpec string) *models.RecordConfig {
	r := &models.RecordConfig{
		Type:     "IGNORE",
		Metadata: map[string]string{},
	}

	r.Metadata["ignore_LabelPattern"] = labelSpec
	r.Metadata["ignore_RTypePattern"] = typeSpec
	r.Metadata["ignore_TargetPattern"] = targetSpec
	return r
}

func loc(name string, d1 uint8, m1 uint8, s1 float32, ns string,
	d2 uint8, m2 uint8, s2 float32, ew string, al float32, sz float32, hp float32, vp float32,
) *models.RecordConfig {
	r := makeRec(name, "", "LOC")
	panicOnErr(r.SetLOCParams(d1, m1, s1, ns, d2, m2, s2, ew, al, sz, hp, vp))
	return r
}

func makeRec(name, target, typ string) *models.RecordConfig {
	r := &models.RecordConfig{
		Type: typ,
		TTL:  300,
	}
	SetLabel(r, name, "**current-domain**")
	r.MustSetTarget(target)
	return r
}

func manyA(namePattern, target string, n int) []*models.RecordConfig {
	recs := []*models.RecordConfig{}
	for i := range n {
<<<<<<< HEAD
		//recs = append(recs, makeRec(fmt.Sprintf(namePattern, i), target, "A"))
		recs = append(recs, a(fmt.Sprintf(namePattern, i), target))
=======
		recs = append(recs, makeRec(fmt.Sprintf(namePattern, i), target, "A"))
>>>>>>> 5dbe5e84
	}
	return recs
}

func ns(name, target string) *models.RecordConfig {
	return makeRec(name, target, "NS")
}

func naptr(name string, order uint16, preference uint16, flags string, service string, regexp string, target string) *models.RecordConfig {
	r := makeRec(name, target, "NAPTR")
	panicOnErr(r.SetTargetNAPTR(order, preference, flags, service, regexp, target))
	return r
}

func ptr(name, target string) *models.RecordConfig {
	return makeRec(name, target, "PTR")
}

func r53alias(name, aliasType, target, evalTargetHealth string) *models.RecordConfig {
	r := makeRec(name, target, "R53_ALIAS")
	r.R53Alias = map[string]string{
		"type":                   aliasType,
		"evaluate_target_health": evalTargetHealth,
	}
	return r
}

func soa(name string, ns, mbox string, serial, refresh, retry, expire, minttl uint32) *models.RecordConfig {
	r := makeRec(name, "", "SOA")
	panicOnErr(r.SetTargetSOA(ns, mbox, serial, refresh, retry, expire, minttl))
<<<<<<< HEAD
=======
	return r
}

func srv(name string, priority, weight, port uint16, target string) *models.RecordConfig {
	r := makeRec(name, target, "SRV")
	panicOnErr(r.SetTargetSRV(priority, weight, port, target))
>>>>>>> 5dbe5e84
	return r
}

func sshfp(name string, algorithm uint8, fingerprint uint8, target string) *models.RecordConfig {
	r := makeRec(name, target, "SSHFP")
	panicOnErr(r.SetTargetSSHFP(algorithm, fingerprint, target))
	return r
}

func svcb(name string, priority uint16, target string, params string) *models.RecordConfig {
	r := makeRec(name, target, "SVCB")
	r.SvcPriority = priority
	r.SvcParams = params
	return r
}

func ovhdkim(name, target string) *models.RecordConfig {
	return makeOvhNativeRecord(name, target, "DKIM")
}

func ovhspf(name, target string) *models.RecordConfig {
	return makeOvhNativeRecord(name, target, "SPF")
}

func ovhdmarc(name, target string) *models.RecordConfig {
	return makeOvhNativeRecord(name, target, "DMARC")
}

func makeOvhNativeRecord(name, target, rType string) *models.RecordConfig {
	r := makeRec(name, "", "TXT")
	r.Metadata = make(map[string]string)
	r.Metadata["create_ovh_native_record"] = rType
	r.MustSetTarget(target)
	return r
}

func testgroup(desc string, items ...interface{}) *TestGroup {
	group := &TestGroup{Desc: desc}
	for _, item := range items {
		switch v := item.(type) {
		case requiresFilter:
			if len(group.tests) != 0 {
				fmt.Printf("ERROR: requires() must be before all tc(): %v\n", desc)
				os.Exit(1)
			}
			group.required = append(group.required, v.caps...)
		case notFilter:
			if len(group.tests) != 0 {
				fmt.Printf("ERROR: not() must be before all tc(): %v\n", desc)
				os.Exit(1)
			}
			group.not = append(group.not, v.names...)
		case onlyFilter:
			if len(group.tests) != 0 {
				fmt.Printf("ERROR: only() must be before all tc(): %v\n", desc)
				os.Exit(1)
			}
			group.only = append(group.only, v.names...)
		case alltrueFilter:
			if len(group.tests) != 0 {
				fmt.Printf("ERROR: alltrue() must be before all tc(): %v\n", desc)
				os.Exit(1)
			}
			group.trueflags = append(group.trueflags, v.flags...)
		case *TestCase:
			group.tests = append(group.tests, v)
		default:
			fmt.Printf("I don't know about type %T (%v)\n", v, v)
		}
	}
	return group
}

func tc(desc string, recs ...*models.RecordConfig) *TestCase {
	var records []*models.RecordConfig
	var unmanagedItems []*models.UnmanagedConfig
	for _, r := range recs {
		if r == nil {
			continue
		}
		switch r.Type {
		case "IGNORE":
			unmanagedItems = append(unmanagedItems, &models.UnmanagedConfig{
				LabelPattern:  r.Metadata["ignore_LabelPattern"],
				RTypePattern:  r.Metadata["ignore_RTypePattern"],
				TargetPattern: r.Metadata["ignore_TargetPattern"],
			})
			continue
		default:
			records = append(records, r)
		}
	}
	return &TestCase{
		Desc:      desc,
		Records:   records,
		Unmanaged: unmanagedItems,
	}
}

func txt(name, target string) *models.RecordConfig {
	r := makeRec(name, "", "TXT")
	panicOnErr(r.SetTargetTXT(target))
	return r
}

// func (r *models.RecordConfig) ttl(t uint32) *models.RecordConfig {
func ttl(r *models.RecordConfig, t uint32) *models.RecordConfig {
	r.TTL = t
	return r
}

func tlsa(name string, usage, selector, matchingtype uint8, target string) *models.RecordConfig {
	r := makeRec(name, target, "TLSA")
	panicOnErr(r.SetTargetTLSA(usage, selector, matchingtype, target))
	return r
}

func porkbunUrlfwd(name, target, t, includePath, wildcard string) *models.RecordConfig {
	r := makeRec(name, target, "PORKBUN_URLFWD")
	r.Metadata = make(map[string]string)
	r.Metadata["type"] = t
	r.Metadata["includePath"] = includePath
	r.Metadata["wildcard"] = wildcard
	return r
}

func tcEmptyZone() *TestCase {
	return tc("Empty")
}

type requiresFilter struct {
	caps []providers.Capability
}

func requires(c ...providers.Capability) requiresFilter {
	return requiresFilter{caps: c}
}

type notFilter struct {
	names []string
}

func not(n ...string) notFilter {
	return notFilter{names: n}
}

type onlyFilter struct {
	names []string
}

func only(n ...string) onlyFilter {
	return onlyFilter{names: n}
}

type alltrueFilter struct {
	flags []bool
}

func alltrue(f ...bool) alltrueFilter {
	return alltrueFilter{flags: f}
}

//

func makeTests() []*TestGroup {
	sha256hash := strings.Repeat("0123456789abcdef", 4)
	sha512hash := strings.Repeat("0123456789abcdef", 8)
	reversedSha512 := strings.Repeat("fedcba9876543210", 8)

	// Each group of tests begins with testgroup("Title").
	// The system will remove any records so that the tests
	// begin with a clean slate (i.e. no records).

	// Filters:

	// Only apply to providers that CanUseAlias.
	//      requires(providers.CanUseAlias),
	// Only apply to ROUTE53 + GANDI_V5:
	//      only("ROUTE53", "GANDI_V5")
	// Only apply to all providers except ROUTE53 + GANDI_V5:
	//     not("ROUTE53", "GANDI_V5"),
	// Only run this test if all these bool flags are true:
	//     alltrue(*enableCFWorkers, *anotherFlag, myBoolValue)
	// NOTE: You can't mix not() and only()
	//     not("ROUTE53"), only("GCLOUD"),  // ERROR!
	// NOTE: All requires()/not()/only() must appear before any tc().

	// tc()
	// Each tc() indicates a set of records.  The testgroup tries to
	// migrate from one tc() to the next.  For example the first tc()
	// creates some records. The next tc() might list the same records
	// but adds 1 new record and omits 1.  Therefore migrating to this
	// second tc() results in 1 record being created and 1 deleted; but
	// for some providers it may be converting 1 record to another.
	// Therefore some testgroups are testing the providers ability to
	// transition between different states. Others are just testing
	// whether or not a certain kind of record can be created and
	// deleted.

	// emptyzone() is the same as tc("Empty").  It removes all records.
	// Each testgroup() begins with tcEmptyZone() automagically. You do not
	// have to include the tcEmptyZone() in each testgroup().

	tests := []*TestGroup{
		// START HERE

		// Narrative:  Hello friend!  Are you adding a new DNS provider to
		// DNSControl? That's awesome!  I'm here to help.
		//
		// As you write your code, these tests will help verify that your
		// code is correct and covers all the funny edge-cases that DNS
		// providers throw at us.
		//
		// If you follow these sections marked "Narrative", I'll lead you
		// through the tests. The tests start by testing very basic things
		// (are you talking to the API correctly) and then moves on to
		// more and more esoteric issues.  It's like a video game where
		// you have to solve all the levels but the game lets you skip
		// around as long as all the levels are completed eventually.  Some
		// of the levels you can mark "not relevant" for your provider.
		//
		// Oh wait. I'm getting ahead of myself.  How do you run these
		// tests?  That's documented here:
		// https://docs.dnscontrol.org/developer-info/integration-tests
		// You'll be running these tests a lot. I recommend you make a
		// script that sets the environment variables and runs the tests
		// to make it easy to run the tests.  However don't check that
		// file into a GIT repo... it contains API credentials that are
		// secret!

		///// Basic functionality (add/rename/change/delete).

		// Narrative:  Let's get started!  The first thing to do is to
		// make sure we can create an A record, change it, then delete it.
		// That's the basic Add/Change/Delete process.  Once these three
		// features work you know that your API calls and authentication
		// is working and we can do the most basic operations.

		testgroup("A",
			tc("Create A", a("testa", "1.1.1.1")),
			tc("Change A target", a("testa", "3.3.3.3")),
		),

		// Narrative: Congrats on getting those to work!  Now let's try
		// something a little more difficult.  Let's do that same test at
		// the apex of the domain.  This may "just work" for your
		// provider, or they might require something special like
		// referring to the apex as "@".

		// Same test, but at the apex of the domain.
		testgroup("Apex",
			tc("Create A", a("@", "2.2.2.2")),
			tc("Change A target", a("@", "4.4.4.4")),
		),

		// Narrative: Another edge-case is the wildcard record ("*").  In
		// theory this should "just work" but plenty of vendors require
		// some weird quoting or escaping. None of that should be required
		// but... sigh... they do it anyway.  Let's find out how badly
		// they screwed this up!

		// Same test, but do it with a wildcard.
		testgroup("Protocol-Wildcard",
			not("HEDNS"), // Not supported by dns.he.net due to abuse
			tc("Create wildcard", a("*", "3.3.3.3"), a("www", "5.5.5.5")),
			tc("Delete wildcard", a("www", "5.5.5.5")),
		),

		///// Test the basic DNS types

		// Narrative: That wasn't as hard as expected, eh?  Let's test the
		// other basic record types like AAAA, CNAME, MX and TXT.

		testgroup("AAAA",
			tc("Create AAAA", aaaa("testaaaa", "2607:f8b0:4006:820::2006")),
			tc("Change AAAA target", aaaa("testaaaa", "2607:f8b0:4006:820::2013")),
		),

		// CNAME

		testgroup("CNAME",
			tc("Create a CNAME", cname("testcname", "www.google.com.")),
			tc("Change CNAME target", cname("testcname", "www.yahoo.com.")),
		),

		testgroup("CNAME-short",
			tc("Create a CNAME",
				a("foo", "1.2.3.4"),
				cname("testcname", "foo"),
			),
		),

		// MX

		// Narrative: MX is the first record we're going to test with
		// multiple fields. All records have a target (A records have an
		// IP address, CNAMEs have a destination (called "the canonical
		// name" in the RFCs). MX records have a target (a hostname) but
		// also have a "Preference".  FunFact: The RFCs call this the
		// "preference" but most engineers refer to it as the "priority".
		// Now you know better.
		// Let's make sure your code creates and updates the preference
		// correctly!

		testgroup("MX",
			tc("Create MX", mx("testmx", 5, "foo.com.")),
			tc("Change MX target", mx("testmx", 5, "bar.com.")),
			tc("Change MX p", mx("testmx", 100, "bar.com.")),
		),

		// TXT

		// Narrative: TXT records can be very complex but we'll save those
		// tests for later. Let's just test a simple string.

		testgroup("TXT",
			tc("Create TXT", txt("testtxt", "simple")),
			tc("Change TXT target", txt("testtxt", "changed")),
		),

		// Test API edge-cases

		// Narrative: I'm proud of you for getting this far.  All the
		// basic types work!  Now let's verify your code handles some of
		// the more interesting ways that updates can happen.  For
		// example, let's try creating many records of the same or
		// different type at once.  Usually this "just works" but maybe
		// there's an off-by-one error lurking. Once these work we'll have
		// a new level of confidence in the code.

		testgroup("ManyAtOnce",
			tc("CreateManyAtLabel", a("www", "1.1.1.1"), a("www", "2.2.2.2"), a("www", "3.3.3.3")),
			tcEmptyZone(),
			tc("Create an A record", a("www", "1.1.1.1")),
			tc("Add at label1", a("www", "1.1.1.1"), a("www", "2.2.2.2")),
			tc("Add at label2", a("www", "1.1.1.1"), a("www", "2.2.2.2"), a("www", "3.3.3.3")),
		),

		testgroup("manyTypesAtOnce",
			tc("CreateManyTypesAtLabel", a("www", "1.1.1.1"), mx("testmx", 5, "foo.com."), mx("testmx", 100, "bar.com.")),
			tcEmptyZone(),
			tc("Create an A record", a("www", "1.1.1.1")),
			tc("Add Type At Label", a("www", "1.1.1.1"), mx("testmx", 5, "foo.com.")),
			tc("Add Type At Label", a("www", "1.1.1.1"), mx("testmx", 5, "foo.com."), mx("testmx", 100, "bar.com.")),
		),

		// Exercise TTL operations.

		// Narrative: TTLs are weird.  They deserve some special tests.
		// First we'll verify some simple cases but then we'll test the
		// weirdest edge-case we've ever seen.

		testgroup("Attl",
			not("LINODE"), // Linode does not support arbitrary TTLs: both are rounded up to 3600.
			tc("Create Arc", ttl(a("testa", "1.1.1.1"), 333)),
			tc("Change TTL", ttl(a("testa", "1.1.1.1"), 999)),
		),

		testgroup("TTL",
			not("NETCUP"), // NETCUP does not support TTLs.
			not("LINODE"), // Linode does not support arbitrary TTLs: 666 and 1000 are both rounded up to 3600.
			tc("Start", ttl(a("@", "8.8.8.8"), 666), a("www", "1.2.3.4"), a("www", "5.6.7.8")),
			tc("Change a ttl", ttl(a("@", "8.8.8.8"), 1000), a("www", "1.2.3.4"), a("www", "5.6.7.8")),
			tc("Change single target from set", ttl(a("@", "8.8.8.8"), 1000), a("www", "2.2.2.2"), a("www", "5.6.7.8")),
			tc("Change all ttls", ttl(a("@", "8.8.8.8"), 500), ttl(a("www", "2.2.2.2"), 400), ttl(a("www", "5.6.7.8"), 400)),
		),

		// Narrative: Did you see that `not("NETCUP")` code?  NETCUP just
		// plain doesn't support TTLs, so those tests just plain can't
		// ever work.  `not("NETCUP")` tells the test system to skip those
		// tests. There's also `only()` which runs a test only for certain
		// providers.  Those and more are documented above in the
		// "Filters" section, which is on line 664 as I write this.

		// Narrative: Ok, back to testing.  This next test is a strange
		// one. It's a strange situation that happens rarely.  You might
		// want to skip this and come back later, or ask for help on the
		// mailing list.

		// Test: At the start we have a single DNS record at a label.
		// Next we add an additional record at the same label AND change
		// the TTL of the existing record.
		testgroup("add to label and change orig ttl",
			tc("Setup", ttl(a("www", "5.6.7.8"), 400)),
			tc("Add at same label, new ttl", ttl(a("www", "5.6.7.8"), 700), ttl(a("www", "1.2.3.4"), 700)),
		),

		// Narrative: We're done with TTL tests now.  If you fixed a bug
		// in any of those tests give yourself a pat on the back. Finding
		// bugs is not bad or shameful... it's an opportunity to help the
		// world by fixing a problem!  If only we could fix all the
		// world's problems by editing code!
		//
		// Now let's look at one more edge-case: Can you change the type
		// of a record?  Some providers don't permit this and you have to
		// delete the old record and create a new record in its place.

		testgroup("TypeChange",
			// Test whether the provider properly handles a label changing
			// from one rtype to another.
			tc("Create A", a("foo", "1.2.3.4")),
			tc("Change to MX", mx("foo", 5, "mx.google.com.")),
			tc("Change back to A", a("foo", "4.5.6.7")),
		),

		// Narrative: That worked? Of course that worked. You're awesome.
		// Now let's make it even more difficult by involving CNAMEs.  If
		// there is a CNAME at a label, no other records can be at that
		// label. That means the order of updates is critical when
		// changing A->CNAME or CNAME->A.  pkg/diff2 should order the
		// changes properly for you. Let's verify that we got it right!

		testgroup("TypeChangeHard",
			tc("Create a CNAME", cname("foo", "google.com.")),
			tc("Change to A record", a("foo", "1.2.3.4")),
			tc("Change back to CNAME", cname("foo", "google2.com.")),
		),

		testgroup("HTTPS",
			requires(providers.CanUseHTTPS),
			tc("Create a HTTPS record", https("@", 1, "test.com.", "port=80")),
			tc("Change HTTPS priority", https("@", 2, "test.com.", "port=80")),
			tc("Change HTTPS target", https("@", 2, ".", "port=80")),
			tc("Change HTTPS params", https("@", 2, ".", "port=99")),
			tc("Change HTTPS params-empty", https("@", 2, ".", "")),
			tc("Change HTTPS all", https("@", 3, "example.com.", "port=100")),
		),

		testgroup("SVCB",
			requires(providers.CanUseSVCB),
			tc("Create a SVCB record", svcb("@", 1, "test.com.", "port=80")),
			tc("Change SVCB priority", svcb("@", 2, "test.com.", "port=80")),
			tc("Change SVCB target", svcb("@", 2, ".", "port=80")),
			tc("Change SVCB params", svcb("@", 2, ".", "port=99")),
			tc("Change SVCB params-empty", svcb("@", 2, ".", "")),
			tc("Change SVCB all", svcb("@", 3, "example.com.", "port=100")),
		),
		//// Test edge cases from various types.

		// Narrative: Every DNS record type has some weird edge-case that
		// you wouldn't expect. This is where we test those situations.
		// They're strange, but usually easy to fix or skip.
		//
		// Some of these are testing the provider more than your code.
		//
		// You can't fix your provider's code. That's why there is the
		// auditrecord.go system.  For example, if your provider doesn't
		// support MX records that point to "." (yes, that's a thing),
		// there's nothing you can do other than warn users that it isn't
		// supported.  We do this in the auditrecords.go file in each
		// provider. It contains "rejectif.` statements that detect
		// unsupported situations.  Some good examples are in
		// providers/cscglobal/auditrecords.go. Take a minute to read
		// that.

		testgroup("CNAME",
			tc("Record pointing to @",
				cname("foo", "**current-domain**"),
				a("@", "1.2.3.4"),
			),
		),

		testgroup("ApexMX",
			tc("Record pointing to @",
				mx("foo", 8, "**current-domain**"),
				a("@", "1.2.3.4"),
			),
		),

		// RFC 7505 NullMX
		testgroup("NullMX",
			not(
				"TRANSIP", // TRANSIP is slow and doesn't support NullMX. Skip to save time.
			),
			tc("create", // Install a Null MX.
				a("nmx", "1.2.3.3"), // Install this so it is ready for the next tc()
				a("www", "1.2.3.9"), // Install this so it is ready for the next tc()
				mx("nmx", 0, "."),
			),
			tc("unnull", // Change to regular MX.
				a("nmx", "1.2.3.3"),
				a("www", "1.2.3.9"),
				mx("nmx", 3, "nmx.**current-domain**"),
				mx("nmx", 9, "www.**current-domain**"),
			),
			tc("renull", // Change back to Null MX.
				a("nmx", "1.2.3.3"),
				a("www", "1.2.3.9"),
				mx("nmx", 0, "."),
			),
		),

		// RFC 7505 NullMX at Apex
		testgroup("NullMXApex",
			not(
				"TRANSIP", // TRANSIP is slow and doesn't support NullMX. Skip to save time.
			),
			tc("create", // Install a Null MX.
				a("@", "1.2.3.2"),   // Install this so it is ready for the next tc()
				a("www", "1.2.3.8"), // Install this so it is ready for the next tc()
				mx("@", 0, "."),
			),
			tc("unnull", // Change to regular MX.
				a("@", "1.2.3.2"),
				a("www", "1.2.3.8"),
				mx("@", 2, "**current-domain**"),
				mx("@", 8, "www.**current-domain**"),
			),
			tc("renull", // Change back to Null MX.
				a("@", "1.2.3.2"),
				a("www", "1.2.3.8"),
				mx("@", 0, "."),
			),
		),

		testgroup("NS",
			not(
				"DNSIMPLE", // Does not support NS records nor subdomains.
				"EXOSCALE", // Not supported.
				"NETCUP",   // NS records not currently supported.
			),
			tc("NS for subdomain", ns("xyz", "ns2.foo.com.")),
			tc("Dual NS for subdomain", ns("xyz", "ns2.foo.com."), ns("xyz", "ns1.foo.com.")),
			tc("NS Record pointing to @", a("@", "1.2.3.4"), ns("foo", "**current-domain**")),
		),

		//// TXT tests

		// Narrative: TXT records are weird. It's just text, right?  Sadly
		// "just text" means quotes and other funny characters that might
		// need special handling. In some cases providers ban certain
		// chars in the string.
		//
		// Let's test the weirdness we've found.  I wouldn't bother trying
		// too hard to fix these. Just skip them by updating
		// auditrecords.go for your provider.

		// In this next section we test all the edge cases related to TXT
		// records. Compliance with the RFCs varies greatly with each provider.
		// Rather than creating a "Capability" for each possible different
		// failing or malcompliance (there would be many!), each provider
		// supplies a function AuditRecords() which returns an error if
		// the provider can not support a record.
		// The integration tests use this feedback to skip tests that we know would fail.
		// (Elsewhere the result of AuditRecords() is used in the
		// "dnscontrol check" phase.)

		testgroup("complex TXT",
			// Do not use only()/not()/requires() in this section.
			// If your provider needs to skip one of these tests, update
			// "provider/*/recordaudit.AuditRecords()" to reject that kind
			// of record.

			// Some of these test cases are commented out because they test
			// something that isn't widely used or supported.  For example
			// many APIs don't support a backslack (`\`) in a TXT record;
			// luckily we've never seen a need for that "in the wild".  If
			// you want to future-proof your provider, temporarily remove
			// the comments and get those tests working, or reject it using
			// auditrecords.go.

			// ProTip: Unsure how a provider's API escapes something? Try
			// adding the TXT record via the Web UI and watch how the string
			// is escaped when you download the records.

			// Nobody needs this and many APIs don't allow it.
			tc("a 0-byte TXT", txt("foo0", "")),

			// Test edge cases around 255, 255*2, 255*3:
			tc("a 254-byte TXT", txt("foo254", strings.Repeat("A", 254))), // 255-1
			tc("a 255-byte TXT", txt("foo255", strings.Repeat("B", 255))), // 255
			tc("a 256-byte TXT", txt("foo256", strings.Repeat("C", 256))), // 255+1
			tc("a 509-byte TXT", txt("foo509", strings.Repeat("D", 509))), // 255*2-1
			tc("a 510-byte TXT", txt("foo510", strings.Repeat("E", 510))), // 255*2
			tc("a 511-byte TXT", txt("foo511", strings.Repeat("F", 511))), // 255*2+1
			tc("a 764-byte TXT", txt("foo764", strings.Repeat("G", 764))), // 255*3-1
			tc("a 765-byte TXT", txt("foo765", strings.Repeat("H", 765))), // 255*3
			tc("a 766-byte TXT", txt("foo766", strings.Repeat("J", 766))), // 255*3+1
			// tcEmptyZone(),

			tc("TXT with 1 single-quote", txt("foosq", "quo'te")),
			tc("TXT with 1 backtick", txt("foobt", "blah`blah")),
			tc("TXT with 1 dq-1interior", txt("foodq", `in"side`)),
			tc("TXT with 2 dq-2interior", txt("foodqs", `in"ter"ior`)),
			tc("TXT with 1 dq-left", txt("foodqs", `"left`)),
			tc("TXT with 1 dq-right", txt("foodqs", `right"`)),

			// Semicolons don't need special treatment.
			// https://serverfault.com/questions/743789
			tc("TXT with semicolon", txt("foosc1", `semi;colon`)),
			tc("TXT with semicolon ws", txt("foosc2", `wssemi ; colon`)),

			tc("TXT interior ws", txt("foosp", "with spaces")),
			// tc("TXT leading ws", txt("foowsb", " leadingspace")),
			tc("TXT trailing ws", txt("foows1", "trailingws ")),

			// Vultr syntax-checks TXT records with SPF contents.
			tc("Create a TXT/SPF", txt("foo", "v=spf1 ip4:99.99.99.99 -all")),

			// Nobody needs this and many APIs don't allow it.
			// tc("Create TXT with frequently difficult characters", txt("fooex", `!^.*$@#%^&()([][{}{<></:;-_=+\`)),
		),

		testgroup("TXT backslashes",
			tc("TXT with backslashs",
				txt("fooosbs1", `1back\slash`),
				txt("fooosbs2", `2back\\slash`),
				txt("fooosbs3", `3back\\\slash`),
				txt("fooosbs4", `4back\\\\slash`)),
		),

		//
		// API Edge Cases
		//

		// Narrative: Congratulate yourself for getting this far.
		// Seriously.  Buy yourself a beer or other beverage.  Kick back.
		// Take a break.  Ok, break over!  Time for some more weird edge
		// cases.

		// DNSControl downcases all DNS labels. These tests make sure
		// that's all done correctly.
		testgroup("Case Sensitivity",
			// The decoys are required so that there is at least one actual
			// change in each tc.
			tc("Create CAPS", mx("BAR", 5, "BAR.com.")),
			tc("Downcase label", mx("bar", 5, "BAR.com."), a("decoy", "1.1.1.1")),
			tc("Downcase target", mx("bar", 5, "bar.com."), a("decoy", "2.2.2.2")),
			tc("Upcase both", mx("BAR", 5, "BAR.COM."), a("decoy", "3.3.3.3")),
		),

		// Make sure we can manipulate one DNS record when there is
		// another at the same label.
		testgroup("testByLabel",
			tc("initial",
				a("foo", "1.2.3.4"),
				a("foo", "2.3.4.5"),
			),
			tc("changeOne",
				a("foo", "1.2.3.4"),
				a("foo", "3.4.5.6"), // Change
			),
			tc("deleteOne",
				a("foo", "1.2.3.4"),
				// a("foo", "3.4.5.6"), // Delete
			),
			tc("addOne",
				a("foo", "1.2.3.4"),
				a("foo", "3.4.5.6"), // Add
			),
		),

		// Make sure we can manipulate one DNS record when there is
		// another at the same RecordSet.
		testgroup("testByRecordSet",
			tc("initial",
				a("bar", "1.2.3.4"),
				a("foo", "2.3.4.5"),
				a("foo", "3.4.5.6"),
				mx("foo", 10, "foo.**current-domain**"),
				mx("foo", 20, "bar.**current-domain**"),
			),
			tc("changeOne",
				a("bar", "1.2.3.4"),
				a("foo", "2.3.4.5"),
				a("foo", "8.8.8.8"), // Change
				mx("foo", 10, "foo.**current-domain**"),
				mx("foo", 20, "bar.**current-domain**"),
			),
			tc("deleteOne",
				a("bar", "1.2.3.4"),
				a("foo", "2.3.4.5"),
				// a("foo", "8.8.8.8"),  // Delete
				mx("foo", 10, "foo.**current-domain**"),
				mx("foo", 20, "bar.**current-domain**"),
			),
			tc("addOne",
				a("bar", "1.2.3.4"),
				a("foo", "2.3.4.5"),
				a("foo", "8.8.8.8"), // Add
				mx("foo", 10, "foo.**current-domain**"),
				mx("foo", 20, "bar.**current-domain**"),
			),
		),

		// Narrative: Here we test the IDNA (internationalization)
		// features.  But first a joke:
		// Q: What do you call someone that speaks 2 languages?
		// A: bilingual
		// Q: What do you call someone that speaks 3 languages?
		// A: trilingual
		// Q: What do you call someone that speaks 1 language?
		// A: American
		// Get it?  Well, that's why I'm not a stand-up comedian.
		// Anyway... let's make sure foreign languages work.

		testgroup("IDNA",
			not("SOFTLAYER"),
			// SOFTLAYER: fails at direct internationalization, punycode works, of course.
			tc("Internationalized name", a("ööö", "1.2.3.4")),
			tc("Change IDN", a("ööö", "2.2.2.2")),
			tc("Internationalized CNAME Target", cname("a", "ööö.com.")),
		),
		testgroup("IDNAs in CNAME targets",
			not("CLOUDFLAREAPI"),
			// LINODE: hostname validation does not allow the target domain TLD
			tc("IDN CNAME AND Target", cname("öoö", "ööö.企业.")),
		),

		// Narrative: Some providers send the list of DNS records one
		// "page" at a time. The data you get includes a flag that
		// indicates you to the request is incomplete and you need to
		// request the next page of data.  They don't realize that
		// computers have gigabytes of RAM and the largest DNS zone might
		// have kilobytes of records.  Unneeded complexity... sigh.
		//
		// Let's test to make sure we got the paging right. I always fear
		// off-by-one errors when I write this kind of code. Like... if a
		// get tells you it has returned a page that starts at record 0
		// and includes 100 records, should the next "get" request records
		// starting at 99 or 100 or 101?
		//
		// These tests can be VERY slow. That's why we use not() and
		// only() to skip these tests for providers that doesn't use
		// paging.

		testgroup("pager101",
			// Tests the paging code of providers.  Many providers page at 100.
			// Notes:
			//  - Gandi: page size is 100, therefore we test with 99, 100, and 101
			//  - DIGITALOCEAN: page size is 100 (default: 20)
			not(
				"AZURE_DNS",     // Removed because it is too slow
				"CLOUDFLAREAPI", // Infinite pagesize but due to slow speed, skipping.
				"DIGITALOCEAN",  // No paging. Why bother?
				"DESEC",         // Skip due to daily update limits.
				// "CSCGLOBAL",     // Doesn't page. Works fine.  Due to the slow API we skip.
				"GANDI_V5",   // Their API is so damn slow. We'll add it back as needed.
				"HEDNS",      // Doesn't page. Works fine.  Due to the slow API we skip.
				"HEXONET",    // Doesn't page. Works fine.  Due to the slow API we skip.
				"LOOPIA",     // Their API is so damn slow. Plus, no paging.
				"MSDNS",      // No paging done. No need to test.
				"NAMEDOTCOM", // Their API is so damn slow. We'll add it back as needed.
				"NS1",        // Free acct only allows 50 records, therefore we skip
				// "ROUTE53",       // Batches up changes in pages.
				"TRANSIP", // Doesn't page. Works fine.  Due to the slow API we skip.
				"CNR",     // Test beaks limits.
			),
			tc("99 records", manyA("rec%04d", "1.2.3.4", 99)...),
			tc("100 records", manyA("rec%04d", "1.2.3.4", 100)...),
			tc("101 records", manyA("rec%04d", "1.2.3.4", 101)...),
		),

		testgroup("pager601",
			only(
				// "AZURE_DNS",     // Removed because it is too slow
				//"CLOUDFLAREAPI", // Infinite pagesize but due to slow speed, skipping.
				//"CSCGLOBAL",     // Doesn't page. Works fine.  Due to the slow API we skip.
				//"DESEC",         // Skip due to daily update limits.
				//"GANDI_V5",      // Their API is so damn slow. We'll add it back as needed.
				//"MSDNS",         // No paging done. No need to test.
				"GCLOUD",
				//"HEXONET", // Doesn't page. Works fine.  Due to the slow API we skip.
				"ROUTE53", // Batches up changes in pages.
			),
			tc("601 records", manyA("rec%04d", "1.2.3.4", 600)...),
			tc("Update 601 records", manyA("rec%04d", "1.2.3.5", 600)...),
		),

		testgroup("pager1201",
			only(
				// "AKAMAIEDGEDNS", // No paging done. No need to test.
				//"AZURE_DNS",     // Currently failing. See https://github.com/StackExchange/dnscontrol/issues/770
				//"CLOUDFLAREAPI", // Fails with >1000 corrections. See https://github.com/StackExchange/dnscontrol/issues/1440
				//"CSCGLOBAL",     // Doesn't page. Works fine.  Due to the slow API we skip.
				//"DESEC",         // Skip due to daily update limits.
				//"GANDI_V5",      // Their API is so damn slow. We'll add it back as needed.
				//"HEDNS",         // No paging done. No need to test.
				//"MSDNS",         // No paging done. No need to test.
				"GCLOUD",
				//"HEXONET", // Doesn't page. Works fine.  Due to the slow API we skip.
				"HOSTINGDE", // Pages.
				"ROUTE53",   // Batches up changes in pages.
			),
			tc("1200 records", manyA("rec%04d", "1.2.3.4", 1200)...),
			tc("Update 1200 records", manyA("rec%04d", "1.2.3.5", 1200)...),
		),

		// Test the boundaries of Google' batch system.
		// 1200 is used because it is larger than batchMax.
		// https://github.com/StackExchange/dnscontrol/pull/2762#issuecomment-1877825559
		testgroup("batchRecordswithOthers",
			only(
				"GCLOUD",
			),
			tc("1200 records",
				manyA("rec%04d", "1.2.3.4", 1200)...),
			tc("Update 1200 records and Create others", append(
				manyA("arec%04d", "1.2.3.4", 1200),
				manyA("rec%04d", "1.2.3.5", 1200)...)...),
			tc("Update 1200 records and Create and Delete others", append(
				manyA("rec%04d", "1.2.3.4", 1200),
				manyA("zrec%04d", "1.2.3.4", 1200)...)...),
		),

		//// CanUse* types:

		// Narrative: Many DNS record types are optional.  If the provider
		// supports them, there's a CanUse* variable that flags that
		// feature.  Here we test those.  Each of these should (1) create
		// the record, (2) test changing additional fields one at a time,
		// maybe 2 at a time, (3) delete the record. If you can do those 3
		// things, we're pretty sure you've implemented it correctly.

		testgroup("CAA",
			requires(providers.CanUseCAA),
			tc("CAA record", caa("@", "issue", 0, "letsencrypt.org")),
			tc("CAA change tag", caa("@", "issuewild", 0, "letsencrypt.org")),
			tc("CAA change target", caa("@", "issuewild", 0, "example.com")),
			tc("CAA change flag", caa("@", "issuewild", 128, "example.com")),
			tc("CAA many records", caa("@", "issuewild", 128, ";")),
			// Test support of spaces in the 3rd field. Some providers don't
			// support this.  See providers/exoscale/auditrecords.go as an example.
			tc("CAA whitespace", caa("@", "issue", 0, "letsencrypt.org; validationmethods=dns-01; accounturi=https://acme-v02.api.letsencrypt.org/acme/acct/1234")),
		),

		// LOCation records. // No.47
		testgroup("LOC",
			requires(providers.CanUseLOC),
			// 42 21 54     N  71 06  18     W -24m 30m
			tc("Single LOC record", loc("@", 42, 21, 54, "N", 71, 6, 18, "W", -24.05, 30, 0, 0)),
			// 42 21 54     N  71 06  18     W -24m 30m
			tc("Update single LOC record", loc("@", 42, 21, 54, "N", 71, 6, 18, "W", -24.06, 30, 10, 0)),
			tc("Multiple LOC records-create a-d modify apex", // create a-d, modify @
				// 42 21 54     N  71 06  18     W -24m 30m
				loc("@", 42, 21, 54, "N", 71, 6, 18, "W", -24, 30, 0, 0),
				// 42 21 43.952 N  71 5   6.344  W -24m 1m 200m
				loc("a", 42, 21, 43.952, "N", 71, 5, 6.344, "W", -24.33, 1, 200, 10),
				// 52 14 05     N  00 08  50     E 10m
				loc("b", 52, 14, 5, "N", 0, 8, 50, "E", 10.22, 0, 0, 0),
				// 32  7 19     S 116  2  25     E 10m
				loc("c", 32, 7, 19, "S", 116, 2, 25, "E", 10, 0, 0, 0),
				// 42 21 28.764 N  71 00  51.617 W -44m 2000m
				loc("d", 42, 21, 28.764, "N", 71, 0, 51.617, "W", -44, 2000, 0, 0),
			),
		),

		// Narrative: NAPTR records are used by IP telephony ("SIP")
		// systems. NAPTR records are rarely used, but if you use them
		// you'll want to use DNSControl because editing them is a pain.
		// If you want a fun read, check this out:
		// https://www.devever.net/~hl/sip-victory

		testgroup("NAPTR",
			requires(providers.CanUseNAPTR),
			tc("NAPTR record", naptr("test", 100, 10, "U", "E2U+sip", "!^.*$!sip:customer-service@example.com!", "example.foo.com.")),
			tc("NAPTR second record", naptr("test", 102, 10, "U", "E2U+email", "!^.*$!mailto:information@example.com!", "example.foo.com.")),
			tc("NAPTR delete record", naptr("test", 100, 10, "U", "E2U+email", "!^.*$!mailto:information@example.com!", "example.foo.com.")),
			tc("NAPTR change target", naptr("test", 100, 10, "U", "E2U+email", "!^.*$!mailto:information@example.com!", "example2.foo.com.")),
			tc("NAPTR change order", naptr("test", 103, 10, "U", "E2U+email", "!^.*$!mailto:information@example.com!", "example2.foo.com.")),
			tc("NAPTR change preference", naptr("test", 103, 20, "U", "E2U+email", "!^.*$!mailto:information@example.com!", "example2.foo.com.")),
			tc("NAPTR change flags", naptr("test", 103, 20, "A", "E2U+email", "!^.*$!mailto:information@example.com!", "example2.foo.com.")),
			tc("NAPTR change service", naptr("test", 103, 20, "A", "E2U+sip", "!^.*$!mailto:information@example.com!", "example2.foo.com.")),
			tc("NAPTR change regexp", naptr("test", 103, 20, "A", "E2U+sip", "!^.*$!sip:customer-service@example.com!", "example2.foo.com.")),
		),

		// ClouDNS provider can work with PTR records, but you need to create special type of zone
		testgroup("PTR",
			requires(providers.CanUsePTR),
			not("CLOUDNS"),
			tc("Create PTR record", ptr("4", "foo.com.")),
			tc("Modify PTR record", ptr("4", "bar.com.")),
		),

		// Narrative: SOA records are ignored by most DNS providers. They
		// auto-generate the values and ignore your SOA data. Don't
		// implement the SOA record unless your provide can not work
		// without them, like BIND.

		// SOA
		testgroup("SOA",
			requires(providers.CanUseSOA),
			tcEmptyZone(), // Required or only the first run passes.
			tc("Create SOA record", soa("@", "kim.ns.cloudflare.com.", "dns.cloudflare.com.", 2037190000, 10000, 2400, 604800, 3600)),
			tc("Modify SOA ns    ", soa("@", "mmm.ns.cloudflare.com.", "dns.cloudflare.com.", 2037190000, 10000, 2400, 604800, 3600)),
			tc("Modify SOA mbox  ", soa("@", "mmm.ns.cloudflare.com.", "eee.cloudflare.com.", 2037190000, 10000, 2400, 604800, 3600)),
			tc("Modify SOA refres", soa("@", "mmm.ns.cloudflare.com.", "eee.cloudflare.com.", 2037190000, 10001, 2400, 604800, 3600)),
			tc("Modify SOA retry ", soa("@", "mmm.ns.cloudflare.com.", "eee.cloudflare.com.", 2037190000, 10001, 2401, 604800, 3600)),
			tc("Modify SOA expire", soa("@", "mmm.ns.cloudflare.com.", "eee.cloudflare.com.", 2037190000, 10001, 2401, 604801, 3600)),
			tc("Modify SOA minttl", soa("@", "mmm.ns.cloudflare.com.", "eee.cloudflare.com.", 2037190000, 10001, 2401, 604801, 3601)),
		),

		testgroup("SRV",
			requires(providers.CanUseSRV),
			tc("SRV record", srv("_sip._tcp", 5, 6, 7, "foo.com.")),
			tc("Second SRV record, same prio", srv("_sip._tcp", 5, 6, 7, "foo.com."), srv("_sip._tcp", 5, 60, 70, "foo2.com.")),
			tc("3 SRV", srv("_sip._tcp", 5, 6, 7, "foo.com."), srv("_sip._tcp", 5, 60, 70, "foo2.com."), srv("_sip._tcp", 15, 65, 75, "foo3.com.")),
			tc("Delete one", srv("_sip._tcp", 5, 6, 7, "foo.com."), srv("_sip._tcp", 15, 65, 75, "foo3.com.")),
			tc("Change Target", srv("_sip._tcp", 5, 6, 7, "foo.com."), srv("_sip._tcp", 15, 65, 75, "foo4.com.")),
			tc("Change Priority", srv("_sip._tcp", 52, 6, 7, "foo.com."), srv("_sip._tcp", 15, 65, 75, "foo4.com.")),
			tc("Change Weight", srv("_sip._tcp", 52, 62, 7, "foo.com."), srv("_sip._tcp", 15, 65, 75, "foo4.com.")),
			tc("Change Port", srv("_sip._tcp", 52, 62, 72, "foo.com."), srv("_sip._tcp", 15, 65, 75, "foo4.com.")),
			tcEmptyZone(),
			tc("Null Target", srv("_sip._tcp", 15, 65, 75, ".")),
		),

		// https://github.com/StackExchange/dnscontrol/issues/2066
		testgroup("SRV",
			requires(providers.CanUseSRV),
			tc("Create SRV333", ttl(srv("_sip._tcp", 5, 6, 7, "foo.com."), 333)),
			tc("Change TTL999", ttl(srv("_sip._tcp", 5, 6, 7, "foo.com."), 999)),
		),

		testgroup("SSHFP",
			requires(providers.CanUseSSHFP),
			tc("SSHFP record",
				sshfp("@", 1, 1, "66c7d5540b7d75a1fb4c84febfa178ad99bdd67c")),
			tc("SSHFP change algorithm",
				sshfp("@", 2, 1, "66c7d5540b7d75a1fb4c84febfa178ad99bdd67c")),
			tc("SSHFP change fingerprint and type",
				sshfp("@", 2, 2, "745a635bc46a397a5c4f21d437483005bcc40d7511ff15fbfafe913a081559bc")),
		),

		testgroup("TLSA",
			requires(providers.CanUseTLSA),
			tc("TLSA record", tlsa("_443._tcp", 3, 1, 1, sha256hash)),
			tc("TLSA change usage", tlsa("_443._tcp", 2, 1, 1, sha256hash)),
			tc("TLSA change selector", tlsa("_443._tcp", 2, 0, 1, sha256hash)),
			tc("TLSA change matchingtype", tlsa("_443._tcp", 2, 0, 2, sha512hash)),
			tc("TLSA change certificate", tlsa("_443._tcp", 2, 0, 2, reversedSha512)),
		),

		testgroup("DS",
			requires(providers.CanUseDS),
			// Use a valid digest value here.  Some providers verify that a valid digest is in use.  See RFC 4034 and
			// https://www.iana.org/assignments/dns-sec-alg-numbers/dns-sec-alg-numbers.xhtml
			// https://www.iana.org/assignments/ds-rr-types/ds-rr-types.xhtml
			tc("DS create", ds("@", 1, 13, 1, "da39a3ee5e6b4b0d3255bfef95601890afd80709")),
			tc("DS change", ds("@", 8857, 8, 2, "4b9b6b073edd97feb5bc12dc4e1b32d2c6af7ae23a293936ceb87bb10494ec44")),
			tc("DS change f1", ds("@", 3, 8, 2, "4b9b6b073edd97feb5bc12dc4e1b32d2c6af7ae23a293936ceb87bb10494ec44")),
			tc("DS change f2", ds("@", 3, 13, 2, "4b9b6b073edd97feb5bc12dc4e1b32d2c6af7ae23a293936ceb87bb10494ec44")),
			tc("DS change f3+4", ds("@", 3, 13, 1, "da39a3ee5e6b4b0d3255bfef95601890afd80709")),
			tc("DS delete 1, create child", ds("another-child", 44, 13, 2, "4b9b6b073edd97feb5bc12dc4e1b32d2c6af7ae23a293936ceb87bb10494ec44")),
			tc("add 2 more DS",
				ds("another-child", 44, 13, 2, "4b9b6b073edd97feb5bc12dc4e1b32d2c6af7ae23a293936ceb87bb10494ec44"),
				ds("another-child", 1501, 13, 1, "ee02c885b5b4ed64899f2d43eb2b8e6619bdb50c"),
				ds("another-child", 1502, 8, 2, "2fa14f53e6b15cac9ac77846c7be87862c2a7e9ec0c6cea319db939317f126ed"),
				ds("another-child", 65535, 13, 2, "2fa14f53e6b15cac9ac77846c7be87862c2a7e9ec0c6cea319db939317f126ed"),
			),
			// These are the same as below.
			tc("DSchild create", ds("child", 1, 13, 1, "da39a3ee5e6b4b0d3255bfef95601890afd80709")),
			tc("DSchild change", ds("child", 8857, 8, 2, "4b9b6b073edd97feb5bc12dc4e1b32d2c6af7ae23a293936ceb87bb10494ec44")),
			tc("DSchild change f1", ds("child", 3, 8, 2, "4b9b6b073edd97feb5bc12dc4e1b32d2c6af7ae23a293936ceb87bb10494ec44")),
			tc("DSchild change f2", ds("child", 3, 13, 2, "4b9b6b073edd97feb5bc12dc4e1b32d2c6af7ae23a293936ceb87bb10494ec44")),
			tc("DSchild change f3+4", ds("child", 3, 13, 1, "da39a3ee5e6b4b0d3255bfef95601890afd80709")),
			tc("DSchild delete 1, create child", ds("another-child", 44, 13, 2, "4b9b6b073edd97feb5bc12dc4e1b32d2c6af7ae23a293936ceb87bb10494ec44")),
		),

		testgroup("DS (children only)",
			requires(providers.CanUseDSForChildren),
			not("CLOUDNS", "CLOUDFLAREAPI"),
			// Use a valid digest value here.  Some providers verify that a valid digest is in use.  See RFC 4034 and
			// https://www.iana.org/assignments/dns-sec-alg-numbers/dns-sec-alg-numbers.xhtml
			// https://www.iana.org/assignments/ds-rr-types/ds-rr-types.xhtml
			tc("DSchild create", ds("child", 1, 14, 4, "417212fd1c8bc5896fefd8db58af824545e85b0d0546409366a30aef7269fae258173bd185fb262c86f3bb86fba04368")),
			tc("DSchild change", ds("child", 8857, 8, 2, "4b9b6b073edd97feb5bc12dc4e1b32d2c6af7ae23a293936ceb87bb10494ec44")),
			tc("DSchild change f1", ds("child", 3, 8, 2, "4b9b6b073edd97feb5bc12dc4e1b32d2c6af7ae23a293936ceb87bb10494ec44")),
			tc("DSchild change f2", ds("child", 3, 13, 2, "4b9b6b073edd97feb5bc12dc4e1b32d2c6af7ae23a293936ceb87bb10494ec44")),
			tc("DSchild change f3+4", ds("child", 3, 14, 4, "3115238f89e0bf5252d9718113b1b9fff854608d84be94eefb9210dc1cc0b4f3557342a27465cfacc42ef137ae9a5489")),
			tc("DSchild delete 1, create child", ds("another-child", 44, 13, 2, "4b9b6b073edd97feb5bc12dc4e1b32d2c6af7ae23a293936ceb87bb10494ec44")),
			tc("add 2 more DSchild",
				ds("another-child", 44, 13, 2, "4b9b6b073edd97feb5bc12dc4e1b32d2c6af7ae23a293936ceb87bb10494ec44"),
				ds("another-child", 1501, 14, 4, "109bb6b5b6d5547c1ce03c7a8bd7d8f80c1cb0957f50c4f7fda04692079917e4f9cad52b878f3d8234e1a170b154b72d"),
				ds("another-child", 1502, 8, 2, "2fa14f53e6b15cac9ac77846c7be87862c2a7e9ec0c6cea319db939317f126ed"),
				ds("another-child", 65535, 13, 2, "2fa14f53e6b15cac9ac77846c7be87862c2a7e9ec0c6cea319db939317f126ed"),
			),
		),

		testgroup("DS (children only) CLOUDNS",
			requires(providers.CanUseDSForChildren),
			only("CLOUDNS", "CLOUDFLAREAPI"),
			// Cloudns requires NS records before creating DS Record. Verify
			// they are done in the right order, even if they are listed in
			// the wrong order in dnsconfig.js.
			tc("create DS",
				// we test that provider correctly handles creating NS first by reversing the entries here
				ds("child", 35632, 13, 1, "1E07663FF507A40874B8605463DD41DE482079D6"),
				ns("child", "ns101.cloudns.net."),
			),
			tc("modify field 1",
				ds("child", 2075, 13, 1, "2706D12E256C8FDD9BFB45EFB25FE537E21A82F6"),
				ns("child", "ns101.cloudns.net."),
			),
			tc("modify field 3",
				ds("child", 2075, 13, 2, "3F7A1EAC8C813A0BEBD0C3B8AAB387E31945EA0CD5E1D84A2E8E27674566C156"),
				ns("child", "ns101.cloudns.net."),
			),
			tc("modify field 2+3",
				ds("child", 2159, 1, 4, "F50BEFEA333EE2901D72D31A08E1A3CD3F7E943FF4B38CF7C8AD92807F5302F76FB0B419182C0F47FFC71CBCB6EF4BD4"),
				ns("child", "ns101.cloudns.net."),
			),
			tc("modify field 2",
				ds("child", 63909, 3, 4, "EEC7FA02E6788DA889B2CE41D43D92F948AB126EDCF83B7037E73CE9531C8E7E45653ABBAA76C2D6E42F98316EDE599B"),
				ns("child", "ns101.cloudns.net."),
			),
			// tc("modify field 2", ds("child", 65535, 254, 4, "0123456789ABCDEF")),
			tc("delete 1, create 1",
				ds("another-child", 35632, 13, 4, "F5F32ABCA6B01AA7A9963012F90B7C8523A1D946185A3AD70B67F3C9F18E7312FA9DD6AB2F7D8382F789213DB173D429"),
				ns("another-child", "ns101.cloudns.net."),
			),
			tc("add 2 more DS",
				ds("another-child", 35632, 13, 4, "F5F32ABCA6B01AA7A9963012F90B7C8523A1D946185A3AD70B67F3C9F18E7312FA9DD6AB2F7D8382F789213DB173D429"),
				ds("another-child", 2159, 1, 4, "F50BEFEA333EE2901D72D31A08E1A3CD3F7E943FF4B38CF7C8AD92807F5302F76FB0B419182C0F47FFC71CBCB6EF4BD4"),
				ds("another-child", 63909, 3, 4, "EEC7FA02E6788DA889B2CE41D43D92F948AB126EDCF83B7037E73CE9531C8E7E45653ABBAA76C2D6E42F98316EDE599B"),
				ns("another-child", "ns101.cloudns.net."),
			),
			// in CLouDNS  we must delete DS Record before deleting NS record
			// should no longer be necessary, provider should handle order correctly
			// tc("delete all DS",
			//	ns("another-child", "ns101.cloudns.net."),
			//),
		),
		testgroup("DHCID",
			requires(providers.CanUseDHCID),
			tc("Create DHCID record", dhcid("test", "AAIBY2/AuCccgoJbsaxcQc9TUapptP69lOjxfNuVAA2kjEA=")),
			tc("Modify DHCID record", dhcid("test", "AAAAAAAAuCccgoJbsaxcQc9TUapptP69lOjxfNuVAA2kjEA=")),
		),

		testgroup("DNAME",
			requires(providers.CanUseDNAME),
			tc("Create DNAME record", dname("test", "example.com.")),
			tc("Modify DNAME record", dname("test", "example.net.")),
			tc("Create DNAME record in non-FQDN", dname("a", "b")),
		),

		testgroup("DNSKEY",
			requires(providers.CanUseDNSKEY),
			tc("Create DNSKEY record", dnskey("test", 257, 3, 13, "fRnjbeUVyKvz1bDx2lPmu3KY1k64T358t8kP6Hjveos=")),
			tc("Modify DNSKEY record 1", dnskey("test", 256, 3, 13, "fRnjbeUVyKvz1bDx2lPmu3KY1k64T358t8kP6Hjveos=")),
			tc("Modify DNSKEY record 2", dnskey("test", 256, 3, 13, "whjtMiJP9C86l0oTJUxemuYtQ0RIZePWt6QETC2kkKM=")),
			tc("Modify DNSKEY record 3", dnskey("test", 256, 3, 15, "whjtMiJP9C86l0oTJUxemuYtQ0RIZePWt6QETC2kkKM=")),
		),

		//// Vendor-specific record types

		// Narrative: DNSControl supports DNS records that don't exist!
		// Well, they exist for particular vendors.  Let's test each of
		// them here. If you are writing a new provider, I have some good
		// news: These don't apply to you!

		testgroup("ALIAS on apex",
			requires(providers.CanUseAlias),
			tc("ALIAS at root", alias("@", "foo.com.")),
			tc("change it", alias("@", "foo2.com.")),
		),

		testgroup("ALIAS to nonfqdn",
			requires(providers.CanUseAlias),
			tc("ALIAS at root",
				a("foo", "1.2.3.4"),
				alias("@", "foo"),
			),
		),

		testgroup("ALIAS on subdomain",
			requires(providers.CanUseAlias),
			not("TRANSIP"), // TransIP does support ALIAS records, but only for apex records (@)
			tc("ALIAS at subdomain", alias("test", "foo.com.")),
			tc("change it", alias("test", "foo2.com.")),
		),

		// AZURE features

		testgroup("AZURE_ALIAS_A",
			requires(providers.CanUseAzureAlias),
			tc("create dependent A records",
				a("foo.a", "1.2.3.4"),
				a("quux.a", "2.3.4.5"),
			),
			tc("ALIAS to A record in same zone",
				a("foo.a", "1.2.3.4"),
				a("quux.a", "2.3.4.5"),
				azureAlias("bar.a", "A", "/subscriptions/**subscription-id**/resourceGroups/**resource-group**/providers/Microsoft.Network/dnszones/**current-domain-no-trailing**/A/foo.a"),
			),
			tc("change aliasA",
				a("foo.a", "1.2.3.4"),
				a("quux.a", "2.3.4.5"),
				azureAlias("bar.a", "A", "/subscriptions/**subscription-id**/resourceGroups/**resource-group**/providers/Microsoft.Network/dnszones/**current-domain-no-trailing**/A/quux.a"),
			),
			tc("change backA",
				a("foo.a", "1.2.3.4"),
				a("quux.a", "2.3.4.5"),
				azureAlias("bar.a", "A", "/subscriptions/**subscription-id**/resourceGroups/**resource-group**/providers/Microsoft.Network/dnszones/**current-domain-no-trailing**/A/foo.a"),
			),
		),

		testgroup("AZURE_ALIAS_CNAME",
			requires(providers.CanUseAzureAlias),
			tc("create dependent CNAME records",
				cname("foo.cname", "google.com."),
				cname("quux.cname", "google2.com."),
			),
			tc("ALIAS to CNAME record in same zone",
				cname("foo.cname", "google.com."),
				cname("quux.cname", "google2.com."),
				azureAlias("bar.cname", "CNAME", "/subscriptions/**subscription-id**/resourceGroups/**resource-group**/providers/Microsoft.Network/dnszones/**current-domain-no-trailing**/CNAME/foo.cname"),
			),
			tc("change aliasCNAME",
				cname("foo.cname", "google.com."),
				cname("quux.cname", "google2.com."),
				azureAlias("bar.cname", "CNAME", "/subscriptions/**subscription-id**/resourceGroups/**resource-group**/providers/Microsoft.Network/dnszones/**current-domain-no-trailing**/CNAME/quux.cname"),
			),
			tc("change backCNAME",
				cname("foo.cname", "google.com."),
				cname("quux.cname", "google2.com."),
				azureAlias("bar.cname", "CNAME", "/subscriptions/**subscription-id**/resourceGroups/**resource-group**/providers/Microsoft.Network/dnszones/**current-domain-no-trailing**/CNAME/foo.cname"),
			),
		),

		// ROUTE53 features

		testgroup("R53_ALIAS2",
			requires(providers.CanUseRoute53Alias),
			tc("create dependent records",
				a("kyle", "1.2.3.4"),
				a("cartman", "2.3.4.5"),
			),
			tc("ALIAS to A record in same zone",
				a("kyle", "1.2.3.4"),
				a("cartman", "2.3.4.5"),
				r53alias("kenny", "A", "kyle.**current-domain**", "false"),
			),
			tc("modify an r53 alias",
				a("kyle", "1.2.3.4"),
				a("cartman", "2.3.4.5"),
				r53alias("kenny", "A", "cartman.**current-domain**", "false"),
			),
		),

		testgroup("R53_ALIAS_ORDER",
			requires(providers.CanUseRoute53Alias),
			tc("create target cnames",
				cname("dev-system18", "ec2-54-91-33-155.compute-1.amazonaws.com."),
				cname("dev-system19", "ec2-54-91-99-999.compute-1.amazonaws.com."),
			),
			tc("add an alias to 18",
				cname("dev-system18", "ec2-54-91-33-155.compute-1.amazonaws.com."),
				cname("dev-system19", "ec2-54-91-99-999.compute-1.amazonaws.com."),
				r53alias("dev-system", "CNAME", "dev-system18.**current-domain**", "false"),
			),
			tc("modify alias to 19",
				cname("dev-system18", "ec2-54-91-33-155.compute-1.amazonaws.com."),
				cname("dev-system19", "ec2-54-91-99-999.compute-1.amazonaws.com."),
				r53alias("dev-system", "CNAME", "dev-system19.**current-domain**", "false"),
			),
			tc("remove alias",
				cname("dev-system18", "ec2-54-91-33-155.compute-1.amazonaws.com."),
				cname("dev-system19", "ec2-54-91-99-999.compute-1.amazonaws.com."),
			),
			tc("add an alias back",
				cname("dev-system18", "ec2-54-91-33-155.compute-1.amazonaws.com."),
				cname("dev-system19", "ec2-54-91-99-999.compute-1.amazonaws.com."),
				r53alias("dev-system", "CNAME", "dev-system19.**current-domain**", "false"),
			),
			tc("remove cnames",
				r53alias("dev-system", "CNAME", "dev-system19.**current-domain**", "false"),
			),
		),

		testgroup("R53_ALIAS_CNAME",
			requires(providers.CanUseRoute53Alias),
			tc("create alias+cname in one step",
				r53alias("dev-system", "CNAME", "dev-system18.**current-domain**", "false"),
				cname("dev-system18", "ec2-54-91-33-155.compute-1.amazonaws.com."),
			),
		),

		testgroup("R53_ALIAS_Loop",
			// This will always be skipped because rejectifTargetEqualsLabel
			// will always flag it as not permitted.
			// See https://github.com/StackExchange/dnscontrol/issues/2107
			requires(providers.CanUseRoute53Alias),
			tc("loop should fail",
				r53alias("test-islandora", "CNAME", "test-islandora.**current-domain**", "false"),
			),
		),

		// Bug https://github.com/StackExchange/dnscontrol/issues/2285
		testgroup("R53_alias pre-existing",
			requires(providers.CanUseRoute53Alias),
			tc("Create some records",
				r53alias("dev-system", "CNAME", "dev-system18.**current-domain**", "false"),
				cname("dev-system18", "ec2-54-91-33-155.compute-1.amazonaws.com."),
			),
			tc("Add a new record - ignoring foo",
				a("bar", "1.2.3.4"),
				ignoreName("dev-system*"),
			),
		),

		testgroup("R53_alias evaluate_target_health",
			requires(providers.CanUseRoute53Alias),
			tc("Create alias and cname",
				r53alias("test-record", "CNAME", "test-record-1.**current-domain**", "false"),
				cname("test-record-1", "ec2-54-91-33-155.compute-1.amazonaws.com."),
			),
			tc("modify evaluate target health",
				r53alias("test-record", "CNAME", "test-record-1.**current-domain**", "true"),
				cname("test-record-1", "ec2-54-91-33-155.compute-1.amazonaws.com."),
			),
		),

		// CLOUDFLAREAPI features

		// CLOUDFLAREAPI: Redirects:

		// go test -v -verbose -profile CLOUDFLAREAPI                // PAGE_RULEs
		// go test -v -verbose -profile CLOUDFLAREAPI -cfredirect=c  // Convert: Convert page rules to Single Redirect
		// go test -v -verbose -profile CLOUDFLAREAPI -cfredirect=n  // New: Convert old to new Single Redirect
		// ProTip: Add this to just run this test:
		//  -start 59 -end 60

		testgroup("CF_REDIRECT",
			only("CLOUDFLAREAPI"),
			tc("redir", cfRedir("cnn.**current-domain-no-trailing**/*", "https://www.cnn.com/$1")),
			tc("change", cfRedir("cnn.**current-domain-no-trailing**/*", "https://change.cnn.com/$1")),
			tc("changelabel", cfRedir("cable.**current-domain-no-trailing**/*", "https://change.cnn.com/$1")),

			// Removed these for speed.  They tested if order matters,
			// which it doesn't seem to.  Re-add if needed.
			tcEmptyZone(),
			tc("multipleA",
				cfRedir("cnn.**current-domain-no-trailing**/*", "https://www.cnn.com/$1"),
				cfRedir("msnbc.**current-domain-no-trailing**/*", "https://msnbc.cnn.com/$1"),
			),
			tcEmptyZone(),
			tc("multipleB",
				cfRedir("msnbc.**current-domain-no-trailing**/*", "https://msnbc.cnn.com/$1"),
				cfRedir("cnn.**current-domain-no-trailing**/*", "https://www.cnn.com/$1"),
			),
			tc("change1",
				cfRedir("msnbc.**current-domain-no-trailing**/*", "https://msnbc.cnn.com/$1"),
				cfRedir("cnn.**current-domain-no-trailing**/*", "https://change.cnn.com/$1"),
			),
			tc("change1",
				cfRedir("msnbc.**current-domain-no-trailing**/*", "https://msnbc.cnn.com/$1"),
				cfRedir("cablenews.**current-domain-no-trailing**/*", "https://change.cnn.com/$1"),
			),

			// NB(tlim): This test case used to fail but mysteriously started working.
			tcEmptyZone(),
			tc("multiple3",
				cfRedir("msnbc.**current-domain-no-trailing**/*", "https://msnbc.cnn.com/$1"),
				cfRedir("cnn.**current-domain-no-trailing**/*", "https://www.cnn.com/$1"),
				cfRedir("nytimes.**current-domain-no-trailing**/*", "https://www.nytimes.com/$1"),
			),

			// Repeat the above tests using CF_TEMP_REDIR instead
			tcEmptyZone(),
			tc("tempredir", cfRedirTemp("cnn.**current-domain-no-trailing**/*", "https://www.cnn.com/$1")),
			tc("tempchange", cfRedirTemp("cnn.**current-domain-no-trailing**/*", "https://change.cnn.com/$1")),
			tc("tempchangelabel", cfRedirTemp("cable.**current-domain-no-trailing**/*", "https://change.cnn.com/$1")),
			tcEmptyZone(),
			tc("tempmultipleA",
				cfRedirTemp("cnn.**current-domain-no-trailing**/*", "https://www.cnn.com/$1"),
				cfRedirTemp("msnbc.**current-domain-no-trailing**/*", "https://msnbc.cnn.com/$1"),
			),
			tcEmptyZone(),
			tc("tempmultipleB",
				cfRedirTemp("msnbc.**current-domain-no-trailing**/*", "https://msnbc.cnn.com/$1"),
				cfRedirTemp("cnn.**current-domain-no-trailing**/*", "https://www.cnn.com/$1"),
			),
			tc("tempchange1",
				cfRedirTemp("msnbc.**current-domain-no-trailing**/*", "https://msnbc.cnn.com/$1"),
				cfRedirTemp("cnn.**current-domain-no-trailing**/*", "https://change.cnn.com/$1"),
			),
			tc("tempchange1",
				cfRedirTemp("msnbc.**current-domain-no-trailing**/*", "https://msnbc.cnn.com/$1"),
				cfRedirTemp("cablenews.**current-domain-no-trailing**/*", "https://change.cnn.com/$1"),
			),
			// NB(tlim): This test case used to fail but mysteriously started working.
			tc("tempmultiple3",
				cfRedirTemp("msnbc.**current-domain-no-trailing**/*", "https://msnbc.cnn.com/$1"),
				cfRedirTemp("cnn.**current-domain-no-trailing**/*", "https://www.cnn.com/$1"),
				cfRedirTemp("nytimes.**current-domain-no-trailing**/*", "https://www.nytimes.com/$1"),
			),
		),

		testgroup("CF_REDIRECT_CONVERT",
			only("CLOUDFLAREAPI"),
			alltrue(cfSingleRedirectEnabled()),
			tc("start301", cfRedir("cnn.**current-domain-no-trailing**/*", "https://www.cnn.com/$1")),
			tc("convert302", cfRedirTemp("cnn.**current-domain-no-trailing**/*", "https://www.cnn.com/$1")),
			tc("convert301", cfRedir("cnn.**current-domain-no-trailing**/*", "https://www.cnn.com/$1")),
		),

		testgroup("CF_SINGLE_REDIRECT",
			only("CLOUDFLAREAPI"),
			alltrue(cfSingleRedirectEnabled()),
			tc("start301", cfSingleRedirect(`name1`, 301, `http.host eq "cnn.slackoverflow.com"`, `concat("https://www.cnn.com", http.request.uri.path)`)),
			tc("changecode", cfSingleRedirect(`name1`, 302, `http.host eq "cnn.slackoverflow.com"`, `concat("https://www.cnn.com", http.request.uri.path)`)),
			tc("changewhen", cfSingleRedirect(`name1`, 302, `http.host eq "msnbc.slackoverflow.com"`, `concat("https://www.cnn.com", http.request.uri.path)`)),
			tc("changethen", cfSingleRedirect(`name1`, 302, `http.host eq "msnbc.slackoverflow.com"`, `concat("https://www.msnbc.com", http.request.uri.path)`)),
			tc("changename", cfSingleRedirect(`name1bis`, 302, `http.host eq "msnbc.slackoverflow.com"`, `concat("https://www.msnbc.com", http.request.uri.path)`)),
		),

		// CLOUDFLAREAPI: PROXY

		testgroup("CF_PROXY A create",
			only("CLOUDFLAREAPI"),
			CfProxyOff(), tcEmptyZone(),
			CfProxyOn(), tcEmptyZone(),
			CfProxyFull1(), tcEmptyZone(),
			CfProxyFull2(), tcEmptyZone(),
		),

		// These next testgroups attempt every possible transition between off, on, full1 and full2.
		// "full1" simulates "full" without the IP being translated.
		// "full2" simulates "full" WITH the IP translated.

		testgroup("CF_PROXY A off to X",
			only("CLOUDFLAREAPI"),
			// CF_PROXY_OFF(), CF_PROXY_OFF(), tcEmptyZone(), // redundant
			CfProxyOff(), CfProxyOn(), tcEmptyZone(),
			CfProxyOff(), CfProxyFull1(), tcEmptyZone(),
			CfProxyOff(), CfProxyFull2(), tcEmptyZone(),
		),

		testgroup("CF_PROXY A on to X",
			only("CLOUDFLAREAPI"),
			CfProxyOn(), CfProxyOff(), tcEmptyZone(),
			// CF_PROXY_ON(), CF_PROXY_ON(), tcEmptyZone(), // redundant
			// CF_PROXY_ON(), CF_PROXY_FULL1().ExpectNoChanges(), tcEmptyZone(), // Removed for speed
			CfProxyOn(), CfProxyFull2(), tcEmptyZone(),
		),

		testgroup("CF_PROXY A full1 to X",
			only("CLOUDFLAREAPI"),
			CfProxyFull1(), CfProxyOff(), tcEmptyZone(),
			// CF_PROXY_FULL1(), CF_PROXY_ON().ExpectNoChanges(), tcEmptyZone(), // Removed for speed
			// CF_PROXY_FULL1(), tcEmptyZone(), // redundant
			CfProxyFull1(), CfProxyFull2(), tcEmptyZone(),
		),

		testgroup("CF_PROXY A full2 to X",
			only("CLOUDFLAREAPI"),
			CfProxyFull2(), CfProxyOff(), tcEmptyZone(),
			CfProxyFull2(), CfProxyOn(), tcEmptyZone(),
			CfProxyFull2(), CfProxyFull1(), tcEmptyZone(),
			// CF_PROXY_FULL2(), CF_PROXY_FULL2(), tcEmptyZone(), // redundant
		),

		testgroup("CF_PROXY CNAME create",
			only("CLOUDFLAREAPI"),
			CfCProxyOff(), tcEmptyZone(),
			CfCProxyOn(), tcEmptyZone(),
			CfCProxyFull(), tcEmptyZone(),
		),

		testgroup("CF_PROXY CNAME off to X",
			only("CLOUDFLAREAPI"),
			// CF_CPROXY_OFF(), CF_CPROXY_OFF(), tcEmptyZone(),  // redundant
			CfCProxyOff(), CfCProxyOn(), tcEmptyZone(),
			CfCProxyOff(), CfCProxyFull(), tcEmptyZone(),
		),

		testgroup("CF_PROXY CNAME on to X",
			only("CLOUDFLAREAPI"),
			CfCProxyOn(), CfCProxyOff(), tcEmptyZone(),
			// CF_CPROXY_ON(), CF_CPROXY_ON(), tcEmptyZone(), // redundant
			// CF_CPROXY_ON(), CF_CPROXY_FULL().ExpectNoChanges(), tcEmptyZone(), // Removed for speed
		),

		testgroup("CF_PROXY CNAME full to X",
			only("CLOUDFLAREAPI"),
			CfCProxyFull(), CfCProxyOff(), tcEmptyZone(),
			// CF_CPROXY_FULL(), CF_CPROXY_ON().ExpectNoChanges(), tcEmptyZone(), // Removed for speed
			// CF_CPROXY_FULL(), tcEmptyZone(), // redundant
		),

		testgroup("CF_WORKER_ROUTE",
			only("CLOUDFLAREAPI"),
			alltrue(*enableCFWorkers),
			// TODO(fdcastel): Add worker scripts via api call before test execution
			tc("simple", cfWorkerRoute("cnn.**current-domain-no-trailing**/*", "dnscontrol_integrationtest_cnn")),
			tc("changeScript", cfWorkerRoute("cnn.**current-domain-no-trailing**/*", "dnscontrol_integrationtest_msnbc")),
			tc("changePattern", cfWorkerRoute("cable.**current-domain-no-trailing**/*", "dnscontrol_integrationtest_msnbc")),
			tcEmptyZone(),
			tc("createMultiple",
				cfWorkerRoute("cnn.**current-domain-no-trailing**/*", "dnscontrol_integrationtest_cnn"),
				cfWorkerRoute("msnbc.**current-domain-no-trailing**/*", "dnscontrol_integrationtest_msnbc"),
			),
			tc("addOne",
				cfWorkerRoute("msnbc.**current-domain-no-trailing**/*", "dnscontrol_integrationtest_msnbc"),
				cfWorkerRoute("cnn.**current-domain-no-trailing**/*", "dnscontrol_integrationtest_cnn"),
				cfWorkerRoute("api.**current-domain-no-trailing**/cnn/*", "dnscontrol_integrationtest_cnn"),
			),
			tc("changeOne",
				cfWorkerRoute("msn.**current-domain-no-trailing**/*", "dnscontrol_integrationtest_msnbc"),
				cfWorkerRoute("cnn.**current-domain-no-trailing**/*", "dnscontrol_integrationtest_cnn"),
				cfWorkerRoute("api.**current-domain-no-trailing**/cnn/*", "dnscontrol_integrationtest_cnn"),
			),
			tc("deleteOne",
				cfWorkerRoute("msn.**current-domain-no-trailing**/*", "dnscontrol_integrationtest_msnbc"),
				cfWorkerRoute("api.**current-domain-no-trailing**/cnn/*", "dnscontrol_integrationtest_cnn"),
			),
		),

		//// IGNORE* features

		// Narrative: You're basically done now. These remaining tests
		// exercise the NO_PURGE and IGNORE* features.  These are handled
		// by the pkg/diff2 module. If they work for any provider, they
		// should work for all providers.  However we're going to test
		// them anyway because one never knows.  Ready?  Let's go!

		testgroup("IGNORE main",
			tc("Create some records",
				a("foo", "1.2.3.4"),
				a("foo", "2.3.4.5"),
				txt("foo", "simple"),
				a("bar", "5.5.5.5"),
				cname("mail", "ghs.googlehosted.com."),
			),

			tc("ignore label",
				// NB(tlim): This ignores 1 record of a recordSet. This should
				// fail for diff2.ByRecordSet() providers if diff2 is not
				// implemented correctly.
				// a("foo", "1.2.3.4"),
				// a("foo", "2.3.4.5"),
				// txt("foo", "simple"),
				a("bar", "5.5.5.5"),
				cname("mail", "ghs.googlehosted.com."),
				ignore("foo", "", ""),
			).ExpectNoChanges(),
			tc("VERIFY PREVIOUS",
				a("foo", "1.2.3.4"),
				a("foo", "2.3.4.5"),
				txt("foo", "simple"),
				a("bar", "5.5.5.5"),
				cname("mail", "ghs.googlehosted.com."),
			).ExpectNoChanges(),

			tc("ignore label,type",
				// a("foo", "1.2.3.4"),
				// a("foo", "2.3.4.5"),
				txt("foo", "simple"),
				a("bar", "5.5.5.5"),
				cname("mail", "ghs.googlehosted.com."),
				ignore("foo", "A", ""),
			).ExpectNoChanges(),
			tc("VERIFY PREVIOUS",
				a("foo", "1.2.3.4"),
				a("foo", "2.3.4.5"),
				txt("foo", "simple"),
				a("bar", "5.5.5.5"),
				cname("mail", "ghs.googlehosted.com."),
			).ExpectNoChanges(),

			tc("ignore label,type,target",
				// a("foo", "1.2.3.4"),
				a("foo", "2.3.4.5"),
				txt("foo", "simple"),
				a("bar", "5.5.5.5"),
				cname("mail", "ghs.googlehosted.com."),
				ignore("foo", "A", "1.2.3.4"),
			).ExpectNoChanges(),
			tc("VERIFY PREVIOUS",
				a("foo", "1.2.3.4"),
				a("foo", "2.3.4.5"),
				txt("foo", "simple"),
				a("bar", "5.5.5.5"),
				cname("mail", "ghs.googlehosted.com."),
			).ExpectNoChanges(),

			tc("ignore type",
				// a("foo", "1.2.3.4"),
				// a("foo", "2.3.4.5"),
				txt("foo", "simple"),
				// a("bar", "5.5.5.5"),
				cname("mail", "ghs.googlehosted.com."),
				ignore("", "A", ""),
			).ExpectNoChanges(),
			tc("VERIFY PREVIOUS",
				a("foo", "1.2.3.4"),
				a("foo", "2.3.4.5"),
				txt("foo", "simple"),
				a("bar", "5.5.5.5"),
				cname("mail", "ghs.googlehosted.com."),
			).ExpectNoChanges(),

			tc("ignore type,target",
				a("foo", "1.2.3.4"),
				// a("foo", "2.3.4.5"),
				txt("foo", "simple"),
				a("bar", "5.5.5.5"),
				cname("mail", "ghs.googlehosted.com."),
				ignore("", "A", "2.3.4.5"),
			).ExpectNoChanges(),
			tc("VERIFY PREVIOUS",
				a("foo", "1.2.3.4"),
				a("foo", "2.3.4.5"),
				txt("foo", "simple"),
				a("bar", "5.5.5.5"),
				cname("mail", "ghs.googlehosted.com."),
			).ExpectNoChanges(),

			tc("ignore target",
				a("foo", "1.2.3.4"),
				// a("foo", "2.3.4.5"),
				txt("foo", "simple"),
				a("bar", "5.5.5.5"),
				cname("mail", "ghs.googlehosted.com."),
				ignore("", "", "2.3.4.5"),
			).ExpectNoChanges(),
			tc("VERIFY PREVIOUS",
				a("foo", "1.2.3.4"),
				a("foo", "2.3.4.5"),
				txt("foo", "simple"),
				a("bar", "5.5.5.5"),
				cname("mail", "ghs.googlehosted.com."),
			).ExpectNoChanges(),

			// Many types:
			tc("ignore manytypes",
				// a("foo", "1.2.3.4"),
				// a("foo", "2.3.4.5"),
				// txt("foo", "simple"),
				// a("bar", "5.5.5.5"),
				cname("mail", "ghs.googlehosted.com."),
				ignore("", "A,TXT", ""),
			).ExpectNoChanges(),
			tc("VERIFY PREVIOUS",
				a("foo", "1.2.3.4"),
				a("foo", "2.3.4.5"),
				txt("foo", "simple"),
				a("bar", "5.5.5.5"),
				cname("mail", "ghs.googlehosted.com."),
			).ExpectNoChanges(),

			// Target with wildcard:
			tc("ignore label,type,target=*",
				a("foo", "1.2.3.4"),
				a("foo", "2.3.4.5"),
				txt("foo", "simple"),
				a("bar", "5.5.5.5"),
				// cname("mail", "ghs.googlehosted.com."),
				ignore("", "CNAME", "*.googlehosted.com."),
			).ExpectNoChanges(),
			tc("VERIFY PREVIOUS",
				a("foo", "1.2.3.4"),
				a("foo", "2.3.4.5"),
				txt("foo", "simple"),
				a("bar", "5.5.5.5"),
				cname("mail", "ghs.googlehosted.com."),
			).ExpectNoChanges(),
		),

		// Same as "main" but with an apex ("@") record.
		testgroup("IGNORE apex",
			tc("Create some records",
				a("@", "1.2.3.4"),
				a("@", "2.3.4.5"),
				txt("@", "simple"),
				a("bar", "5.5.5.5"),
				cname("mail", "ghs.googlehosted.com."),
			),

			tc("apex label",
				// NB(tlim): This ignores 1 record of a recordSet. This should
				// fail for diff2.ByRecordSet() providers if diff2 is not
				// implemented correctly.
				// a("@", "1.2.3.4"),
				// a("@", "2.3.4.5"),
				// txt("@", "simple"),
				a("bar", "5.5.5.5"),
				cname("mail", "ghs.googlehosted.com."),
				ignore("@", "", ""),
				// ignore("", "NS", ""),
				// NB(tlim): .UnsafeIgnore is needed because the NS records
				// that providers injects into zones are treated like input
				// from dnsconfig.js.
			).ExpectNoChanges().UnsafeIgnore(),
			tc("VERIFY PREVIOUS",
				a("@", "1.2.3.4"),
				a("@", "2.3.4.5"),
				txt("@", "simple"),
				a("bar", "5.5.5.5"),
				cname("mail", "ghs.googlehosted.com."),
			).ExpectNoChanges(),

			tc("apex label,type",
				// a("@", "1.2.3.4"),
				// a("@", "2.3.4.5"),
				txt("@", "simple"),
				a("bar", "5.5.5.5"),
				cname("mail", "ghs.googlehosted.com."),
				ignore("@", "A", ""),
			).ExpectNoChanges(),
			tc("VERIFY PREVIOUS",
				a("@", "1.2.3.4"),
				a("@", "2.3.4.5"),
				txt("@", "simple"),
				a("bar", "5.5.5.5"),
				cname("mail", "ghs.googlehosted.com."),
			).ExpectNoChanges(),

			tc("apex label,type,target",
				// a("@", "1.2.3.4"),
				a("@", "2.3.4.5"),
				txt("@", "simple"),
				a("bar", "5.5.5.5"),
				cname("mail", "ghs.googlehosted.com."),
				ignore("@", "A", "1.2.3.4"),
				// NB(tlim): .UnsafeIgnore is needed because the NS records
				// that providers injects into zones are treated like input
				// from dnsconfig.js.
			).ExpectNoChanges().UnsafeIgnore(),
			tc("VERIFY PREVIOUS",
				a("@", "1.2.3.4"),
				a("@", "2.3.4.5"),
				txt("@", "simple"),
				a("bar", "5.5.5.5"),
				cname("mail", "ghs.googlehosted.com."),
			).ExpectNoChanges(),

			tc("apex type",
				// a("@", "1.2.3.4"),
				// a("@", "2.3.4.5"),
				txt("@", "simple"),
				// a("bar", "5.5.5.5"),
				cname("mail", "ghs.googlehosted.com."),
				ignore("", "A", ""),
			).ExpectNoChanges(),
			tc("VERIFY PREVIOUS",
				a("@", "1.2.3.4"),
				a("@", "2.3.4.5"),
				txt("@", "simple"),
				a("bar", "5.5.5.5"),
				cname("mail", "ghs.googlehosted.com."),
			).ExpectNoChanges(),

			tc("apex type,target",
				a("@", "1.2.3.4"),
				// a("@", "2.3.4.5"),
				txt("@", "simple"),
				a("bar", "5.5.5.5"),
				cname("mail", "ghs.googlehosted.com."),
				ignore("", "A", "2.3.4.5"),
			).ExpectNoChanges(),
			tc("VERIFY PREVIOUS",
				a("@", "1.2.3.4"),
				a("@", "2.3.4.5"),
				txt("@", "simple"),
				a("bar", "5.5.5.5"),
				cname("mail", "ghs.googlehosted.com."),
			).ExpectNoChanges(),

			tc("apex target",
				a("@", "1.2.3.4"),
				// a("@", "2.3.4.5"),
				txt("@", "simple"),
				a("bar", "5.5.5.5"),
				cname("mail", "ghs.googlehosted.com."),
				ignore("", "", "2.3.4.5"),
			).ExpectNoChanges(),
			tc("VERIFY PREVIOUS",
				a("@", "1.2.3.4"),
				a("@", "2.3.4.5"),
				txt("@", "simple"),
				a("bar", "5.5.5.5"),
				cname("mail", "ghs.googlehosted.com."),
			).ExpectNoChanges(),

			// Many types:
			tc("apex manytypes",
				// a("@", "1.2.3.4"),
				// a("@", "2.3.4.5"),
				// txt("@", "simple"),
				// a("bar", "5.5.5.5"),
				cname("mail", "ghs.googlehosted.com."),
				ignore("", "A,TXT", ""),
			).ExpectNoChanges(),
			tc("VERIFY PREVIOUS",
				a("@", "1.2.3.4"),
				a("@", "2.3.4.5"),
				txt("@", "simple"),
				a("bar", "5.5.5.5"),
				cname("mail", "ghs.googlehosted.com."),
			).ExpectNoChanges(),
		),

		// IGNORE with unsafe notation

		testgroup("IGNORE unsafe",
			tc("Create some records",
				txt("foo", "simple"),
				a("foo", "1.2.3.4"),
				txt("@", "asimple"),
				a("@", "2.2.2.2"),
			),

			tc("ignore unsafe apex",
				txt("foo", "simple"),
				a("foo", "1.2.3.4"),
				txt("@", "asimple"),
				a("@", "2.2.2.2"),
				ignore("@", "", ""),
			).ExpectNoChanges().UnsafeIgnore(),
			tc("VERIFY PREVIOUS",
				txt("foo", "simple"),
				a("foo", "1.2.3.4"),
				txt("@", "asimple"),
				a("@", "2.2.2.2"),
			).ExpectNoChanges(),

			tc("ignore unsafe label",
				txt("foo", "simple"),
				a("foo", "1.2.3.4"),
				txt("@", "asimple"),
				a("@", "2.2.2.2"),
				ignore("foo", "", ""),
			).ExpectNoChanges().UnsafeIgnore(),
			tc("VERIFY PREVIOUS",
				txt("foo", "simple"),
				a("foo", "1.2.3.4"),
				txt("@", "asimple"),
				a("@", "2.2.2.2"),
			).ExpectNoChanges(),
		),

		// IGNORE with wildcards

		testgroup("IGNORE wilds",
			tc("Create some records",
				a("foo.bat", "1.2.3.4"),
				a("foo.bat", "2.3.4.5"),
				txt("foo.bat", "simple"),
				a("bar.bat", "5.5.5.5"),
				cname("mail.bat", "ghs.googlehosted.com."),
			),

			tc("ignore label=foo.*",
				// a("foo.bat", "1.2.3.4"),
				// a("foo.bat", "2.3.4.5"),
				// txt("foo.bat", "simple"),
				a("bar.bat", "5.5.5.5"),
				cname("mail.bat", "ghs.googlehosted.com."),
				ignore("foo.*", "", ""),
			).ExpectNoChanges(),
			tc("VERIFY PREVIOUS",
				a("foo.bat", "1.2.3.4"),
				a("foo.bat", "2.3.4.5"),
				txt("foo.bat", "simple"),
				a("bar.bat", "5.5.5.5"),
				cname("mail.bat", "ghs.googlehosted.com."),
			).ExpectNoChanges(),

			tc("ignore label=foo.bat,type",
				// a("foo.bat", "1.2.3.4"),
				// a("foo.bat", "2.3.4.5"),
				txt("foo.bat", "simple"),
				// a("bar.bat", "5.5.5.5"),
				cname("mail.bat", "ghs.googlehosted.com."),
				ignore("*.bat", "A", ""),
			).ExpectNoChanges(),
			tc("VERIFY PREVIOUS",
				a("foo.bat", "1.2.3.4"),
				a("foo.bat", "2.3.4.5"),
				txt("foo.bat", "simple"),
				a("bar.bat", "5.5.5.5"),
				cname("mail.bat", "ghs.googlehosted.com."),
			).ExpectNoChanges(),

			tc("ignore target=*.domain",
				a("foo.bat", "1.2.3.4"),
				a("foo.bat", "2.3.4.5"),
				txt("foo.bat", "simple"),
				a("bar.bat", "5.5.5.5"),
				// cname("mail.bat", "ghs.googlehosted.com."),
				ignore("", "", "*.googlehosted.com."),
			).ExpectNoChanges(),
			tc("VERIFY PREVIOUS",
				a("foo.bat", "1.2.3.4"),
				a("foo.bat", "2.3.4.5"),
				txt("foo.bat", "simple"),
				a("bar.bat", "5.5.5.5"),
				cname("mail.bat", "ghs.googlehosted.com."),
			).ExpectNoChanges(),
		),

		// IGNORE with changes
		testgroup("IGNORE with modify",
			tc("Create some records",
				a("foo", "1.1.1.1"),
				a("foo", "10.10.10.10"),
				aaaa("foo", "2003:dd:d7ff::fe71:aaaa"),
				mx("foo", 10, "aspmx.l.google.com."),
				mx("foo", 20, "alt1.aspmx.l.google.com."),
				a("zzz", "3.3.3.3"),
				a("zzz", "4.4.4.4"),
				aaaa("zzz", "2003:dd:d7ff::fe71:cccc"),
			),

			// ByZone: Change (anywhere)
			tc("IGNORE change ByZone",
				ignore("zzz", "A", ""),
				a("foo", "1.1.1.1"),
				a("foo", "11.11.11.11"), // CHANGE
				aaaa("foo", "2003:dd:d7ff::fe71:aaaa"),
				mx("foo", 10, "aspmx.l.google.com."),
				mx("foo", 20, "alt1.aspmx.l.google.com."),
				// a("zzz", "3.3.3.3"),
				// a("zzz", "4.4.4.4"),
				aaaa("zzz", "2003:dd:d7ff::fe71:cccc"),
			),
			tc("VERIFY PREVIOUS",
				a("foo", "1.1.1.1"),
				a("foo", "11.11.11.11"),
				aaaa("foo", "2003:dd:d7ff::fe71:aaaa"),
				mx("foo", 10, "aspmx.l.google.com."),
				mx("foo", 20, "alt1.aspmx.l.google.com."),
				a("zzz", "3.3.3.3"),
				a("zzz", "4.4.4.4"),
				aaaa("zzz", "2003:dd:d7ff::fe71:cccc"),
			).ExpectNoChanges(),

			// ByLabel: Change within a (name) while we ignore the rest
			tc("IGNORE change ByLabel",
				ignore("foo", "MX", ""),
				a("foo", "1.1.1.1"),
				a("foo", "12.12.12.12"), // CHANGE
				aaaa("foo", "2003:dd:d7ff::fe71:aaaa"),
				// mx("foo", 10, "aspmx.l.google.com."),
				// mx("foo", 20, "alt1.aspmx.l.google.com"),
				a("zzz", "3.3.3.3"),
				a("zzz", "4.4.4.4"),
				aaaa("zzz", "2003:dd:d7ff::fe71:cccc"),
			),
			tc("VERIFY PREVIOUS",
				a("foo", "1.1.1.1"),
				a("foo", "12.12.12.12"),
				aaaa("foo", "2003:dd:d7ff::fe71:aaaa"),
				mx("foo", 10, "aspmx.l.google.com."),
				mx("foo", 20, "alt1.aspmx.l.google.com."),
				a("zzz", "3.3.3.3"),
				a("zzz", "4.4.4.4"),
				aaaa("zzz", "2003:dd:d7ff::fe71:cccc"),
			).ExpectNoChanges(),

			// ByRecordSet: Change within a (name+type) while we ignore the rest
			tc("IGNORE change ByRecordSet",
				ignore("foo", "MX,AAAA", ""),
				a("foo", "1.1.1.1"),
				a("foo", "13.13.13.13"), // CHANGE
				// aaaa("foo", "2003:dd:d7ff::fe71:aaaa"),
				// mx("foo", 10, "aspmx.l.google.com."),
				// mx("foo", 20, "alt1.aspmx.l.google.com"),
				a("zzz", "3.3.3.3"),
				a("zzz", "4.4.4.4"),
				aaaa("zzz", "2003:dd:d7ff::fe71:cccc"),
			),
			tc("VERIFY PREVIOUS",
				a("foo", "1.1.1.1"),
				a("foo", "13.13.13.13"),
				aaaa("foo", "2003:dd:d7ff::fe71:aaaa"),
				mx("foo", 10, "aspmx.l.google.com."),
				mx("foo", 20, "alt1.aspmx.l.google.com."),
				a("zzz", "3.3.3.3"),
				a("zzz", "4.4.4.4"),
				aaaa("zzz", "2003:dd:d7ff::fe71:cccc"),
			).ExpectNoChanges(),

			// Change within a (name+type+data) ("ByRecord")
			tc("IGNORE change ByRecord",
				ignore("foo", "A", "1.1.1.1"),
				// a("foo", "1.1.1.1"),
				a("foo", "14.14.14.14"),
				aaaa("foo", "2003:dd:d7ff::fe71:aaaa"),
				mx("foo", 10, "aspmx.l.google.com."),
				mx("foo", 20, "alt1.aspmx.l.google.com."),
				a("zzz", "3.3.3.3"),
				a("zzz", "4.4.4.4"),
				aaaa("zzz", "2003:dd:d7ff::fe71:cccc"),
			),
			tc("VERIFY PREVIOUS",
				a("foo", "1.1.1.1"),
				a("foo", "14.14.14.14"),
				aaaa("foo", "2003:dd:d7ff::fe71:aaaa"),
				mx("foo", 10, "aspmx.l.google.com."),
				mx("foo", 20, "alt1.aspmx.l.google.com."),
				a("zzz", "3.3.3.3"),
				a("zzz", "4.4.4.4"),
				aaaa("zzz", "2003:dd:d7ff::fe71:cccc"),
			).ExpectNoChanges(),
		),

		// IGNORE repro bug reports

		// https://github.com/StackExchange/dnscontrol/issues/2285
		testgroup("IGNORE_TARGET b2285",
			tc("Create some records",
				cname("foo", "redact1.acm-validations.aws."),
				cname("bar", "redact2.acm-validations.aws."),
			),
			tc("Add a new record - ignoring test.foo.com.",
				ignoreTarget("**.acm-validations.aws.", "CNAME"),
			).ExpectNoChanges(),
			tc("VERIFY PREVIOUS",
				cname("foo", "redact1.acm-validations.aws."),
				cname("bar", "redact2.acm-validations.aws."),
			).ExpectNoChanges(),
		),

		// https://github.com/StackExchange/dnscontrol/issues/2822
		// Don't send empty updates.
		// A carefully constructed IGNORE() can ignore all the
		// changes. This resulted in the deSEC provider generating an
		// empty upsert, which the API rejected.
		testgroup("IGNORE everything b2822",
			tc("Create some records",
				a("dyndns-city1", "91.42.1.1"),
				a("dyndns-city2", "91.42.1.2"),
				aaaa("dyndns-city1", "2003:dd:d7ff::fe71:ce77"),
				aaaa("dyndns-city2", "2003:dd:d7ff::fe71:ce78"),
			),
			tc("ignore them all",
				a("dyndns-city1", "91.42.1.1"),
				a("dyndns-city2", "91.42.1.2"),
				aaaa("dyndns-city1", "2003:dd:d7ff::fe71:ce77"),
				aaaa("dyndns-city2", "2003:dd:d7ff::fe71:ce78"),
				ignore("dyndns-city1", "A,AAAA", ""),
				ignore("dyndns-city2", "A,AAAA", ""),
			).ExpectNoChanges().UnsafeIgnore(),
			tc("VERIFY PREVIOUS",
				a("dyndns-city1", "91.42.1.1"),
				a("dyndns-city2", "91.42.1.2"),
				aaaa("dyndns-city1", "2003:dd:d7ff::fe71:ce77"),
				aaaa("dyndns-city2", "2003:dd:d7ff::fe71:ce78"),
			).ExpectNoChanges(),
		),

		// https://github.com/StackExchange/dnscontrol/issues/3227
		testgroup("IGNORE w/change b3227",
			tc("Create some records",
				a("testignore", "8.8.8.8"),
				a("testdefined", "9.9.9.9"),
			),
			tc("ignore",
				// a("testignore", "8.8.8.8"),
				a("testdefined", "9.9.9.9"),
				ignore("testignore", "", ""),
			).ExpectNoChanges(),
			tc("VERIFY PREVIOUS",
				a("testignore", "8.8.8.8"),
				a("testdefined", "9.9.9.9"),
			).ExpectNoChanges(),

			tc("Verify nothing changed",
				a("testignore", "8.8.8.8"),
				a("testdefined", "9.9.9.9"),
			).ExpectNoChanges(),
			tc("VERIFY PREVIOUS",
				a("testignore", "8.8.8.8"),
				a("testdefined", "9.9.9.9"),
			).ExpectNoChanges(),

			tc("ignore with change",
				// a("testignore", "8.8.8.8"),
				a("testdefined", "2.2.2.2"),
				ignore("testignore", "", ""),
			),
			tc("VERIFY PREVIOUS",
				a("testignore", "8.8.8.8"),
				a("testdefined", "2.2.2.2"),
			).ExpectNoChanges(),
		),

		// OVH features

		testgroup("structured TXT",
			only("OVH"),
			tc("Create TXT",
				txt("spf", "v=spf1 ip4:99.99.99.99 -all"),
				txt("dkim", "v=DKIM1;t=s;p=MIGfMA0GCSqGSIb3DQEBAQUAA4GNADCBiQKBgQCzwOUgwGWVIwQG8PBl89O37BdaoqEd/rT6r/Iot4PidtPJkPbVxWRi0mUgduAnsO8zHCz2QKAd5wPe9+l+Stwy6e0h27nAOkI/Edx3qwwWqWSUfwfIBWZG+lrFrhWgSIWCj2/TMkMMzBZJdhVszCzdGQiNPkGvKgjfqW5T0TZt0QIDAQAB"),
				txt("_dmarc", "v=DMARC1; p=none; rua=mailto:dmarc@yourdomain.com")),
			tc("Update TXT",
				txt("spf", "v=spf1 a mx -all"),
				txt("dkim", "v=DKIM1;t=s;p=MIGfMA0GCSqGSIb3DQEBAQUAA4GNADCBiQKBgQDk72yk6UML8LGIXFobhvx6UDUntqGzmyie2FLMyrOYk1C7CVYR139VMbO9X1rFvZ8TaPnMCkMbuEGWGgWNc27MLYKfI+wP/SYGjRS98TNl9wXxP8tPfr6id5gks95sEMMaYTu8sctnN6sBOvr4hQ2oipVcBn/oxkrfhqvlcat5gQIDAQAB"),
				txt("_dmarc", "v=DMARC1; p=none; rua=mailto:dmarc@example.com")),
		),

		testgroup("structured TXT as native records",
			only("OVH"),
			tc("Create native OVH records",
				ovhspf("spf", "v=spf1 ip4:99.99.99.99 -all"),
				ovhdkim("dkim", "v=DKIM1;t=s;p=MIGfMA0GCSqGSIb3DQEBAQUAA4GNADCBiQKBgQCzwOUgwGWVIwQG8PBl89O37BdaoqEd/rT6r/Iot4PidtPJkPbVxWRi0mUgduAnsO8zHCz2QKAd5wPe9+l+Stwy6e0h27nAOkI/Edx3qwwWqWSUfwfIBWZG+lrFrhWgSIWCj2/TMkMMzBZJdhVszCzdGQiNPkGvKgjfqW5T0TZt0QIDAQAB"),
				ovhdmarc("_dmarc", "v=DMARC1; p=none; rua=mailto:dmarc@yourdomain.com")),
			tc("Update native OVH records",
				ovhspf("spf", "v=spf1 a mx -all"),
				ovhdkim("dkim", "v=DKIM1;t=s;p=MIGfMA0GCSqGSIb3DQEBAQUAA4GNADCBiQKBgQDk72yk6UML8LGIXFobhvx6UDUntqGzmyie2FLMyrOYk1C7CVYR139VMbO9X1rFvZ8TaPnMCkMbuEGWGgWNc27MLYKfI+wP/SYGjRS98TNl9wXxP8tPfr6id5gks95sEMMaYTu8sctnN6sBOvr4hQ2oipVcBn/oxkrfhqvlcat5gQIDAQAB"),
				ovhdmarc("_dmarc", "v=DMARC1; p=none; rua=mailto:dmarc@example.com")),
		),

		// PORKBUN features

		testgroup("PORKBUN_URLFWD tests",
			only("PORKBUN"),
			tc("Add a urlfwd", porkbunUrlfwd("urlfwd1", "http://example.com", "", "", "")),
			tc("Update a urlfwd", porkbunUrlfwd("urlfwd1", "http://example.org", "", "", "")),
			tc("Update a urlfwd with metadata", porkbunUrlfwd("urlfwd1", "http://example.org", "permanent", "no", "no")),
		),

		// GCORE features

		testgroup("GCORE metadata tests",
			only("GCORE"),
			tc("Add record with metadata", withMeta(a("@", "1.2.3.4"), map[string]string{
				"gcore_filters":    "geodistance,false;first_n,false,2",
				"gcore_asn":        "1234,2345",
				"gcore_continents": "as,na,an,sa,oc,eu,af",
				"gcore_countries":  "cn,us",
				"gcore_latitude":   "12.34",
				"gcore_longitude":  "67.89",
				"gcore_notes":      "test",
				"gcore_weight":     "12",
				"gcore_ip":         "1.2.3.4",
			})),
			tc("Update record with metadata", withMeta(a("@", "1.2.3.4"), map[string]string{
				"gcore_filters":            "healthcheck,false;geodns,false;first_n,false,3",
				"gcore_failover_protocol":  "HTTP",
				"gcore_failover_port":      "443",
				"gcore_failover_frequency": "30",
				"gcore_failover_timeout":   "10",
				"gcore_failover_method":    "POST",
				"gcore_failover_url":       "/test",
				"gcore_failover_tls":       "false",
				"gcore_failover_regexp":    "",
				"gcore_failover_host":      "example.com",
				"gcore_asn":                "2345,3456",
				"gcore_continents":         "as,na",
				"gcore_countries":          "gb,fr",
				"gcore_latitude":           "12.89",
				"gcore_longitude":          "34.56",
				"gcore_notes":              "test2",
				"gcore_weight":             "34",
				"gcore_ip":                 "4.3.2.1",
			})),
			tc("Delete metadata from record", a("@", "1.2.3.4")),
		),

		// This MUST be the last test.
		testgroup("final",
			tc("final", txt("final", `TestDNSProviders was successful!`)),
		),

		// Narrative: Congrats! You're done!  If you've made it this far
		// you're very close to being able to submit your PR.  Here's
		// some tips:

		// 1. Ask for help!  It is normal to submit a PR when most (but
		//    not all) tests are passing.  The community would be glad to
		//    help fix the remaining tests.
		// 2. Take a moment to clean up your code. Delete debugging
		//    statements, add comments, run "staticcheck".
		// 3. Thing change: Once your PR is accepted, re-run these tests
		//    every quarter. There may be library updates, API changes,
		//    etc.

	}

	return tests
}<|MERGE_RESOLUTION|>--- conflicted
+++ resolved
@@ -614,15 +614,9 @@
 	return ((*enableCFRedirectMode) != "")
 }
 
-<<<<<<< HEAD
 func cfSingleRedirect(name string, code uint16, when, then string) *models.RecordConfig {
 	r := makeRec("@", name, "CF_SINGLE_REDIRECT")
 	panicOnErr(models.MakeSingleRedirectFromRawRec(r, code, name, when, then))
-=======
-func cfSingleRedirect(name string, code any, when, then string) *models.RecordConfig {
-	r := makeRec("@", name, cfsingleredirect.SINGLEREDIRECT)
-	panicOnErr(cfsingleredirect.FromRaw(r, []any{name, code, when, then})) // Should not happen
->>>>>>> 5dbe5e84
 	return r
 }
 
@@ -716,12 +710,8 @@
 func manyA(namePattern, target string, n int) []*models.RecordConfig {
 	recs := []*models.RecordConfig{}
 	for i := range n {
-<<<<<<< HEAD
+		recs = append(recs, a(fmt.Sprintf(namePattern, i), target))
 		//recs = append(recs, makeRec(fmt.Sprintf(namePattern, i), target, "A"))
-		recs = append(recs, a(fmt.Sprintf(namePattern, i), target))
-=======
-		recs = append(recs, makeRec(fmt.Sprintf(namePattern, i), target, "A"))
->>>>>>> 5dbe5e84
 	}
 	return recs
 }
@@ -752,15 +742,6 @@
 func soa(name string, ns, mbox string, serial, refresh, retry, expire, minttl uint32) *models.RecordConfig {
 	r := makeRec(name, "", "SOA")
 	panicOnErr(r.SetTargetSOA(ns, mbox, serial, refresh, retry, expire, minttl))
-<<<<<<< HEAD
-=======
-	return r
-}
-
-func srv(name string, priority, weight, port uint16, target string) *models.RecordConfig {
-	r := makeRec(name, target, "SRV")
-	panicOnErr(r.SetTargetSRV(priority, weight, port, target))
->>>>>>> 5dbe5e84
 	return r
 }
 
