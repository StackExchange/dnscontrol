package main

import (
	"encoding/json"
	"flag"
	"fmt"
	"os"
	"strconv"
	"strings"
	"testing"
	"time"

	"github.com/StackExchange/dnscontrol/v3/models"
	"github.com/StackExchange/dnscontrol/v3/pkg/nameservers"
	"github.com/StackExchange/dnscontrol/v3/pkg/normalize"
	"github.com/StackExchange/dnscontrol/v3/providers"
	_ "github.com/StackExchange/dnscontrol/v3/providers/_all"
	"github.com/StackExchange/dnscontrol/v3/providers/cloudflare"
	"github.com/StackExchange/dnscontrol/v3/providers/config"
	"github.com/miekg/dns/dnsutil"
)

var providerToRun = flag.String("provider", "", "Provider to run")
var startIdx = flag.Int("start", 0, "Test number to begin with")
var endIdx = flag.Int("end", 0, "Test index to stop after")
var verbose = flag.Bool("verbose", false, "Print corrections as you run them")
var printElapsed = flag.Bool("elapsed", false, "Print elapsed time for each testgroup")
var enableCFWorkers = flag.Bool("cfworkers", true, "Set false to disable CF worker tests")

func init() {
	testing.Init()
	flag.Parse()
}

func getProvider(t *testing.T) (providers.DNSServiceProvider, string, map[int]bool, map[string]string) {
	if *providerToRun == "" {
		t.Log("No provider specified with -provider")
		return nil, "", nil, nil
	}
	jsons, err := config.LoadProviderConfigs("providers.json")
	if err != nil {
		t.Fatalf("Error loading provider configs: %s", err)
	}
	fails := map[int]bool{}
	for name, cfg := range jsons {
		if *providerToRun != name {
			continue
		}

		var metadata json.RawMessage
		// CLOUDFLAREAPI tests related to CF_REDIRECT/CF_TEMP_REDIRECT
		// requires metadata to enable this feature.
		// In hindsight, I have no idea why this metadata flag is required to
		// use this feature. Maybe because we didn't have the capabilities
		// feature at the time?
		if name == "CLOUDFLAREAPI" {
			if *enableCFWorkers {
				metadata = []byte(`{ "manage_redirects": true, "manage_workers": true }`)
			} else {
				metadata = []byte(`{ "manage_redirects": true }`)
			}
		}

		provider, err := providers.CreateDNSProvider(name, cfg, metadata)
		if err != nil {
			t.Fatal(err)
		}
		if f := cfg["knownFailures"]; f != "" {
			for _, s := range strings.Split(f, ",") {
				i, err := strconv.Atoi(s)
				if err != nil {
					t.Fatal(err)
				}
				fails[i] = true
			}
		}

		if name == "CLOUDFLAREAPI" && *enableCFWorkers {
			// Cloudflare only. Will do nothing if provider != *cloudflareProvider.
			if err := cloudflare.PrepareCloudflareTestWorkers(provider); err != nil {
				t.Fatal(err)
			}
		}

		return provider, cfg["domain"], fails, cfg
	}

	t.Fatalf("Provider %s not found", *providerToRun)
	return nil, "", nil, nil
}

func TestDNSProviders(t *testing.T) {
	provider, domain, fails, cfg := getProvider(t)
	if provider == nil {
		return
	}
	if domain == "" {
		t.Fatal("NO DOMAIN SET!  Exiting!")
	}

	t.Run(domain, func(t *testing.T) {
		runTests(t, provider, domain, fails, cfg)
	})

}

func getDomainConfigWithNameservers(t *testing.T, prv providers.DNSServiceProvider, domainName string) *models.DomainConfig {
	dc := &models.DomainConfig{
		Name: domainName,
	}
	normalize.UpdateNameSplitHorizon(dc)

	// fix up nameservers
	ns, err := prv.GetNameservers(domainName)
	if err != nil {
		t.Fatal("Failed getting nameservers", err)
	}
	dc.Nameservers = ns
	nameservers.AddNSRecords(dc)
	return dc
}

// testPermitted returns nil if the test is permitted, otherwise an
// error explaining why it is not.
func testPermitted(t *testing.T, p string, f TestGroup) error {

	// not() and only() can't be mixed.
	if len(f.only) != 0 && len(f.not) != 0 {
		return fmt.Errorf("invalid filter: can't mix not() and only()")
	}
	// TODO(tlim): Have a separate validation pass so that such mistakes
	// are more visible?

	// If there are any trueflags, make sure they are all true.
	for _, c := range f.trueflags {
		if !c {
			return fmt.Errorf("excluded by alltrue(%v)", f.trueflags)
		}
	}

	// If there are any required capabilities, make sure they all exist.
	if len(f.required) != 0 {
		for _, c := range f.required {
			if !providers.ProviderHasCapability(*providerToRun, c) {
				return fmt.Errorf("%s not supported", c)
			}
		}
	}

	// If there are any "only" items, you must be one of them.
	if len(f.only) != 0 {
		for _, provider := range f.only {
			if p == provider {
				return nil
			}
		}
		return fmt.Errorf("disabled by only")
	}

	// If there are any "not" items, you must NOT be one of them.
	if len(f.not) != 0 {
		for _, provider := range f.not {
			if p == provider {
				return fmt.Errorf("excluded by not(\"%s\")", provider)
			}
		}
		return nil
	}

	return nil
}

// makeChanges runs one set of DNS record tests. Returns true on success.
func makeChanges(t *testing.T, prv providers.DNSServiceProvider, dc *models.DomainConfig, tst *TestCase, desc string, expectChanges bool, origConfig map[string]string) bool {
	domainName := dc.Name

	return t.Run(desc+":"+tst.Desc, func(t *testing.T) {
		dom, _ := dc.Copy()
		for _, r := range tst.Records {
			rc := models.RecordConfig(*r)
			if strings.Contains(rc.GetTargetField(), "**current-domain**") {
				_ = rc.SetTarget(strings.Replace(rc.GetTargetField(), "**current-domain**", domainName, 1) + ".")
			}
			if strings.Contains(rc.GetTargetField(), "**current-domain-no-trailing**") {
				_ = rc.SetTarget(strings.Replace(rc.GetTargetField(), "**current-domain-no-trailing**", domainName, 1))
			}
			if strings.Contains(rc.GetLabelFQDN(), "**current-domain**") {
				rc.SetLabelFromFQDN(strings.Replace(rc.GetLabelFQDN(), "**current-domain**", domainName, 1), domainName)
			}
			//if providers.ProviderHasCapability(*providerToRun, providers.CanUseAzureAlias) {
			if strings.Contains(rc.GetTargetField(), "**subscription-id**") {
				_ = rc.SetTarget(strings.Replace(rc.GetTargetField(), "**subscription-id**", origConfig["SubscriptionID"], 1))
			}
			if strings.Contains(rc.GetTargetField(), "**resource-group**") {
				_ = rc.SetTarget(strings.Replace(rc.GetTargetField(), "**resource-group**", origConfig["ResourceGroup"], 1))
			}
			//}
			dom.Records = append(dom.Records, &rc)
		}
		dom.IgnoredNames = tst.IgnoredNames
		dom.IgnoredTargets = tst.IgnoredTargets
		models.PostProcessRecords(dom.Records)
		dom2, _ := dom.Copy()

		if err := providers.AuditRecords(*providerToRun, dom.Records); err != nil {
			t.Skip(fmt.Sprintf("***SKIPPED(PROVIDER DOES NOT SUPPORT '%s' ::%q)", err, desc))
			return
		}

		// get and run corrections for first time
		corrections, err := prv.GetDomainCorrections(dom)
		if err != nil {
			t.Fatal(fmt.Errorf("runTests: %w", err))
		}
		if (len(corrections) == 0 && expectChanges) && (tst.Desc != "Empty") {
			t.Fatalf("Expected changes, but got none")
		}
		for _, c := range corrections {
			if *verbose {
				t.Log(c.Msg)
			}
			err = c.F()
			if err != nil {
				t.Fatal(err)
			}
		}

		// If we just emptied out the zone, no need for a second pass.
		if len(tst.Records) == 0 {
			return
		}

		// run a second time and expect zero corrections
		corrections, err = prv.GetDomainCorrections(dom2)
		if err != nil {
			t.Fatal(err)
		}
		if len(corrections) != 0 {
			t.Logf("Expected 0 corrections on second run, but found %d.", len(corrections))
			for i, c := range corrections {
				t.Logf("UNEXPECTED #%d: %s", i, c.Msg)
			}
			t.FailNow()
		}

	})
}

func runTests(t *testing.T, prv providers.DNSServiceProvider, domainName string, knownFailures map[int]bool, origConfig map[string]string) {
	dc := getDomainConfigWithNameservers(t, prv, domainName)
	testGroups := makeTests(t)

	firstGroup := *startIdx
	lastGroup := *endIdx
	if lastGroup == 0 {
		lastGroup = len(testGroups)
	}

	// Start the zone with a clean slate.
	makeChanges(t, prv, dc, tc("Empty"), "Clean Slate", false, nil)

	curGroup := -1
	for gIdx, group := range testGroups {
		start := time.Now()

		// Abide by -start -end flags
		curGroup++
		if curGroup < firstGroup || curGroup > lastGroup {
			continue
		}

		// Abide by filter
		if err := testPermitted(t, *providerToRun, *group); err != nil {
			//t.Logf("%s: ***SKIPPED(%v)***", group.Desc, err)
			makeChanges(t, prv, dc, tc("Empty"), fmt.Sprintf("%02d:%s ***SKIPPED(%v)***", gIdx, group.Desc, err), false, origConfig)
			continue
		}

		// Run the tests.

		for _, tst := range group.tests {

			makeChanges(t, prv, dc, tst, fmt.Sprintf("%02d:%s", gIdx, group.Desc), true, origConfig)

			if t.Failed() {
				break
			}
		}

		// Remove all records so next group starts with a clean slate.
		makeChanges(t, prv, dc, tc("Empty"), "Post cleanup", false, nil)

		elapsed := time.Since(start)
		if *printElapsed {
			fmt.Printf("ELAPSED %02d %7.2f %q\n", gIdx, elapsed.Seconds(), group.Desc)
		}

	}

}

func TestDualProviders(t *testing.T) {
	p, domain, _, _ := getProvider(t)
	if p == nil {
		return
	}
	if domain == "" {
		t.Fatal("NO DOMAIN SET!  Exiting!")
	}
	dc := getDomainConfigWithNameservers(t, p, domain)
	if !providers.ProviderHasCapability(*providerToRun, providers.DocDualHost) {
		t.Skip("Skipping.  DocDualHost == Cannot")
		return
	}
	// clear everything
	run := func() {
		dom, _ := dc.Copy()
		cs, err := p.GetDomainCorrections(dom)
		if err != nil {
			t.Fatal(err)
		}
		for i, c := range cs {
			t.Logf("#%d: %s", i+1, c.Msg)
			if err = c.F(); err != nil {
				t.Fatal(err)
			}
		}
	}
	t.Log("Clearing everything")
	run()
	// add bogus nameservers
	dc.Records = []*models.RecordConfig{}
	dc.Nameservers = append(dc.Nameservers, models.StringsToNameservers([]string{"ns1.example.com", "ns2.example.com"})...)
	nameservers.AddNSRecords(dc)
	t.Log("Adding nameservers from another provider")
	run()
	// run again to make sure no corrections
	t.Log("Running again to ensure stability")
	cs, err := p.GetDomainCorrections(dc)
	if err != nil {
		t.Fatal(err)
	}
	if len(cs) != 0 {
		t.Logf("Expect no corrections on second run, but found %d.", len(cs))
		for i, c := range cs {
			t.Logf("#%d: %s", i, c.Msg)
		}
		t.FailNow()
	}
}

type TestGroup struct {
	Desc      string
	required  []providers.Capability
	only      []string
	not       []string
	trueflags []bool
	tests     []*TestCase
}

type TestCase struct {
	Desc           string
	Records        []*models.RecordConfig
	IgnoredNames   []string
	IgnoredTargets []*models.IgnoreTarget
}

func SetLabel(r *models.RecordConfig, label, domain string) {
	r.Name = label
	r.NameFQDN = dnsutil.AddOrigin(label, "**current-domain**")
}

func a(name, target string) *models.RecordConfig {
	return makeRec(name, target, "A")
}

func cname(name, target string) *models.RecordConfig {
	return makeRec(name, target, "CNAME")
}

func alias(name, target string) *models.RecordConfig {
	return makeRec(name, target, "ALIAS")
}

func r53alias(name, aliasType, target string) *models.RecordConfig {
	r := makeRec(name, target, "R53_ALIAS")
	r.R53Alias = map[string]string{
		"type": aliasType,
	}
	return r
}

func azureAlias(name, aliasType, target string) *models.RecordConfig {
	r := makeRec(name, target, "AZURE_ALIAS")
	r.AzureAlias = map[string]string{
		"type": aliasType,
	}
	return r
}

func cfRedir(pattern, target string) *models.RecordConfig {
	t := fmt.Sprintf("%s,%s", pattern, target)
	r := makeRec("@", t, "CF_REDIRECT")
	return r
}

func cfRedirTemp(pattern, target string) *models.RecordConfig {
	t := fmt.Sprintf("%s,%s", pattern, target)
	r := makeRec("@", t, "CF_TEMP_REDIRECT")
	return r
}

func cfProxyA(name, target, status string) *models.RecordConfig {
	r := a(name, target)
	r.Metadata = make(map[string]string)
	r.Metadata["cloudflare_proxy"] = status
	return r
}

func cfProxyCNAME(name, target, status string) *models.RecordConfig {
	r := cname(name, target)
	r.Metadata = make(map[string]string)
	r.Metadata["cloudflare_proxy"] = status
	return r
}

func cfWorkerRoute(pattern, target string) *models.RecordConfig {
	t := fmt.Sprintf("%s,%s", pattern, target)
	r := makeRec("@", t, "CF_WORKER_ROUTE")
	return r
}

func ns(name, target string) *models.RecordConfig {
	return makeRec(name, target, "NS")
}

func mx(name string, prio uint16, target string) *models.RecordConfig {
	r := makeRec(name, target, "MX")
	r.MxPreference = prio
	return r
}

func ptr(name, target string) *models.RecordConfig {
	return makeRec(name, target, "PTR")
}

func naptr(name string, order uint16, preference uint16, flags string, service string, regexp string, target string) *models.RecordConfig {
	r := makeRec(name, target, "NAPTR")
	r.SetTargetNAPTR(order, preference, flags, service, regexp, target)
	return r
}

func ds(name string, keyTag uint16, algorithm, digestType uint8, digest string) *models.RecordConfig {
	r := makeRec(name, "", "DS")
	r.SetTargetDS(keyTag, algorithm, digestType, digest)
	return r
}

func soa(name string, ns, mbox string, serial, refresh, retry, expire, minttl uint32) *models.RecordConfig {
	r := makeRec(name, "", "SOA")
	r.SetTargetSOA(ns, mbox, serial, refresh, retry, expire, minttl)
	return r
}

func srv(name string, priority, weight, port uint16, target string) *models.RecordConfig {
	r := makeRec(name, target, "SRV")
	r.SetTargetSRV(priority, weight, port, target)
	return r
}

func sshfp(name string, algorithm uint8, fingerprint uint8, target string) *models.RecordConfig {
	r := makeRec(name, target, "SSHFP")
	r.SetTargetSSHFP(algorithm, fingerprint, target)
	return r
}

func txt(name, target string) *models.RecordConfig {
	r := makeRec(name, "", "TXT")
	r.SetTargetTXT(target)
	return r
}

func txtmulti(name string, target []string) *models.RecordConfig {
	r := makeRec(name, "", "TXT")
	r.SetTargetTXTs(target)
	return r
}

func caa(name string, tag string, flag uint8, target string) *models.RecordConfig {
	r := makeRec(name, target, "CAA")
	r.SetTargetCAA(flag, tag, target)
	return r
}

func tlsa(name string, usage, selector, matchingtype uint8, target string) *models.RecordConfig {
	r := makeRec(name, target, "TLSA")
	r.SetTargetTLSA(usage, selector, matchingtype, target)
	return r
}

func ignoreName(name string) *models.RecordConfig {
	r := &models.RecordConfig{
		Type: "IGNORE_NAME",
	}
	SetLabel(r, name, "**current-domain**")
	return r
}

func ignoreTarget(name string, typ string) *models.RecordConfig {
	r := &models.RecordConfig{
		Type: "IGNORE_TARGET",
	}
	r.SetTarget(typ)
	SetLabel(r, name, "**current-domain**")
	return r
}

func makeRec(name, target, typ string) *models.RecordConfig {
	r := &models.RecordConfig{
		Type: typ,
		TTL:  300,
	}
	SetLabel(r, name, "**current-domain**")
	r.SetTarget(target)
	return r
}

//func (r *models.RecordConfig) ttl(t uint32) *models.RecordConfig {
func ttl(r *models.RecordConfig, t uint32) *models.RecordConfig {
	r.TTL = t
	return r
}

func gentxt(s string) *TestCase {
	title := fmt.Sprintf("Create TXT %s", s)
	label := fmt.Sprintf("foo%d", len(s))
	l := []string{}
	for _, j := range s {
		switch j {
		case '0', 's':
			//title += " short"
			label += "s"
			l = append(l, "short")
		case 'h':
			//title += " 128"
			label += "h"
			l = append(l, strings.Repeat("H", 128))
		case '1', 'l':
			//title += " 255"
			label += "l"
			l = append(l, strings.Repeat("Z", 255))
		}
	}
	return tc(title, txtmulti(label, l))
}

func manyA(namePattern, target string, n int) []*models.RecordConfig {
	recs := []*models.RecordConfig{}
	for i := 0; i < n; i++ {
		recs = append(recs, makeRec(fmt.Sprintf(namePattern, i), target, "A"))
	}
	return recs
}

func testgroup(desc string, items ...interface{}) *TestGroup {
	group := &TestGroup{Desc: desc}
	for _, item := range items {
		switch v := item.(type) {
		case requiresFilter:
			if len(group.tests) != 0 {
				fmt.Printf("ERROR: requires() must be before all tc(): %v\n", desc)
				os.Exit(1)
			}
			group.required = append(group.required, v.caps...)
		case notFilter:
			if len(group.tests) != 0 {
				fmt.Printf("ERROR: not() must be before all tc(): %v\n", desc)
				os.Exit(1)
			}
			group.not = append(group.not, v.names...)
		case onlyFilter:
			if len(group.tests) != 0 {
				fmt.Printf("ERROR: only() must be before all tc(): %v\n", desc)
				os.Exit(1)
			}
			group.only = append(group.only, v.names...)
		case alltrueFilter:
			if len(group.tests) != 0 {
				fmt.Printf("ERROR: alltrue() must be before all tc(): %v\n", desc)
				os.Exit(1)
			}
			group.trueflags = append(group.trueflags, v.flags...)
		case *TestCase:
			group.tests = append(group.tests, v)
		default:
			fmt.Printf("I don't know about type %T (%v)\n", v, v)
		}
	}
	return group
}

func tc(desc string, recs ...*models.RecordConfig) *TestCase {
	var records []*models.RecordConfig
	var ignoredNames []string
	var ignoredTargets []*models.IgnoreTarget
	for _, r := range recs {
		if r.Type == "IGNORE_NAME" {
			ignoredNames = append(ignoredNames, r.GetLabel())
		} else if r.Type == "IGNORE_TARGET" {
			rec := &models.IgnoreTarget{
				Pattern: r.GetLabel(),
				Type:    r.GetTargetField(),
			}
			ignoredTargets = append(ignoredTargets, rec)
		} else {
			records = append(records, r)
		}
	}
	return &TestCase{
		Desc:           desc,
		Records:        records,
		IgnoredNames:   ignoredNames,
		IgnoredTargets: ignoredTargets,
	}
}

func clear(items ...interface{}) *TestCase {
	return tc("Empty")
}

type requiresFilter struct {
	caps []providers.Capability
}

func requires(c ...providers.Capability) requiresFilter {
	return requiresFilter{caps: c}
}

type notFilter struct {
	names []string
}

func not(n ...string) notFilter {
	return notFilter{names: n}
}

type onlyFilter struct {
	names []string
}

func only(n ...string) onlyFilter {
	return onlyFilter{names: n}
}

type alltrueFilter struct {
	flags []bool
}

func alltrue(f ...bool) alltrueFilter {
	return alltrueFilter{flags: f}
}

//

func makeTests(t *testing.T) []*TestGroup {

	sha256hash := strings.Repeat("0123456789abcdef", 4)
	sha512hash := strings.Repeat("0123456789abcdef", 8)
	reversedSha512 := strings.Repeat("fedcba9876543210", 8)

	// Each group of tests begins with testgroup("Title").
	// The system will remove any records so that the tests
	// begin with a clean slate (i.e. no records).

	// Filters:

	// Only apply to providers that CanUseAlias.
	//      requires(providers.CanUseAlias),
	// Only apply to ROUTE53 + GANDI_V5:
	//      only("ROUTE53", "GANDI_V5")
	// Only apply to all providers except ROUTE53 + GANDI_V5:
	//     not("ROUTE53", "GANDI_V5"),
	// Only run this test if all these bool flags are true:
	//     alltrue(*enableCFWorkers, *anotherFlag, myBoolValue)
	// NOTE: You can't mix not() and only()
	//     reset(not("ROUTE53"), only("GCLOUD")),  // ERROR!
	// NOTE: All requires()/not()/only() must appear before any tc().

	// tc()
	// Each tc() indicates a set of records.  The testgroup tries to
	// migrate from one tc() to the next.  For example the first tc()
	// creates some records. The next tc() might list the same records
	// but adds 1 new record and omits 1.  Therefore migrating to this
	// second tc() results in 1 record being created and 1 deleted; but
	// for some providers it may be converting 1 record to another.
	// Therefore some testgroups are testing the providers ability to
	// transition between different states. Others are just testing
	// whether or not a certain kind of record can be created and
	// deleted.

	// clear() is the same as tc("Empty").  It removes all records.  You
	// can use this to verify a provider can delete all the records in
	// the last tc(), or to provide a clean slate for the next tc().
	// Each testgroup() begins and ends with clear(), so you don't have
	// to list the clear() yourself.

	tests := []*TestGroup{

		//
		// Basic functionality (add/rename/change/delete).
		//
		testgroup("GeneralACD",
			// Test general ability to add/change/delete records of one
			// type. These tests aren't specific to "A" records, but we
			// don't do tests specific to A records because this exercises
			// them very well.
			tc("Create an A record", a("@", "1.1.1.1")),
			tc("Change it", a("@", "1.2.3.4")),
			tc("Add another", a("@", "1.2.3.4"), a("www", "1.2.3.4")),
			tc("Add another(same name)", a("@", "1.2.3.4"), a("www", "1.2.3.4"), a("www", "5.6.7.8")),
			tc("Change a ttl", ttl(a("@", "1.2.3.4"), 1000), a("www", "1.2.3.4"), a("www", "5.6.7.8")),
			tc("Change single target from set", ttl(a("@", "1.2.3.4"), 1000), a("www", "2.2.2.2"), a("www", "5.6.7.8")),
			tc("Change all ttls", ttl(a("@", "1.2.3.4"), 500), ttl(a("www", "2.2.2.2"), 400), ttl(a("www", "5.6.7.8"), 400)),
			tc("Delete one", ttl(a("@", "1.2.3.4"), 500), ttl(a("www", "5.6.7.8"), 400)),
			tc("Add back and change ttl", ttl(a("www", "5.6.7.8"), 700), ttl(a("www", "1.2.3.4"), 700)),
			tc("Change targets and ttls", a("www", "1.1.1.1"), a("www", "2.2.2.2")),
		),

		testgroup("WildcardACD",
			not("HEDNS"), // Not supported by dns.he.net due to abuse
			tc("Create wildcard", a("*", "1.2.3.4"), a("www", "1.1.1.1")),
			tc("Delete wildcard", a("www", "1.1.1.1")),
		),

		//
		// Test the basic rtypes.
		//

		testgroup("CNAME",
			tc("Create a CNAME", cname("foo", "google.com.")),
			tc("Change CNAME target", cname("foo", "google2.com.")),
			clear(),
			tc("Record pointing to @", cname("foo", "**current-domain**")),
		),

		testgroup("MX",
			not("ACTIVEDIRECTORY_PS"), // Not implemented.
			tc("MX record", mx("@", 5, "foo.com.")),
			tc("Second MX record, same prio", mx("@", 5, "foo.com."), mx("@", 5, "foo2.com.")),
			tc("3 MX", mx("@", 5, "foo.com."), mx("@", 5, "foo2.com."), mx("@", 15, "foo3.com.")),
			tc("Delete one", mx("@", 5, "foo2.com."), mx("@", 15, "foo3.com.")),
			tc("Change to other name", mx("@", 5, "foo2.com."), mx("mail", 15, "foo3.com.")),
			tc("Change Preference", mx("@", 7, "foo2.com."), mx("mail", 15, "foo3.com.")),
			tc("Record pointing to @", mx("foo", 8, "**current-domain**")),
		),

		testgroup("Null MX",
			// These providers don't support RFC 7505
			not(
				"AZURE_DNS",
				"DIGITALOCEAN",
				"DNSIMPLE",
				"GANDI_V5",
				"HEDNS",
				"INWX",
				"MSDNS",
				"NAMEDOTCOM",
				"NETCUP",
				"OVH",
				"VULTR",
			),
			tc("Null MX", mx("@", 0, ".")),
		),

		testgroup("NS",
			not(
				"DNSIMPLE", // Does not support NS records nor subdomains.
				"EXOSCALE", // Not supported.
				"NETCUP",   // NS records not currently supported.
			),
			tc("NS for subdomain", ns("xyz", "ns2.foo.com.")),
			tc("Dual NS for subdomain", ns("xyz", "ns2.foo.com."), ns("xyz", "ns1.foo.com.")),
			tc("NS Record pointing to @", a("@", "1.2.3.4"), ns("foo", "**current-domain**")),
		),

		testgroup("IGNORE_NAME function",
			tc("Create some records",
				txt("foo", "simple"),
				a("foo", "1.2.3.4"),
			),
			tc("Add a new record - ignoring foo",
				a("bar", "1.2.3.4"),
				ignoreName("foo"),
			),
			clear(),
			tc("Create some records",
				txt("bar.foo", "simple"),
				a("bar.foo", "1.2.3.4"),
			),
			tc("Add a new record - ignoring *.foo",
				a("bar", "1.2.3.4"),
				ignoreName("*.foo"),
			),
		),

		testgroup("IGNORE_NAME apex",
			tc("Create some records",
				txt("@", "simple"),
				a("@", "1.2.3.4"),
				txt("bar", "stringbar"),
				a("bar", "2.4.6.8"),
			),
			tc("Add a new record - ignoring apex",
				txt("bar", "stringbar"),
				a("bar", "2.4.6.8"),
				a("added", "4.6.8.9"),
				ignoreName("@"),
			),
		),

		testgroup("IGNORE_TARGET function",
			tc("Create some records",
				cname("foo", "test.foo.com."),
				cname("bar", "test.bar.com."),
			),
			tc("Add a new record - ignoring test.foo.com.",
				cname("bar", "bar.foo.com."),
				ignoreTarget("test.foo.com.", "CNAME"),
			),
			clear(),
			tc("Create some records",
				cname("bar.foo", "a.b.foo.com."),
				a("test.foo", "1.2.3.4"),
			),
			tc("Add a new record - ignoring **.foo.com. targets",
				a("bar", "1.2.3.4"),
				ignoreTarget("**.foo.com.", "CNAME"),
			),
		),

		// NB(tlim): We don't have a test for IGNORE_TARGET at the apex
		// because IGNORE_TARGET only works on CNAMEs and you can't have a
		// CNAME at the apex.  If we extend IGNORE_TARGET to support other
		// types of records, we should add a test at the apex.

		testgroup("simple TXT",
			tc("Create a TXT", txt("foo", "simple")),
			tc("Change a TXT", txt("foo", "changed")),
			tc("Create a TXT with spaces", txt("foo", "with spaces")),
		),

		testgroup("simple TXT-spf1",
			// This was added because Vultr syntax-checks TXT records with
			// SPF contents.
			tc("Create a TXT/SPF", txt("foo", "v=spf1 ip4:99.99.99.99 -all")),
		),

		testgroup("long TXT",
			tc("Create long TXT", txt("foo", strings.Repeat("A", 300))),
			tc("Change long TXT", txt("foo", strings.Repeat("B", 310))),
			tc("Create long TXT with spaces", txt("foo", strings.Repeat("X", 200)+" "+strings.Repeat("Y", 200))),
		),

		// In this next section we test all the edge cases related to TXT
		// records. Compliance with the RFCs varies greatly with each provider.
		// Rather than creating a "Capability" for each possible different
		// failing or malcompliance (there would be many!), each provider
		// supplies a function AuditRecords() which returns an error if
		// the provider can not support a record.
		// The integration tests use this feedback to skip tests that we know would fail.
		// (Elsewhere the result of AuditRecords() is used in the
		// "dnscontrol check" phase.)

		testgroup("complex TXT",
			// Do not use only()/not()/requires() in this section.
			// If your provider needs to skip one of these tests, update
			// "provider/*/recordaudit.AuditRecords()" to reject that kind
			// of record. When the provider fixes the bug or changes behavior,
			// update the AuditRecords().
			tc("TXT with 0-octel string", txt("foo1", "")),
			// https://github.com/StackExchange/dnscontrol/issues/598
			// RFC1035 permits this, but rarely do provider support it.
			//clear(),
			//tc("Create a 253-byte TXT", txt("foo253", strings.Repeat("A", 253))),
			clear(),
			tc("Create a 254-byte TXT", txt("foo254", strings.Repeat("B", 254))),
			clear(),
			tc("Create a 255-byte TXT", txt("foo255", strings.Repeat("C", 255))),
			clear(),
			tc("Create a 256-byte TXT", txt("foo256", strings.Repeat("D", 256))),
			clear(),
			//tc("Create a 257-byte TXT", txt("foo257", strings.Repeat("E", 257))),
			//clear(),
			tc("Create TXT with single-quote", txt("foosq", "quo'te")),
			clear(),
			tc("Create TXT with backtick", txt("foobt", "blah`blah")),
			clear(),
			tc("Create TXT with double-quote", txt("foodq", `quo"te`)),
			clear(),
			tc("Create TXT with ws at end", txt("foows1", "with space at end ")),
			clear(),
			gentxt("0"),
			gentxt("1"),
			gentxt("10"),
			gentxt("11"),
			gentxt("100"),
			gentxt("101"),
			gentxt("110"),
			gentxt("111"),
			gentxt("1hh"),
			gentxt("1hh0"),
		),

		testgroup("long TXT",
			tc("Create a 505 TXT", txt("foo257", strings.Repeat("E", 505))),
			tc("Create a 506 TXT", txt("foo257", strings.Repeat("E", 506))),
			tc("Create a 507 TXT", txt("foo257", strings.Repeat("E", 507))),
			tc("Create a 508 TXT", txt("foo257", strings.Repeat("E", 508))),
			tc("Create a 509 TXT", txt("foo257", strings.Repeat("E", 509))),
			tc("Create a 510 TXT", txt("foo257", strings.Repeat("E", 510))),
			tc("Create a 511 TXT", txt("foo257", strings.Repeat("E", 511))),
			tc("Create a 512 TXT", txt("foo257", strings.Repeat("E", 512))),
			tc("Create a 513 TXT", txt("foo257", strings.Repeat("E", 513))),
			tc("Create a 514 TXT", txt("foo257", strings.Repeat("E", 514))),
			tc("Create a 515 TXT", txt("foo257", strings.Repeat("E", 515))),
			tc("Create a 516 TXT", txt("foo257", strings.Repeat("E", 516))),
		),

		// Test the ability to change TXT records on the DIFFERENT labels accurately.
		testgroup("TXTMulti",
			tc("Create TXTMulti 1",
				txtmulti("foo1", []string{"simple"}),
			),
			tc("Add TXTMulti 2",
				txtmulti("foo1", []string{"simple"}),
				txtmulti("foo2", []string{"one", "two"}),
			),
			tc("Add TXTMulti 3",
				txtmulti("foo1", []string{"simple"}),
				txtmulti("foo2", []string{"one", "two"}),
				txtmulti("foo3", []string{"eh", "bee", "cee"}),
			),
			tc("Change TXTMultii-0",
				txtmulti("foo1", []string{"dimple"}),
				txtmulti("foo2", []string{"fun", "two"}),
				txtmulti("foo3", []string{"eh", "bzz", "cee"}),
			),
			tc("Change TXTMulti-1[0]",
				txtmulti("foo1", []string{"dimple"}),
				txtmulti("foo2", []string{"moja", "two"}),
				txtmulti("foo3", []string{"eh", "bzz", "cee"}),
			),
			tc("Change TXTMulti-1[1]",
				txtmulti("foo1", []string{"dimple"}),
				txtmulti("foo2", []string{"moja", "mbili"}),
				txtmulti("foo3", []string{"eh", "bzz", "cee"}),
			),
		),

		// Test the ability to change TXT records on the SAME labels accurately.
		testgroup("TXTMulti-same",
			tc("Create TXTMulti 1",
				txtmulti("foo", []string{"simple"}),
			),
			tc("Add TXTMulti 2",
				txtmulti("foo", []string{"simple"}),
				txtmulti("foo", []string{"one", "two"}),
			),
			tc("Add TXTMulti 3",
				txtmulti("foo", []string{"simple"}),
				txtmulti("foo", []string{"one", "two"}),
				txtmulti("foo", []string{"eh", "bee", "cee"}),
			),
			tc("Change TXTMultii-0",
				txtmulti("foo", []string{"dimple"}),
				txtmulti("foo", []string{"fun", "two"}),
				txtmulti("foo", []string{"eh", "bzz", "cee"}),
			),
			tc("Change TXTMulti-1[0]",
				txtmulti("foo", []string{"dimple"}),
				txtmulti("foo", []string{"moja", "two"}),
				txtmulti("foo", []string{"eh", "bzz", "cee"}),
			),
			tc("Change TXTMulti-1[1]",
				txtmulti("foo", []string{"dimple"}),
				txtmulti("foo", []string{"moja", "mbili"}),
				txtmulti("foo", []string{"eh", "bzz", "cee"}),
			),
		),

		//
		// Tests that exercise the API protocol and/or code.
		//

		testgroup("TypeChange",
			// Test whether the provider properly handles a label changing
			// from one rtype to another.
			tc("Create a CNAME", cname("foo", "google.com.")),
			tc("Change to A record", a("foo", "1.2.3.4")),
			tc("Change back to CNAME", cname("foo", "google2.com.")),
		),

		testgroup("Case Sensitivity",
			// The decoys are required so that there is at least one actual change in each tc.
			tc("Create CAPS", mx("BAR", 5, "BAR.com.")),
			tc("Downcase label", mx("bar", 5, "BAR.com."), a("decoy", "1.1.1.1")),
			tc("Downcase target", mx("bar", 5, "bar.com."), a("decoy", "2.2.2.2")),
			tc("Upcase both", mx("BAR", 5, "BAR.COM."), a("decoy", "3.3.3.3")),
		),

		testgroup("IDNA",
			not("SOFTLAYER"),
			// SOFTLAYER: fails at direct internationalization, punycode works, of course.
			tc("Internationalized name", a("ööö", "1.2.3.4")),
			tc("Change IDN", a("ööö", "2.2.2.2")),
			tc("Internationalized CNAME Target", cname("a", "ööö.com.")),
		),
		testgroup("IDNAs in CNAME targets",
			not("LINODE", "CLOUDFLAREAPI"),
			// LINODE: hostname validation does not allow the target domain TLD
			tc("IDN CNAME AND Target", cname("öoö", "ööö.企业.")),
		),

		testgroup("pager101",
			// Tests the paging code of providers.  Many providers page at 100.
			// Notes:
			//  - Gandi: page size is 100, therefore we test with 99, 100, and 101
			//  - DIGITALOCEAN: page size is 100 (default: 20)
			not(
				"NS1",           // Free acct only allows 50 records, therefore we skip
				"CLOUDFLAREAPI", // Infinite pagesize but due to slow speed, skipping.
				"MSDNS",         //  No paging done. No need to test.
				"NAMEDOTCOM",    // Their API is so damn slow. We'll add it back as needed.
				"GANDI_V5",      // Their API is so damn slow. We'll add it back as needed.
			),
			tc("99 records", manyA("rec%04d", "1.2.3.4", 99)...),
			tc("100 records", manyA("rec%04d", "1.2.3.4", 100)...),
			tc("101 records", manyA("rec%04d", "1.2.3.4", 101)...),
		),

		testgroup("pager601",
			only(
				//"MSDNS",     //  No paging done. No need to test.
				//"AZURE_DNS", // Currently failing.
				"HEXONET",
				"GCLOUD",
				"ROUTE53",
			),
			tc("601 records", manyA("rec%04d", "1.2.3.4", 600)...),
			tc("Update 601 records", manyA("rec%04d", "1.2.3.5", 600)...),
		),

		testgroup("pager1201",
			only(
				//"MSDNS",         //  No paging done. No need to test.
				//"AKAMAIEDGEDNS", //  No paging done. No need to test.
				//"AZURE_DNS",     // Currently failing. See https://github.com/StackExchange/dnscontrol/issues/770
				"HEXONET",
				"HOSTINGDE",
				"ROUTE53",
			),
			tc("1200 records", manyA("rec%04d", "1.2.3.4", 1200)...),
			tc("Update 1200 records", manyA("rec%04d", "1.2.3.5", 1200)...),
		),

		//
		// CanUse* types:
		//

		testgroup("CAA",
			requires(providers.CanUseCAA),
			tc("CAA record", caa("@", "issue", 0, "letsencrypt.org")),
			tc("CAA change tag", caa("@", "issuewild", 0, "letsencrypt.org")),
			tc("CAA change target", caa("@", "issuewild", 0, "example.com")),
			tc("CAA change flag", caa("@", "issuewild", 128, "example.com")),
			tc("CAA many records",
				caa("@", "issue", 0, "letsencrypt.org"),
				caa("@", "issuewild", 0, "comodoca.com"),
				caa("@", "iodef", 128, "mailto:test@example.com")),
			tc("CAA delete", caa("@", "issue", 0, "letsencrypt.org")),
		),
		testgroup("CAA with ;",
			requires(providers.CanUseCAA), not("DIGITALOCEAN"),
			// Test support of ";" as a value
			tc("CAA many records", caa("@", "issuewild", 0, ";")),
		),
		testgroup("Issue 1374",
			requires(providers.CanUseCAA), not("DIGITALOCEAN"),
			// Test support of ";" as a value
<<<<<<< HEAD
			tc("CAA spaces", caa("@", "issue", 0, "letsencrypt.org; validationmethods=dns-01; accounturi=https://acme-v02.api.letsencrypt.org/acme/acct/1234")),
=======
			tc("CAA many records", caa("@", "issue", 0, "letsencrypt.org; validationmethods=dns-01; accounturi=https://acme-v02.api.letsencrypt.org/acme/acct/1234")),
>>>>>>> b73d3790
		),

		testgroup("NAPTR",
			requires(providers.CanUseNAPTR),
			tc("NAPTR record", naptr("test", 100, 10, "U", "E2U+sip", "!^.*$!sip:customer-service@example.com!", "example.foo.com.")),
			tc("NAPTR second record", naptr("test", 102, 10, "U", "E2U+email", "!^.*$!mailto:information@example.com!", "example.foo.com.")),
			tc("NAPTR delete record", naptr("test", 100, 10, "U", "E2U+email", "!^.*$!mailto:information@example.com!", "example.foo.com.")),
			tc("NAPTR change target", naptr("test", 100, 10, "U", "E2U+email", "!^.*$!mailto:information@example.com!", "example2.foo.com.")),
			tc("NAPTR change order", naptr("test", 103, 10, "U", "E2U+email", "!^.*$!mailto:information@example.com!", "example2.foo.com.")),
			tc("NAPTR change preference", naptr("test", 103, 20, "U", "E2U+email", "!^.*$!mailto:information@example.com!", "example2.foo.com.")),
			tc("NAPTR change flags", naptr("test", 103, 20, "A", "E2U+email", "!^.*$!mailto:information@example.com!", "example2.foo.com.")),
			tc("NAPTR change service", naptr("test", 103, 20, "A", "E2U+sip", "!^.*$!mailto:information@example.com!", "example2.foo.com.")),
			tc("NAPTR change regexp", naptr("test", 103, 20, "A", "E2U+sip", "!^.*$!sip:customer-service@example.com!", "example2.foo.com.")),
		),

		// ClouDNS provider can work with PTR records, but you need to create special type of zone
		testgroup("PTR", requires(providers.CanUsePTR), not("ACTIVEDIRECTORY_PS", "CLOUDNS"),
			tc("Create PTR record", ptr("4", "foo.com.")),
			tc("Modify PTR record", ptr("4", "bar.com.")),
		),

		// SOA
		testgroup("SOA", requires(providers.CanUseSOA),
			tc("Create SOA record", soa("@", "kim.ns.cloudflare.com.", "dns.cloudflare.com.", 2037190000, 10000, 2400, 604800, 3600)),
			tc("Modify SOA ns    ", soa("@", "mmm.ns.cloudflare.com.", "dns.cloudflare.com.", 2037190000, 10000, 2400, 604800, 3600)),
			tc("Modify SOA mbox  ", soa("@", "mmm.ns.cloudflare.com.", "eee.cloudflare.com.", 2037190000, 10000, 2400, 604800, 3600)),
			tc("Modify SOA refres", soa("@", "mmm.ns.cloudflare.com.", "eee.cloudflare.com.", 2037190000, 10001, 2400, 604800, 3600)),
			tc("Modify SOA retry ", soa("@", "mmm.ns.cloudflare.com.", "eee.cloudflare.com.", 2037190000, 10001, 2401, 604800, 3600)),
			tc("Modify SOA expire", soa("@", "mmm.ns.cloudflare.com.", "eee.cloudflare.com.", 2037190000, 10001, 2401, 604801, 3600)),
			tc("Modify SOA minttl", soa("@", "mmm.ns.cloudflare.com.", "eee.cloudflare.com.", 2037190000, 10001, 2401, 604801, 3601)),
			clear(),
			tc("Create SOA record", soa("@", "kim.ns.cloudflare.com.", "dns.cloudflare.com.", 2037190000, 10000, 2400, 604800, 3600)),
		),

		testgroup("SRV", requires(providers.CanUseSRV), not("ACTIVEDIRECTORY_PS"),
			tc("SRV record", srv("_sip._tcp", 5, 6, 7, "foo.com.")),
			tc("Second SRV record, same prio", srv("_sip._tcp", 5, 6, 7, "foo.com."), srv("_sip._tcp", 5, 60, 70, "foo2.com.")),
			tc("3 SRV", srv("_sip._tcp", 5, 6, 7, "foo.com."), srv("_sip._tcp", 5, 60, 70, "foo2.com."), srv("_sip._tcp", 15, 65, 75, "foo3.com.")),
			tc("Delete one", srv("_sip._tcp", 5, 6, 7, "foo.com."), srv("_sip._tcp", 15, 65, 75, "foo3.com.")),
			tc("Change Target", srv("_sip._tcp", 5, 6, 7, "foo.com."), srv("_sip._tcp", 15, 65, 75, "foo4.com.")),
			tc("Change Priority", srv("_sip._tcp", 52, 6, 7, "foo.com."), srv("_sip._tcp", 15, 65, 75, "foo4.com.")),
			tc("Change Weight", srv("_sip._tcp", 52, 62, 7, "foo.com."), srv("_sip._tcp", 15, 65, 75, "foo4.com.")),
			tc("Change Port", srv("_sip._tcp", 52, 62, 72, "foo.com."), srv("_sip._tcp", 15, 65, 75, "foo4.com.")),
		),
		testgroup("SRV w/ null target", requires(providers.CanUseSRV),
			not(
				"EXOSCALE",   // Not supported.
				"HEXONET",    // Not supported.
				"INWX",       // Not supported.
				"MSDNS",      // Not supported.
				"NAMEDOTCOM", // Not supported.
			),
			tc("Null Target", srv("_sip._tcp", 52, 62, 72, "foo.com."), srv("_sip._tcp", 15, 65, 75, ".")),
		),

		testgroup("SSHFP",
			requires(providers.CanUseSSHFP),
			tc("SSHFP record",
				sshfp("@", 1, 1, "66c7d5540b7d75a1fb4c84febfa178ad99bdd67c")),
			tc("SSHFP change algorithm",
				sshfp("@", 2, 1, "66c7d5540b7d75a1fb4c84febfa178ad99bdd67c")),
			tc("SSHFP change fingerprint and type",
				sshfp("@", 2, 2, "745a635bc46a397a5c4f21d437483005bcc40d7511ff15fbfafe913a081559bc")),
			tc("SSHFP Delete one"),
			tc("SSHFP add many records",
				sshfp("@", 1, 1, "66666666666d75a1fb4c84febfa178ad99bdd67c"),
				sshfp("@", 1, 2, "777777777777797a5c4f21d437483005bcc40d7511ff15fbfafe913a081559bc"),
				sshfp("@", 2, 1, "8888888888888888fb4c84febfa178ad99bdd67c")),
			tc("SSHFP delete two",
				sshfp("@", 1, 1, "66666666666d75a1fb4c84febfa178ad99bdd67c")),
		),

		testgroup("TLSA",
			requires(providers.CanUseTLSA),
			tc("TLSA record", tlsa("_443._tcp", 3, 1, 1, sha256hash)),
			tc("TLSA change usage", tlsa("_443._tcp", 2, 1, 1, sha256hash)),
			tc("TLSA change selector", tlsa("_443._tcp", 2, 0, 1, sha256hash)),
			tc("TLSA change matchingtype", tlsa("_443._tcp", 2, 0, 2, sha512hash)),
			tc("TLSA change certificate", tlsa("_443._tcp", 2, 0, 2, reversedSha512)),
		),

		testgroup("DS",
			requires(providers.CanUseDS),
			// Use a valid digest value here.  Some providers verify that a valid digest is in use.  See RFC 4034 and
			// https://www.iana.org/assignments/dns-sec-alg-numbers/dns-sec-alg-numbers.xhtml
			// https://www.iana.org/assignments/ds-rr-types/ds-rr-types.xhtml
			tc("DS create", ds("@", 1, 13, 1, "da39a3ee5e6b4b0d3255bfef95601890afd80709")),
			tc("DS change", ds("@", 8857, 8, 2, "4b9b6b073edd97feb5bc12dc4e1b32d2c6af7ae23a293936ceb87bb10494ec44")),
			tc("DS change f1", ds("@", 3, 8, 2, "4b9b6b073edd97feb5bc12dc4e1b32d2c6af7ae23a293936ceb87bb10494ec44")),
			tc("DS change f2", ds("@", 3, 13, 2, "4b9b6b073edd97feb5bc12dc4e1b32d2c6af7ae23a293936ceb87bb10494ec44")),
			tc("DS change f3+4", ds("@", 3, 13, 1, "da39a3ee5e6b4b0d3255bfef95601890afd80709")),
			tc("DS delete 1, create child", ds("another-child", 44, 13, 2, "4b9b6b073edd97feb5bc12dc4e1b32d2c6af7ae23a293936ceb87bb10494ec44")),
			tc("add 2 more DS",
				ds("another-child", 44, 13, 2, "4b9b6b073edd97feb5bc12dc4e1b32d2c6af7ae23a293936ceb87bb10494ec44"),
				ds("another-child", 1501, 13, 1, "ee02c885b5b4ed64899f2d43eb2b8e6619bdb50c"),
				ds("another-child", 1502, 8, 2, "2fa14f53e6b15cac9ac77846c7be87862c2a7e9ec0c6cea319db939317f126ed"),
				ds("another-child", 65535, 13, 2, "2fa14f53e6b15cac9ac77846c7be87862c2a7e9ec0c6cea319db939317f126ed"),
			),
			// These are the same as below.
			tc("DSchild create", ds("child", 1, 13, 1, "da39a3ee5e6b4b0d3255bfef95601890afd80709")),
			tc("DSchild change", ds("child", 8857, 8, 2, "4b9b6b073edd97feb5bc12dc4e1b32d2c6af7ae23a293936ceb87bb10494ec44")),
			tc("DSchild change f1", ds("child", 3, 8, 2, "4b9b6b073edd97feb5bc12dc4e1b32d2c6af7ae23a293936ceb87bb10494ec44")),
			tc("DSchild change f2", ds("child", 3, 13, 2, "4b9b6b073edd97feb5bc12dc4e1b32d2c6af7ae23a293936ceb87bb10494ec44")),
			tc("DSchild change f3+4", ds("child", 3, 13, 1, "da39a3ee5e6b4b0d3255bfef95601890afd80709")),
			tc("DSchild delete 1, create child", ds("another-child", 44, 13, 2, "4b9b6b073edd97feb5bc12dc4e1b32d2c6af7ae23a293936ceb87bb10494ec44")),
		),

		testgroup("DS (children only)",
			requires(providers.CanUseDSForChildren),
			not("CLOUDNS", "CLOUDFLAREAPI"),
			// Use a valid digest value here.  Some providers verify that a valid digest is in use.  See RFC 4034 and
			// https://www.iana.org/assignments/dns-sec-alg-numbers/dns-sec-alg-numbers.xhtml
			// https://www.iana.org/assignments/ds-rr-types/ds-rr-types.xhtml
			tc("DSchild create", ds("child", 1, 13, 1, "da39a3ee5e6b4b0d3255bfef95601890afd80709")),
			tc("DSchild change", ds("child", 8857, 8, 2, "4b9b6b073edd97feb5bc12dc4e1b32d2c6af7ae23a293936ceb87bb10494ec44")),
			tc("DSchild change f1", ds("child", 3, 8, 2, "4b9b6b073edd97feb5bc12dc4e1b32d2c6af7ae23a293936ceb87bb10494ec44")),
			tc("DSchild change f2", ds("child", 3, 13, 2, "4b9b6b073edd97feb5bc12dc4e1b32d2c6af7ae23a293936ceb87bb10494ec44")),
			tc("DSchild change f3+4", ds("child", 3, 13, 1, "da39a3ee5e6b4b0d3255bfef95601890afd80709")),
			tc("DSchild delete 1, create child", ds("another-child", 44, 13, 2, "4b9b6b073edd97feb5bc12dc4e1b32d2c6af7ae23a293936ceb87bb10494ec44")),
			tc("add 2 more DSchild",
				ds("another-child", 44, 13, 2, "4b9b6b073edd97feb5bc12dc4e1b32d2c6af7ae23a293936ceb87bb10494ec44"),
				ds("another-child", 1501, 13, 1, "ee02c885b5b4ed64899f2d43eb2b8e6619bdb50c"),
				ds("another-child", 1502, 8, 2, "2fa14f53e6b15cac9ac77846c7be87862c2a7e9ec0c6cea319db939317f126ed"),
				ds("another-child", 65535, 13, 2, "2fa14f53e6b15cac9ac77846c7be87862c2a7e9ec0c6cea319db939317f126ed"),
			),
		),

		testgroup("DS (children only) CLOUDNS",
			requires(providers.CanUseDSForChildren),
			only("CLOUDNS", "CLOUDFLAREAPI"),
			// Cloudns requires NS records before creating DS Record. Verify
			// they are done in the right order, even if they are listed in
			// the wrong order in dnsconfig.js.
			tc("create DS",
				// we test that provider correctly handles creating NS first by reversing the entries here
				ds("child", 35632, 13, 1, "1E07663FF507A40874B8605463DD41DE482079D6"),
				ns("child", "ns101.cloudns.net."),
			),
			tc("modify field 1",
				ds("child", 2075, 13, 1, "2706D12E256C8FDD9BFB45EFB25FE537E21A82F6"),
				ns("child", "ns101.cloudns.net."),
			),
			tc("modify field 3",
				ds("child", 2075, 13, 2, "3F7A1EAC8C813A0BEBD0C3B8AAB387E31945EA0CD5E1D84A2E8E27674566C156"),
				ns("child", "ns101.cloudns.net."),
			),
			tc("modify field 2+3",
				ds("child", 2159, 1, 4, "F50BEFEA333EE2901D72D31A08E1A3CD3F7E943FF4B38CF7C8AD92807F5302F76FB0B419182C0F47FFC71CBCB6EF4BD4"),
				ns("child", "ns101.cloudns.net."),
			),
			tc("modify field 2",
				ds("child", 63909, 3, 4, "EEC7FA02E6788DA889B2CE41D43D92F948AB126EDCF83B7037E73CE9531C8E7E45653ABBAA76C2D6E42F98316EDE599B"),
				ns("child", "ns101.cloudns.net."),
			),
			//tc("modify field 2", ds("child", 65535, 254, 4, "0123456789ABCDEF")),
			tc("delete 1, create 1",
				ds("another-child", 35632, 13, 4, "F5F32ABCA6B01AA7A9963012F90B7C8523A1D946185A3AD70B67F3C9F18E7312FA9DD6AB2F7D8382F789213DB173D429"),
				ns("another-child", "ns101.cloudns.net."),
			),
			tc("add 2 more DS",
				ds("another-child", 35632, 13, 4, "F5F32ABCA6B01AA7A9963012F90B7C8523A1D946185A3AD70B67F3C9F18E7312FA9DD6AB2F7D8382F789213DB173D429"),
				ds("another-child", 2159, 1, 4, "F50BEFEA333EE2901D72D31A08E1A3CD3F7E943FF4B38CF7C8AD92807F5302F76FB0B419182C0F47FFC71CBCB6EF4BD4"),
				ds("another-child", 63909, 3, 4, "EEC7FA02E6788DA889B2CE41D43D92F948AB126EDCF83B7037E73CE9531C8E7E45653ABBAA76C2D6E42F98316EDE599B"),
				ns("another-child", "ns101.cloudns.net."),
			),
			// in CLouDNS  we must delete DS Record before deleting NS record
			// should no longer be necessary, provider should handle order correctly
			//tc("delete all DS",
			//	ns("another-child", "ns101.cloudns.net."),
			//),
		),

		//
		// Pseudo rtypes:
		//

		testgroup("ALIAS",
			requires(providers.CanUseAlias),
			tc("ALIAS at root", alias("@", "foo.com.")),
			tc("change it", alias("@", "foo2.com.")),
			tc("ALIAS at subdomain", alias("test", "foo.com.")),
			tc("change it", alias("test", "foo2.com.")),
		),

		testgroup("AZURE_ALIAS",
			requires(providers.CanUseAzureAlias),
			tc("create dependent A records",
				a("foo.a", "1.2.3.4"),
				a("quux.a", "2.3.4.5"),
			),
			tc("ALIAS to A record in same zone",
				a("foo.a", "1.2.3.4"),
				a("quux.a", "2.3.4.5"),
				azureAlias("bar.a", "A", "/subscriptions/**subscription-id**/resourceGroups/**resource-group**/providers/Microsoft.Network/dnszones/**current-domain-no-trailing**/A/foo.a"),
			),
			tc("change it",
				a("foo.a", "1.2.3.4"),
				a("quux.a", "2.3.4.5"),
				azureAlias("bar.a", "A", "/subscriptions/**subscription-id**/resourceGroups/**resource-group**/providers/Microsoft.Network/dnszones/**current-domain-no-trailing**/A/quux.a"),
			),
			tc("create dependent CNAME records",
				cname("foo.cname", "google.com"),
				cname("quux.cname", "google2.com"),
			),
			tc("ALIAS to CNAME record in same zone",
				cname("foo.cname", "google.com"),
				cname("quux.cname", "google2.com"),
				azureAlias("bar", "CNAME", "/subscriptions/**subscription-id**/resourceGroups/**resource-group**/providers/Microsoft.Network/dnszones/**current-domain-no-trailing**/CNAME/foo.cname"),
			),
			tc("change it",
				cname("foo.cname", "google.com"),
				cname("quux.cname", "google2.com"),
				azureAlias("bar.cname", "CNAME", "/subscriptions/**subscription-id**/resourceGroups/**resource-group**/providers/Microsoft.Network/dnszones/**current-domain-no-trailing**/CNAME/quux.cname"),
			),
		),

		testgroup("R53_ALIAS2",
			requires(providers.CanUseRoute53Alias),
			tc("create dependent records",
				a("kyle", "1.2.3.4"),
				a("cartman", "2.3.4.5"),
			),
			tc("ALIAS to A record in same zone",
				a("kyle", "1.2.3.4"),
				a("cartman", "2.3.4.5"),
				r53alias("kenny", "A", "kyle.**current-domain**"),
			),
			tc("modify an r53 alias",
				a("kyle", "1.2.3.4"),
				a("cartman", "2.3.4.5"),
				r53alias("kenny", "A", "cartman.**current-domain**"),
			),
		),

		testgroup("R53_ALIAS_ORDER",
			requires(providers.CanUseRoute53Alias),
			tc("create target cnames",
				cname("dev-system18", "ec2-54-91-33-155.compute-1.amazonaws.com."),
				cname("dev-system19", "ec2-54-91-99-999.compute-1.amazonaws.com."),
			),
			tc("add an alias to 18",
				cname("dev-system18", "ec2-54-91-33-155.compute-1.amazonaws.com."),
				cname("dev-system19", "ec2-54-91-99-999.compute-1.amazonaws.com."),
				r53alias("dev-system", "CNAME", "dev-system18.**current-domain**"),
			),
			tc("modify alias to 19",
				cname("dev-system18", "ec2-54-91-33-155.compute-1.amazonaws.com."),
				cname("dev-system19", "ec2-54-91-99-999.compute-1.amazonaws.com."),
				r53alias("dev-system", "CNAME", "dev-system19.**current-domain**"),
			),
			tc("remove alias",
				cname("dev-system18", "ec2-54-91-33-155.compute-1.amazonaws.com."),
				cname("dev-system19", "ec2-54-91-99-999.compute-1.amazonaws.com."),
			),
			tc("add an alias back",
				cname("dev-system18", "ec2-54-91-33-155.compute-1.amazonaws.com."),
				cname("dev-system19", "ec2-54-91-99-999.compute-1.amazonaws.com."),
				r53alias("dev-system", "CNAME", "dev-system19.**current-domain**"),
			),
			tc("remove cnames",
				r53alias("dev-system", "CNAME", "dev-system19.**current-domain**"),
			),
			clear(),
			tc("create cname+alias in one step",
				cname("dev-system18", "ec2-54-91-33-155.compute-1.amazonaws.com."),
				r53alias("dev-system", "CNAME", "dev-system18.**current-domain**"),
			),
			clear(),
			tc("create alias+cname in one step",
				r53alias("dev-system", "CNAME", "dev-system18.**current-domain**"),
				cname("dev-system18", "ec2-54-91-33-155.compute-1.amazonaws.com."),
			),
		),

		testgroup("CF_REDIRECT",
			only("CLOUDFLAREAPI"),
			tc("redir", cfRedir("cnn.**current-domain-no-trailing**/*", "https://www.cnn.com/$1")),
			tc("change", cfRedir("cnn.**current-domain-no-trailing**/*", "https://change.cnn.com/$1")),
			tc("changelabel", cfRedir("cable.**current-domain-no-trailing**/*", "https://change.cnn.com/$1")),
			clear(),
			tc("multipleA",
				cfRedir("cnn.**current-domain-no-trailing**/*", "https://www.cnn.com/$1"),
				cfRedir("msnbc.**current-domain-no-trailing**/*", "https://msnbc.cnn.com/$1"),
			),
			clear(),
			tc("multipleB",
				cfRedir("msnbc.**current-domain-no-trailing**/*", "https://msnbc.cnn.com/$1"),
				cfRedir("cnn.**current-domain-no-trailing**/*", "https://www.cnn.com/$1"),
			),
			tc("change1",
				cfRedir("msnbc.**current-domain-no-trailing**/*", "https://msnbc.cnn.com/$1"),
				cfRedir("cnn.**current-domain-no-trailing**/*", "https://change.cnn.com/$1"),
			),
			tc("change1",
				cfRedir("msnbc.**current-domain-no-trailing**/*", "https://msnbc.cnn.com/$1"),
				cfRedir("cablenews.**current-domain-no-trailing**/*", "https://change.cnn.com/$1"),
			),
			// TODO(tlim): Fix this test case:
			//clear(),
			//tc("multiple3",
			//	cfRedir("msnbc.**current-domain-no-trailing**/*", "https://msnbc.cnn.com/$1"),
			//	cfRedir("cnn.**current-domain-no-trailing**/*", "https://www.cnn.com/$1"),
			//	cfRedir("nytimes.**current-domain-no-trailing**/*", "https://www.nytimes.com/$1"),
			//),

			// Repeat the above using CF_TEMP_REDIR instead
			clear(),
			tc("tempredir", cfRedirTemp("cnn.**current-domain-no-trailing**/*", "https://www.cnn.com/$1")),
			tc("tempchange", cfRedirTemp("cnn.**current-domain-no-trailing**/*", "https://change.cnn.com/$1")),
			tc("tempchangelabel", cfRedirTemp("cable.**current-domain-no-trailing**/*", "https://change.cnn.com/$1")),
			clear(),
			tc("tempmultipleA",
				cfRedirTemp("cnn.**current-domain-no-trailing**/*", "https://www.cnn.com/$1"),
				cfRedirTemp("msnbc.**current-domain-no-trailing**/*", "https://msnbc.cnn.com/$1"),
			),
			clear(),
			tc("tempmultipleB",
				cfRedirTemp("msnbc.**current-domain-no-trailing**/*", "https://msnbc.cnn.com/$1"),
				cfRedirTemp("cnn.**current-domain-no-trailing**/*", "https://www.cnn.com/$1"),
			),
			tc("tempchange1",
				cfRedirTemp("msnbc.**current-domain-no-trailing**/*", "https://msnbc.cnn.com/$1"),
				cfRedirTemp("cnn.**current-domain-no-trailing**/*", "https://change.cnn.com/$1"),
			),
			tc("tempchange1",
				cfRedirTemp("msnbc.**current-domain-no-trailing**/*", "https://msnbc.cnn.com/$1"),
				cfRedirTemp("cablenews.**current-domain-no-trailing**/*", "https://change.cnn.com/$1"),
			),
			// TODO(tlim): Fix this test case:
			//clear(),
			//tc("tempmultiple3",
			//	cfRedirTemp("msnbc.**current-domain-no-trailing**/*", "https://msnbc.cnn.com/$1"),
			//	cfRedirTemp("cnn.**current-domain-no-trailing**/*", "https://www.cnn.com/$1"),
			//	cfRedirTemp("nytimes.**current-domain-no-trailing**/*", "https://www.nytimes.com/$1"),
			//),
		),

		testgroup("CF_PROXY",
			only("CLOUDFLAREAPI"),
			tc("proxyon", cfProxyA("proxyme", "1.2.3.4", "on")),
			tc("proxychangetarget", cfProxyA("proxyme", "1.2.3.5", "on")),
			tc("proxychangeproxy", cfProxyA("proxyme", "1.2.3.5", "off")),
			clear(),
			tc("proxycname", cfProxyCNAME("anewproxy", "example.com.", "on")),
			tc("proxycnamechange", cfProxyCNAME("anewproxy", "example.com.", "off")),
			clear(),
		),

		testgroup("CF_WORKER_ROUTE",
			only("CLOUDFLAREAPI"),
			alltrue(*enableCFWorkers),
			// TODO(fdcastel): Add worker scripts via api call before test execution
			tc("simple", cfWorkerRoute("cnn.**current-domain-no-trailing**/*", "dnscontrol_integrationtest_cnn")),
			tc("changeScript", cfWorkerRoute("cnn.**current-domain-no-trailing**/*", "dnscontrol_integrationtest_msnbc")),
			tc("changePattern", cfWorkerRoute("cable.**current-domain-no-trailing**/*", "dnscontrol_integrationtest_msnbc")),
			clear(),
			tc("createMultiple",
				cfWorkerRoute("cnn.**current-domain-no-trailing**/*", "dnscontrol_integrationtest_cnn"),
				cfWorkerRoute("msnbc.**current-domain-no-trailing**/*", "dnscontrol_integrationtest_msnbc"),
			),
			tc("addOne",
				cfWorkerRoute("msnbc.**current-domain-no-trailing**/*", "dnscontrol_integrationtest_msnbc"),
				cfWorkerRoute("cnn.**current-domain-no-trailing**/*", "dnscontrol_integrationtest_cnn"),
				cfWorkerRoute("api.**current-domain-no-trailing**/cnn/*", "dnscontrol_integrationtest_cnn"),
			),
			tc("changeOne",
				cfWorkerRoute("msn.**current-domain-no-trailing**/*", "dnscontrol_integrationtest_msnbc"),
				cfWorkerRoute("cnn.**current-domain-no-trailing**/*", "dnscontrol_integrationtest_cnn"),
				cfWorkerRoute("api.**current-domain-no-trailing**/cnn/*", "dnscontrol_integrationtest_cnn"),
			),
			tc("deleteOne",
				cfWorkerRoute("msn.**current-domain-no-trailing**/*", "dnscontrol_integrationtest_msnbc"),
				cfWorkerRoute("api.**current-domain-no-trailing**/cnn/*", "dnscontrol_integrationtest_cnn"),
			),
		),
	}

	return tests
}<|MERGE_RESOLUTION|>--- conflicted
+++ resolved
@@ -1086,12 +1086,8 @@
 		),
 		testgroup("Issue 1374",
 			requires(providers.CanUseCAA), not("DIGITALOCEAN"),
-			// Test support of ";" as a value
-<<<<<<< HEAD
+			// Test support of spaces in the 3rd field.
 			tc("CAA spaces", caa("@", "issue", 0, "letsencrypt.org; validationmethods=dns-01; accounturi=https://acme-v02.api.letsencrypt.org/acme/acct/1234")),
-=======
-			tc("CAA many records", caa("@", "issue", 0, "letsencrypt.org; validationmethods=dns-01; accounturi=https://acme-v02.api.letsencrypt.org/acme/acct/1234")),
->>>>>>> b73d3790
 		),
 
 		testgroup("NAPTR",
