package main

import (
	"encoding/json"
	"flag"
	"fmt"
	"os"
	"strconv"
	"strings"
	"testing"
	"time"

	"github.com/StackExchange/dnscontrol/v3/models"
	"github.com/StackExchange/dnscontrol/v3/pkg/credsfile"
	"github.com/StackExchange/dnscontrol/v3/pkg/nameservers"
	"github.com/StackExchange/dnscontrol/v3/pkg/normalize"
	"github.com/StackExchange/dnscontrol/v3/providers"
	_ "github.com/StackExchange/dnscontrol/v3/providers/_all"
	"github.com/StackExchange/dnscontrol/v3/providers/cloudflare"
	"github.com/miekg/dns/dnsutil"
)

var providerToRun = flag.String("provider", "", "Provider to run")
var startIdx = flag.Int("start", 0, "Test number to begin with")
var endIdx = flag.Int("end", 0, "Test index to stop after")
var verbose = flag.Bool("verbose", false, "Print corrections as you run them")
var printElapsed = flag.Bool("elapsed", false, "Print elapsed time for each testgroup")
var enableCFWorkers = flag.Bool("cfworkers", true, "Set false to disable CF worker tests")

func init() {
	testing.Init()
	flag.Parse()
}

func getProvider(t *testing.T) (providers.DNSServiceProvider, string, map[int]bool, map[string]string) {
	if *providerToRun == "" {
		t.Log("No provider specified with -provider")
		return nil, "", nil, nil
	}
	jsons, err := credsfile.LoadProviderConfigs("providers.json")
	if err != nil {
		t.Fatalf("Error loading provider configs: %s", err)
	}
	fails := map[int]bool{}
	for name, cfg := range jsons {
		if *providerToRun != name {
			continue
		}

		var metadata json.RawMessage
		// CLOUDFLAREAPI tests related to CF_REDIRECT/CF_TEMP_REDIRECT
		// requires metadata to enable this feature.
		// In hindsight, I have no idea why this metadata flag is required to
		// use this feature. Maybe because we didn't have the capabilities
		// feature at the time?
		if name == "CLOUDFLAREAPI" {
			if *enableCFWorkers {
				metadata = []byte(`{ "manage_redirects": true, "manage_workers": true }`)
			} else {
				metadata = []byte(`{ "manage_redirects": true }`)
			}
		}

		provider, err := providers.CreateDNSProvider(name, cfg, metadata)
		if err != nil {
			t.Fatal(err)
		}
		if f := cfg["knownFailures"]; f != "" {
			for _, s := range strings.Split(f, ",") {
				i, err := strconv.Atoi(s)
				if err != nil {
					t.Fatal(err)
				}
				fails[i] = true
			}
		}

		if name == "CLOUDFLAREAPI" && *enableCFWorkers {
			// Cloudflare only. Will do nothing if provider != *cloudflareProvider.
			if err := cloudflare.PrepareCloudflareTestWorkers(provider); err != nil {
				t.Fatal(err)
			}
		}

		return provider, cfg["domain"], fails, cfg
	}

	t.Fatalf("Provider %s not found", *providerToRun)
	return nil, "", nil, nil
}

func TestDNSProviders(t *testing.T) {
	provider, domain, fails, cfg := getProvider(t)
	if provider == nil {
		return
	}
	if domain == "" {
		t.Fatal("NO DOMAIN SET!  Exiting!")
	}

	t.Run(domain, func(t *testing.T) {
		runTests(t, provider, domain, fails, cfg)
	})

}

func getDomainConfigWithNameservers(t *testing.T, prv providers.DNSServiceProvider, domainName string) *models.DomainConfig {
	dc := &models.DomainConfig{
		Name: domainName,
	}
	normalize.UpdateNameSplitHorizon(dc)

	// fix up nameservers
	ns, err := prv.GetNameservers(domainName)
	if err != nil {
		t.Fatal("Failed getting nameservers", err)
	}
	dc.Nameservers = ns
	nameservers.AddNSRecords(dc)
	return dc
}

// testPermitted returns nil if the test is permitted, otherwise an
// error explaining why it is not.
func testPermitted(t *testing.T, p string, f TestGroup) error {

	// not() and only() can't be mixed.
	if len(f.only) != 0 && len(f.not) != 0 {
		return fmt.Errorf("invalid filter: can't mix not() and only()")
	}
	// TODO(tlim): Have a separate validation pass so that such mistakes
	// are more visible?

	// If there are any trueflags, make sure they are all true.
	for _, c := range f.trueflags {
		if !c {
			return fmt.Errorf("excluded by alltrue(%v)", f.trueflags)
		}
	}

	// If there are any required capabilities, make sure they all exist.
	if len(f.required) != 0 {
		for _, c := range f.required {
			if !providers.ProviderHasCapability(*providerToRun, c) {
				return fmt.Errorf("%s not supported", c)
			}
		}
	}

	// If there are any "only" items, you must be one of them.
	if len(f.only) != 0 {
		for _, provider := range f.only {
			if p == provider {
				return nil
			}
		}
		return fmt.Errorf("disabled by only")
	}

	// If there are any "not" items, you must NOT be one of them.
	if len(f.not) != 0 {
		for _, provider := range f.not {
			if p == provider {
				return fmt.Errorf("excluded by not(\"%s\")", provider)
			}
		}
		return nil
	}

	return nil
}

// makeChanges runs one set of DNS record tests. Returns true on success.
func makeChanges(t *testing.T, prv providers.DNSServiceProvider, dc *models.DomainConfig, tst *TestCase, desc string, expectChanges bool, origConfig map[string]string) bool {
	domainName := dc.Name

	return t.Run(desc+":"+tst.Desc, func(t *testing.T) {
		dom, _ := dc.Copy()
		for _, r := range tst.Records {
			rc := models.RecordConfig(*r)
			if strings.Contains(rc.GetTargetField(), "**current-domain**") {
				_ = rc.SetTarget(strings.Replace(rc.GetTargetField(), "**current-domain**", domainName, 1) + ".")
			}
			if strings.Contains(rc.GetTargetField(), "**current-domain-no-trailing**") {
				_ = rc.SetTarget(strings.Replace(rc.GetTargetField(), "**current-domain-no-trailing**", domainName, 1))
			}
			if strings.Contains(rc.GetLabelFQDN(), "**current-domain**") {
				rc.SetLabelFromFQDN(strings.Replace(rc.GetLabelFQDN(), "**current-domain**", domainName, 1), domainName)
			}
			//if providers.ProviderHasCapability(*providerToRun, providers.CanUseAzureAlias) {
			if strings.Contains(rc.GetTargetField(), "**subscription-id**") {
				_ = rc.SetTarget(strings.Replace(rc.GetTargetField(), "**subscription-id**", origConfig["SubscriptionID"], 1))
			}
			if strings.Contains(rc.GetTargetField(), "**resource-group**") {
				_ = rc.SetTarget(strings.Replace(rc.GetTargetField(), "**resource-group**", origConfig["ResourceGroup"], 1))
			}
			//}
			dom.Records = append(dom.Records, &rc)
		}
		dom.IgnoredNames = tst.IgnoredNames
		dom.IgnoredTargets = tst.IgnoredTargets
		models.PostProcessRecords(dom.Records)
		dom2, _ := dom.Copy()

		if err := providers.AuditRecords(*providerToRun, dom.Records); err != nil {
			t.Skip(fmt.Sprintf("***SKIPPED(PROVIDER DOES NOT SUPPORT '%s' ::%q)", err, desc))
			return
		}

		// get and run corrections for first time
		corrections, err := prv.GetDomainCorrections(dom)
		if err != nil {
			t.Fatal(fmt.Errorf("runTests: %w", err))
		}
		if (len(corrections) == 0 && expectChanges) && (tst.Desc != "Empty") {
			t.Fatalf("Expected changes, but got none")
		}
		for _, c := range corrections {
			if *verbose {
				t.Log(c.Msg)
			}
			err = c.F()
			if err != nil {
				t.Fatal(err)
			}
		}

		// If we just emptied out the zone, no need for a second pass.
		if len(tst.Records) == 0 {
			return
		}

		// run a second time and expect zero corrections
		corrections, err = prv.GetDomainCorrections(dom2)
		if err != nil {
			t.Fatal(err)
		}
		if len(corrections) != 0 {
			t.Logf("Expected 0 corrections on second run, but found %d.", len(corrections))
			for i, c := range corrections {
				t.Logf("UNEXPECTED #%d: %s", i, c.Msg)
			}
			t.FailNow()
		}

	})
}

func runTests(t *testing.T, prv providers.DNSServiceProvider, domainName string, knownFailures map[int]bool, origConfig map[string]string) {
	dc := getDomainConfigWithNameservers(t, prv, domainName)
	testGroups := makeTests(t)

	firstGroup := *startIdx
	lastGroup := *endIdx
	if lastGroup == 0 {
		lastGroup = len(testGroups)
	}

	// Start the zone with a clean slate.
	makeChanges(t, prv, dc, tc("Empty"), "Clean Slate", false, nil)

	curGroup := -1
	for gIdx, group := range testGroups {
		start := time.Now()

		// Abide by -start -end flags
		curGroup++
		if curGroup < firstGroup || curGroup > lastGroup {
			continue
		}

		// Abide by filter
		if err := testPermitted(t, *providerToRun, *group); err != nil {
			//t.Logf("%s: ***SKIPPED(%v)***", group.Desc, err)
			makeChanges(t, prv, dc, tc("Empty"), fmt.Sprintf("%02d:%s ***SKIPPED(%v)***", gIdx, group.Desc, err), false, origConfig)
			continue
		}

		// Run the tests.

		for _, tst := range group.tests {

			makeChanges(t, prv, dc, tst, fmt.Sprintf("%02d:%s", gIdx, group.Desc), true, origConfig)

			if t.Failed() {
				break
			}
		}

		// Remove all records so next group starts with a clean slate.
		makeChanges(t, prv, dc, tc("Empty"), "Post cleanup", false, nil)

		elapsed := time.Since(start)
		if *printElapsed {
			fmt.Printf("ELAPSED %02d %7.2f %q\n", gIdx, elapsed.Seconds(), group.Desc)
		}

	}

}

func TestDualProviders(t *testing.T) {
	p, domain, _, _ := getProvider(t)
	if p == nil {
		return
	}
	if domain == "" {
		t.Fatal("NO DOMAIN SET!  Exiting!")
	}
	dc := getDomainConfigWithNameservers(t, p, domain)
	if !providers.ProviderHasCapability(*providerToRun, providers.DocDualHost) {
		t.Skip("Skipping.  DocDualHost == Cannot")
		return
	}
	// clear everything
	run := func() {
		dom, _ := dc.Copy()
		cs, err := p.GetDomainCorrections(dom)
		if err != nil {
			t.Fatal(err)
		}
		for i, c := range cs {
			t.Logf("#%d: %s", i+1, c.Msg)
			if err = c.F(); err != nil {
				t.Fatal(err)
			}
		}
	}
	t.Log("Clearing everything")
	run()
	// add bogus nameservers
	dc.Records = []*models.RecordConfig{}
	nslist, _ := models.ToNameservers([]string{"ns1.example.com", "ns2.example.com"})
	dc.Nameservers = append(dc.Nameservers, nslist...)
	nameservers.AddNSRecords(dc)
	t.Log("Adding nameservers from another provider")
	run()
	// run again to make sure no corrections
	t.Log("Running again to ensure stability")
	cs, err := p.GetDomainCorrections(dc)
	if err != nil {
		t.Fatal(err)
	}
	if len(cs) != 0 {
		t.Logf("Expect no corrections on second run, but found %d.", len(cs))
		for i, c := range cs {
			t.Logf("#%d: %s", i, c.Msg)
		}
		t.FailNow()
	}
}

type TestGroup struct {
	Desc      string
	required  []providers.Capability
	only      []string
	not       []string
	trueflags []bool
	tests     []*TestCase
}

type TestCase struct {
	Desc           string
	Records        []*models.RecordConfig
	IgnoredNames   []string
	IgnoredTargets []*models.IgnoreTarget
}

func SetLabel(r *models.RecordConfig, label, domain string) {
	r.Name = label
	r.NameFQDN = dnsutil.AddOrigin(label, "**current-domain**")
}

func a(name, target string) *models.RecordConfig {
	return makeRec(name, target, "A")
}

func cname(name, target string) *models.RecordConfig {
	return makeRec(name, target, "CNAME")
}

func alias(name, target string) *models.RecordConfig {
	return makeRec(name, target, "ALIAS")
}

func r53alias(name, aliasType, target string) *models.RecordConfig {
	r := makeRec(name, target, "R53_ALIAS")
	r.R53Alias = map[string]string{
		"type": aliasType,
	}
	return r
}

func azureAlias(name, aliasType, target string) *models.RecordConfig {
	r := makeRec(name, target, "AZURE_ALIAS")
	r.AzureAlias = map[string]string{
		"type": aliasType,
	}
	return r
}

func cfRedir(pattern, target string) *models.RecordConfig {
	t := fmt.Sprintf("%s,%s", pattern, target)
	r := makeRec("@", t, "CF_REDIRECT")
	return r
}

func cfRedirTemp(pattern, target string) *models.RecordConfig {
	t := fmt.Sprintf("%s,%s", pattern, target)
	r := makeRec("@", t, "CF_TEMP_REDIRECT")
	return r
}

func cfProxyA(name, target, status string) *models.RecordConfig {
	r := a(name, target)
	r.Metadata = make(map[string]string)
	r.Metadata["cloudflare_proxy"] = status
	return r
}

func cfProxyCNAME(name, target, status string) *models.RecordConfig {
	r := cname(name, target)
	r.Metadata = make(map[string]string)
	r.Metadata["cloudflare_proxy"] = status
	return r
}

func cfWorkerRoute(pattern, target string) *models.RecordConfig {
	t := fmt.Sprintf("%s,%s", pattern, target)
	r := makeRec("@", t, "CF_WORKER_ROUTE")
	return r
}

func ns(name, target string) *models.RecordConfig {
	return makeRec(name, target, "NS")
}

func mx(name string, prio uint16, target string) *models.RecordConfig {
	r := makeRec(name, target, "MX")
	r.MxPreference = prio
	return r
}

func ptr(name, target string) *models.RecordConfig {
	return makeRec(name, target, "PTR")
}

func naptr(name string, order uint16, preference uint16, flags string, service string, regexp string, target string) *models.RecordConfig {
	r := makeRec(name, target, "NAPTR")
	r.SetTargetNAPTR(order, preference, flags, service, regexp, target)
	return r
}

func ds(name string, keyTag uint16, algorithm, digestType uint8, digest string) *models.RecordConfig {
	r := makeRec(name, "", "DS")
	r.SetTargetDS(keyTag, algorithm, digestType, digest)
	return r
}

func soa(name string, ns, mbox string, serial, refresh, retry, expire, minttl uint32) *models.RecordConfig {
	r := makeRec(name, "", "SOA")
	r.SetTargetSOA(ns, mbox, serial, refresh, retry, expire, minttl)
	return r
}

func srv(name string, priority, weight, port uint16, target string) *models.RecordConfig {
	r := makeRec(name, target, "SRV")
	r.SetTargetSRV(priority, weight, port, target)
	return r
}

func sshfp(name string, algorithm uint8, fingerprint uint8, target string) *models.RecordConfig {
	r := makeRec(name, target, "SSHFP")
	r.SetTargetSSHFP(algorithm, fingerprint, target)
	return r
}

func txt(name, target string) *models.RecordConfig {
	r := makeRec(name, "", "TXT")
	r.SetTargetTXT(target)
	return r
}

func txtmulti(name string, target []string) *models.RecordConfig {
	r := makeRec(name, "", "TXT")
	r.SetTargetTXTs(target)
	return r
}

func caa(name string, tag string, flag uint8, target string) *models.RecordConfig {
	r := makeRec(name, target, "CAA")
	r.SetTargetCAA(flag, tag, target)
	return r
}

func tlsa(name string, usage, selector, matchingtype uint8, target string) *models.RecordConfig {
	r := makeRec(name, target, "TLSA")
	r.SetTargetTLSA(usage, selector, matchingtype, target)
	return r
}

func ignoreName(name string) *models.RecordConfig {
	r := &models.RecordConfig{
		Type: "IGNORE_NAME",
	}
	SetLabel(r, name, "**current-domain**")
	return r
}

func ignoreTarget(name string, typ string) *models.RecordConfig {
	r := &models.RecordConfig{
		Type: "IGNORE_TARGET",
	}
	r.SetTarget(typ)
	SetLabel(r, name, "**current-domain**")
	return r
}

func makeRec(name, target, typ string) *models.RecordConfig {
	r := &models.RecordConfig{
		Type: typ,
		TTL:  300,
	}
	SetLabel(r, name, "**current-domain**")
	r.SetTarget(target)
	return r
}

//func (r *models.RecordConfig) ttl(t uint32) *models.RecordConfig {
func ttl(r *models.RecordConfig, t uint32) *models.RecordConfig {
	r.TTL = t
	return r
}

// gentxt generates TXTmulti test cases.  The input string is used to
// dictate the output, each char represents the substring in the
// resulting TXTmulti.  0 or s outputs a short string, h outputs a 128-octet
// string, 1 or l outputs a long (255-octet) string.
func gentxt(s string) *TestCase {
	title := fmt.Sprintf("Create TXT %s", s)
	label := fmt.Sprintf("foo%d", len(s))
	l := []string{}
	for _, j := range s {
		switch j {
		case '0', 's':
			//title += " short"
			label += "s"
			l = append(l, "short")
		case 'h':
			//title += " 128"
			label += "h"
			l = append(l, strings.Repeat("H", 128))
		case '1', 'l':
			//title += " 255"
			label += "l"
			l = append(l, strings.Repeat("Z", 255))
		}
	}
	return tc(title, txtmulti(label, l))
}

func manyA(namePattern, target string, n int) []*models.RecordConfig {
	recs := []*models.RecordConfig{}
	for i := 0; i < n; i++ {
		recs = append(recs, makeRec(fmt.Sprintf(namePattern, i), target, "A"))
	}
	return recs
}

func testgroup(desc string, items ...interface{}) *TestGroup {
	group := &TestGroup{Desc: desc}
	for _, item := range items {
		switch v := item.(type) {
		case requiresFilter:
			if len(group.tests) != 0 {
				fmt.Printf("ERROR: requires() must be before all tc(): %v\n", desc)
				os.Exit(1)
			}
			group.required = append(group.required, v.caps...)
		case notFilter:
			if len(group.tests) != 0 {
				fmt.Printf("ERROR: not() must be before all tc(): %v\n", desc)
				os.Exit(1)
			}
			group.not = append(group.not, v.names...)
		case onlyFilter:
			if len(group.tests) != 0 {
				fmt.Printf("ERROR: only() must be before all tc(): %v\n", desc)
				os.Exit(1)
			}
			group.only = append(group.only, v.names...)
		case alltrueFilter:
			if len(group.tests) != 0 {
				fmt.Printf("ERROR: alltrue() must be before all tc(): %v\n", desc)
				os.Exit(1)
			}
			group.trueflags = append(group.trueflags, v.flags...)
		case *TestCase:
			group.tests = append(group.tests, v)
		default:
			fmt.Printf("I don't know about type %T (%v)\n", v, v)
		}
	}
	return group
}

func tc(desc string, recs ...*models.RecordConfig) *TestCase {
	var records []*models.RecordConfig
	var ignoredNames []string
	var ignoredTargets []*models.IgnoreTarget
	for _, r := range recs {
		if r.Type == "IGNORE_NAME" {
			ignoredNames = append(ignoredNames, r.GetLabel())
		} else if r.Type == "IGNORE_TARGET" {
			rec := &models.IgnoreTarget{
				Pattern: r.GetLabel(),
				Type:    r.GetTargetField(),
			}
			ignoredTargets = append(ignoredTargets, rec)
		} else {
			records = append(records, r)
		}
	}
	return &TestCase{
		Desc:           desc,
		Records:        records,
		IgnoredNames:   ignoredNames,
		IgnoredTargets: ignoredTargets,
	}
}

func clear(items ...interface{}) *TestCase {
	return tc("Empty")
}

type requiresFilter struct {
	caps []providers.Capability
}

func requires(c ...providers.Capability) requiresFilter {
	return requiresFilter{caps: c}
}

type notFilter struct {
	names []string
}

func not(n ...string) notFilter {
	return notFilter{names: n}
}

type onlyFilter struct {
	names []string
}

func only(n ...string) onlyFilter {
	return onlyFilter{names: n}
}

type alltrueFilter struct {
	flags []bool
}

func alltrue(f ...bool) alltrueFilter {
	return alltrueFilter{flags: f}
}

//

func makeTests(t *testing.T) []*TestGroup {

	sha256hash := strings.Repeat("0123456789abcdef", 4)
	sha512hash := strings.Repeat("0123456789abcdef", 8)
	reversedSha512 := strings.Repeat("fedcba9876543210", 8)

	// Each group of tests begins with testgroup("Title").
	// The system will remove any records so that the tests
	// begin with a clean slate (i.e. no records).

	// Filters:

	// Only apply to providers that CanUseAlias.
	//      requires(providers.CanUseAlias),
	// Only apply to ROUTE53 + GANDI_V5:
	//      only("ROUTE53", "GANDI_V5")
	// Only apply to all providers except ROUTE53 + GANDI_V5:
	//     not("ROUTE53", "GANDI_V5"),
	// Only run this test if all these bool flags are true:
	//     alltrue(*enableCFWorkers, *anotherFlag, myBoolValue)
	// NOTE: You can't mix not() and only()
	//     reset(not("ROUTE53"), only("GCLOUD")),  // ERROR!
	// NOTE: All requires()/not()/only() must appear before any tc().

	// tc()
	// Each tc() indicates a set of records.  The testgroup tries to
	// migrate from one tc() to the next.  For example the first tc()
	// creates some records. The next tc() might list the same records
	// but adds 1 new record and omits 1.  Therefore migrating to this
	// second tc() results in 1 record being created and 1 deleted; but
	// for some providers it may be converting 1 record to another.
	// Therefore some testgroups are testing the providers ability to
	// transition between different states. Others are just testing
	// whether or not a certain kind of record can be created and
	// deleted.

	// clear() is the same as tc("Empty").  It removes all records.  You
	// can use this to verify a provider can delete all the records in
	// the last tc(), or to provide a clean slate for the next tc().
	// Each testgroup() begins and ends with clear(), so you don't have
	// to list the clear() yourself.

	tests := []*TestGroup{

		//
		// Basic functionality (add/rename/change/delete).
		//
		testgroup("GeneralACD",
			// Test general ability to add/change/delete records of one
			// type. These tests aren't specific to "A" records, but we
			// don't do tests specific to A records because this exercises
			// them very well.
			tc("Create an A record", a("@", "1.1.1.1")),
			tc("Change it", a("@", "1.2.3.4")),
			tc("Add another", a("@", "1.2.3.4"), a("www", "1.2.3.4")),
			tc("Add another(same name)", a("@", "1.2.3.4"), a("www", "1.2.3.4"), a("www", "5.6.7.8")),
			tc("Change a ttl", ttl(a("@", "1.2.3.4"), 1000), a("www", "1.2.3.4"), a("www", "5.6.7.8")),
			tc("Change single target from set", ttl(a("@", "1.2.3.4"), 1000), a("www", "2.2.2.2"), a("www", "5.6.7.8")),
			tc("Change all ttls", ttl(a("@", "1.2.3.4"), 500), ttl(a("www", "2.2.2.2"), 400), ttl(a("www", "5.6.7.8"), 400)),
			tc("Delete one", ttl(a("@", "1.2.3.4"), 500), ttl(a("www", "5.6.7.8"), 400)),
			tc("Add back and change ttl", ttl(a("www", "5.6.7.8"), 700), ttl(a("www", "1.2.3.4"), 700)),
			tc("Change targets and ttls", a("www", "1.1.1.1"), a("www", "2.2.2.2")),
		),

		testgroup("WildcardACD",
			not("HEDNS"), // Not supported by dns.he.net due to abuse
			tc("Create wildcard", a("*", "1.2.3.4"), a("www", "1.1.1.1")),
			tc("Delete wildcard", a("www", "1.1.1.1")),
		),

		//
		// Test the basic rtypes.
		//

		testgroup("CNAME",
			tc("Create a CNAME", cname("foo", "google.com.")),
			tc("Change CNAME target", cname("foo", "google2.com.")),
			clear(),
			tc("Record pointing to @", cname("foo", "**current-domain**")),
		),

		testgroup("MX",
			not("ACTIVEDIRECTORY_PS"), // Not implemented.
			tc("MX record", mx("@", 5, "foo.com.")),
			tc("Second MX record, same prio", mx("@", 5, "foo.com."), mx("@", 5, "foo2.com.")),
			tc("3 MX", mx("@", 5, "foo.com."), mx("@", 5, "foo2.com."), mx("@", 15, "foo3.com.")),
			tc("Delete one", mx("@", 5, "foo2.com."), mx("@", 15, "foo3.com.")),
			tc("Change to other name", mx("@", 5, "foo2.com."), mx("mail", 15, "foo3.com.")),
			tc("Change Preference", mx("@", 7, "foo2.com."), mx("mail", 15, "foo3.com.")),
			tc("Record pointing to @", mx("foo", 8, "**current-domain**")),
		),

		testgroup("Null MX",
			// These providers don't support RFC 7505
			not(
				"AUTODNS",
				"AZURE_DNS",
				"CSCGLOBAL", // Last verified 2022-06-07
				"DIGITALOCEAN",
				"DNSIMPLE",
<<<<<<< HEAD
				"EXOSCALE", // Last verify 2022-07-11
=======
				"EXOSCALE", // Last verified 2022-07-11
>>>>>>> 9f5c3508
				"GANDI_V5",
				"HEDNS",
				"INWX",
				"MSDNS",
				"NAMEDOTCOM",
				"NETCUP",
				"OVH",
				"VULTR",
			),
			tc("Null MX", mx("@", 0, ".")),
		),

		testgroup("NS",
			not(
				"DNSIMPLE", // Does not support NS records nor subdomains.
				"EXOSCALE", // Not supported.
				"NETCUP",   // NS records not currently supported.
			),
			tc("NS for subdomain", ns("xyz", "ns2.foo.com.")),
			tc("Dual NS for subdomain", ns("xyz", "ns2.foo.com."), ns("xyz", "ns1.foo.com.")),
			tc("NS Record pointing to @", a("@", "1.2.3.4"), ns("foo", "**current-domain**")),
		),

		testgroup("simple TXT",
			tc("Create a TXT", txt("foo", "simple")),
			tc("Change a TXT", txt("foo", "changed")),
			tc("Create a TXT with spaces", txt("foo", "with spaces")),
		),

		testgroup("simple TXT-spf1",
			// This was added because Vultr syntax-checks TXT records with
			// SPF contents.
			tc("Create a TXT/SPF", txt("foo", "v=spf1 ip4:99.99.99.99 -all")),
		),

		testgroup("long TXT",
			tc("Create long TXT", txt("foo", strings.Repeat("A", 300))),
			tc("Change long TXT", txt("foo", strings.Repeat("B", 310))),
			tc("Create long TXT with spaces", txt("foo", strings.Repeat("X", 200)+" "+strings.Repeat("Y", 200))),
		),

		// In this next section we test all the edge cases related to TXT
		// records. Compliance with the RFCs varies greatly with each provider.
		// Rather than creating a "Capability" for each possible different
		// failing or malcompliance (there would be many!), each provider
		// supplies a function AuditRecords() which returns an error if
		// the provider can not support a record.
		// The integration tests use this feedback to skip tests that we know would fail.
		// (Elsewhere the result of AuditRecords() is used in the
		// "dnscontrol check" phase.)

		testgroup("complex TXT",
			// Do not use only()/not()/requires() in this section.
			// If your provider needs to skip one of these tests, update
			// "provider/*/recordaudit.AuditRecords()" to reject that kind
			// of record. When the provider fixes the bug or changes behavior,
			// update the AuditRecords().
			tc("TXT with 0-octel string", txt("foo1", "")),
			// https://github.com/StackExchange/dnscontrol/issues/598
			// RFC1035 permits this, but rarely do provider support it.
			//clear(),
			//tc("Create a 253-byte TXT", txt("foo253", strings.Repeat("A", 253))),
			clear(),
			tc("Create a 254-byte TXT", txt("foo254", strings.Repeat("B", 254))),
			clear(),
			tc("Create a 255-byte TXT", txt("foo255", strings.Repeat("C", 255))),
			clear(),
			tc("Create a 256-byte TXT", txt("foo256", strings.Repeat("D", 256))),
			clear(),
			//tc("Create a 257-byte TXT", txt("foo257", strings.Repeat("E", 257))),
			//clear(),
			tc("Create TXT with single-quote", txt("foosq", "quo'te")),
			clear(),
			tc("Create TXT with backtick", txt("foobt", "blah`blah")),
			clear(),
			tc("Create TXT with double-quote", txt("foodq", `quo"te`)),
			clear(),
			tc("Create TXT with ws at end", txt("foows1", "with space at end ")),
			//clear(),
			// TODO(tlim): Re-add this when we fix the RFC1035 escaped-quotes issue.
			//tc("Create TXT with frequently escaped characters", txt("fooex", `!^.*$@#%^&()([][{}{<></:;-_=+\`)),
		),

		//
		testgroup("gentxt TXT",
			gentxt("0"),
			gentxt("1"),
			gentxt("10"),
			gentxt("11"),
			gentxt("100"),
			gentxt("101"),
			gentxt("110"),
			gentxt("111"),
			gentxt("1hh"),
			gentxt("1hh0"),
		),

		testgroup("long TXT",
			tc("Create a 505 TXT", txt("foo257", strings.Repeat("E", 505))),
			tc("Create a 506 TXT", txt("foo257", strings.Repeat("E", 506))),
			tc("Create a 507 TXT", txt("foo257", strings.Repeat("E", 507))),
			tc("Create a 508 TXT", txt("foo257", strings.Repeat("E", 508))),
			tc("Create a 509 TXT", txt("foo257", strings.Repeat("E", 509))),
			tc("Create a 510 TXT", txt("foo257", strings.Repeat("E", 510))),
			tc("Create a 511 TXT", txt("foo257", strings.Repeat("E", 511))),
			tc("Create a 512 TXT", txt("foo257", strings.Repeat("E", 512))),
			tc("Create a 513 TXT", txt("foo257", strings.Repeat("E", 513))),
			tc("Create a 514 TXT", txt("foo257", strings.Repeat("E", 514))),
			tc("Create a 515 TXT", txt("foo257", strings.Repeat("E", 515))),
			tc("Create a 516 TXT", txt("foo257", strings.Repeat("E", 516))),
		),

		// Test the ability to change TXT records on the DIFFERENT labels accurately.
		testgroup("TXTMulti",
			tc("Create TXTMulti 1",
				txtmulti("foo1", []string{"simple"}),
			),
			tc("Add TXTMulti 2",
				txtmulti("foo1", []string{"simple"}),
				txtmulti("foo2", []string{"one", "two"}),
			),
			tc("Add TXTMulti 3",
				txtmulti("foo1", []string{"simple"}),
				txtmulti("foo2", []string{"one", "two"}),
				txtmulti("foo3", []string{"eh", "bee", "cee"}),
			),
			tc("Change TXTMultii-0",
				txtmulti("foo1", []string{"dimple"}),
				txtmulti("foo2", []string{"fun", "two"}),
				txtmulti("foo3", []string{"eh", "bzz", "cee"}),
			),
			tc("Change TXTMulti-1[0]",
				txtmulti("foo1", []string{"dimple"}),
				txtmulti("foo2", []string{"moja", "two"}),
				txtmulti("foo3", []string{"eh", "bzz", "cee"}),
			),
			tc("Change TXTMulti-1[1]",
				txtmulti("foo1", []string{"dimple"}),
				txtmulti("foo2", []string{"moja", "mbili"}),
				txtmulti("foo3", []string{"eh", "bzz", "cee"}),
			),
		),

		// Test the ability to change TXT records on the SAME labels accurately.
		testgroup("TXTMulti-same",
			tc("Create TXTMulti 1",
				txtmulti("foo", []string{"simple"}),
			),
			tc("Add TXTMulti 2",
				txtmulti("foo", []string{"simple"}),
				txtmulti("foo", []string{"one", "two"}),
			),
			tc("Add TXTMulti 3",
				txtmulti("foo", []string{"simple"}),
				txtmulti("foo", []string{"one", "two"}),
				txtmulti("foo", []string{"eh", "bee", "cee"}),
			),
			tc("Change TXTMultii-0",
				txtmulti("foo", []string{"dimple"}),
				txtmulti("foo", []string{"fun", "two"}),
				txtmulti("foo", []string{"eh", "bzz", "cee"}),
			),
			tc("Change TXTMulti-1[0]",
				txtmulti("foo", []string{"dimple"}),
				txtmulti("foo", []string{"moja", "two"}),
				txtmulti("foo", []string{"eh", "bzz", "cee"}),
			),
			tc("Change TXTMulti-1[1]",
				txtmulti("foo", []string{"dimple"}),
				txtmulti("foo", []string{"moja", "mbili"}),
				txtmulti("foo", []string{"eh", "bzz", "cee"}),
			),
		),

		//
		// Tests that exercise the API protocol and/or code.
		//

		testgroup("TypeChange",
			// Test whether the provider properly handles a label changing
			// from one rtype to another.
			tc("Create a CNAME", cname("foo", "google.com.")),
			tc("Change to A record", a("foo", "1.2.3.4")),
			tc("Change back to CNAME", cname("foo", "google2.com.")),
		),

		testgroup("Case Sensitivity",
			// The decoys are required so that there is at least one actual change in each tc.
			tc("Create CAPS", mx("BAR", 5, "BAR.com.")),
			tc("Downcase label", mx("bar", 5, "BAR.com."), a("decoy", "1.1.1.1")),
			tc("Downcase target", mx("bar", 5, "bar.com."), a("decoy", "2.2.2.2")),
			tc("Upcase both", mx("BAR", 5, "BAR.COM."), a("decoy", "3.3.3.3")),
		),

		testgroup("IDNA",
			not("SOFTLAYER"),
			// SOFTLAYER: fails at direct internationalization, punycode works, of course.
			tc("Internationalized name", a("ööö", "1.2.3.4")),
			tc("Change IDN", a("ööö", "2.2.2.2")),
			tc("Internationalized CNAME Target", cname("a", "ööö.com.")),
		),
		testgroup("IDNAs in CNAME targets",
			not("LINODE", "CLOUDFLAREAPI"),
			// LINODE: hostname validation does not allow the target domain TLD
			tc("IDN CNAME AND Target", cname("öoö", "ööö.企业.")),
		),

		testgroup("pager101",
			// Tests the paging code of providers.  Many providers page at 100.
			// Notes:
			//  - Gandi: page size is 100, therefore we test with 99, 100, and 101
			//  - DIGITALOCEAN: page size is 100 (default: 20)
			not(
				"CLOUDFLAREAPI", // Infinite pagesize but due to slow speed, skipping.
				"CSCGLOBAL",     // Doesn't page. Works fine.  Due to the slow API we skip.
				"GANDI_V5",      // Their API is so damn slow. We'll add it back as needed.
				"MSDNS",         //  No paging done. No need to test.
				"NAMEDOTCOM",    // Their API is so damn slow. We'll add it back as needed.
				"NS1",           // Free acct only allows 50 records, therefore we skip
			),
			tc("99 records", manyA("rec%04d", "1.2.3.4", 99)...),
			tc("100 records", manyA("rec%04d", "1.2.3.4", 100)...),
			tc("101 records", manyA("rec%04d", "1.2.3.4", 101)...),
		),

		testgroup("pager601",
			only(
				//"AZURE_DNS", // Currently failing.
				//"CSCGLOBAL", // Doesn't page. Works fine.  Due to the slow API we skip.
				"GCLOUD",
				"HEXONET",
				//"MSDNS",     //  No paging done. No need to test.
				"ROUTE53",
			),
			tc("601 records", manyA("rec%04d", "1.2.3.4", 600)...),
			tc("Update 601 records", manyA("rec%04d", "1.2.3.5", 600)...),
		),

		testgroup("pager1201",
			only(
				//"AKAMAIEDGEDNS", // No paging done. No need to test.
				//"AZURE_DNS",     // Currently failing. See https://github.com/StackExchange/dnscontrol/issues/770
				//"CLOUDFLAREAPI", // Fails with >1000 corrections. See https://github.com/StackExchange/dnscontrol/issues/1440
				//"CSCGLOBAL",     // Doesn't page. Works fine.  Due to the slow API we skip.
				"HEXONET",
				"HOSTINGDE",
				//"MSDNS",         // No paging done. No need to test.
				"ROUTE53",
			),
			tc("1200 records", manyA("rec%04d", "1.2.3.4", 1200)...),
			tc("Update 1200 records", manyA("rec%04d", "1.2.3.5", 1200)...),
		),

		//
		// CanUse* types:
		//

		testgroup("CAA",
			requires(providers.CanUseCAA),
			tc("CAA record", caa("@", "issue", 0, "letsencrypt.org")),
			tc("CAA change tag", caa("@", "issuewild", 0, "letsencrypt.org")),
			tc("CAA change target", caa("@", "issuewild", 0, "example.com")),
			tc("CAA many records",
				caa("@", "issue", 0, "letsencrypt.org"),
				caa("@", "issuewild", 0, "comodoca.com"),
				caa("@", "iodef", 0, "mailto:test@example.com")),
			tc("CAA delete", caa("@", "issue", 0, "letsencrypt.org")),
		),
		testgroup("CAA noflag",
			requires(providers.CanUseCAA), not("LINODE"),
			// LINODE can only set the flag to "0".
			// https://www.linode.com/community/questions/20714/how-to-i-change-the-flag-in-a-caa-record
			// Consolidate any tests with a non-zero flag to this testgroup
			// so they can be easily skipped.
			tc("CAA flag0", caa("@", "issuewild", 0, "example.com")),
			tc("CAA change flag", caa("@", "issuewild", 128, "example.com")),
		),
		testgroup("CAA with ;",
			requires(providers.CanUseCAA), not("DIGITALOCEAN"),
			// Test support of ";" as a value
			tc("CAA many records", caa("@", "issuewild", 0, ";")),
		),
		testgroup("CAA Issue 1374",
<<<<<<< HEAD
			requires(providers.CanUseCAA),
			not(
				"DIGITALOCEAN",
				"EXOSCALE", // Not supported.
=======
			requires(providers.CanUseCAA), not(
				"DIGITALOCEAN",
				"DNSIMPLE",
				"EXOSCALE", // Last verified 2022-07-11
>>>>>>> 9f5c3508
				"HETZNER",
			),
			// Test support of spaces in the 3rd field.
			tc("CAA spaces", caa("@", "issue", 0, "letsencrypt.org; validationmethods=dns-01; accounturi=https://acme-v02.api.letsencrypt.org/acme/acct/1234")),
		),

		testgroup("NAPTR",
			requires(providers.CanUseNAPTR),
			tc("NAPTR record", naptr("test", 100, 10, "U", "E2U+sip", "!^.*$!sip:customer-service@example.com!", "example.foo.com.")),
			tc("NAPTR second record", naptr("test", 102, 10, "U", "E2U+email", "!^.*$!mailto:information@example.com!", "example.foo.com.")),
			tc("NAPTR delete record", naptr("test", 100, 10, "U", "E2U+email", "!^.*$!mailto:information@example.com!", "example.foo.com.")),
			tc("NAPTR change target", naptr("test", 100, 10, "U", "E2U+email", "!^.*$!mailto:information@example.com!", "example2.foo.com.")),
			tc("NAPTR change order", naptr("test", 103, 10, "U", "E2U+email", "!^.*$!mailto:information@example.com!", "example2.foo.com.")),
			tc("NAPTR change preference", naptr("test", 103, 20, "U", "E2U+email", "!^.*$!mailto:information@example.com!", "example2.foo.com.")),
			tc("NAPTR change flags", naptr("test", 103, 20, "A", "E2U+email", "!^.*$!mailto:information@example.com!", "example2.foo.com.")),
			tc("NAPTR change service", naptr("test", 103, 20, "A", "E2U+sip", "!^.*$!mailto:information@example.com!", "example2.foo.com.")),
			tc("NAPTR change regexp", naptr("test", 103, 20, "A", "E2U+sip", "!^.*$!sip:customer-service@example.com!", "example2.foo.com.")),
		),

		// ClouDNS provider can work with PTR records, but you need to create special type of zone
		testgroup("PTR", requires(providers.CanUsePTR), not("ACTIVEDIRECTORY_PS", "CLOUDNS"),
			tc("Create PTR record", ptr("4", "foo.com.")),
			tc("Modify PTR record", ptr("4", "bar.com.")),
		),

		// SOA
		testgroup("SOA", requires(providers.CanUseSOA),
			clear(), // Extra clear required or only the first run passes.
			tc("Create SOA record", soa("@", "kim.ns.cloudflare.com.", "dns.cloudflare.com.", 2037190000, 10000, 2400, 604800, 3600)),
			tc("Modify SOA ns    ", soa("@", "mmm.ns.cloudflare.com.", "dns.cloudflare.com.", 2037190000, 10000, 2400, 604800, 3600)),
			tc("Modify SOA mbox  ", soa("@", "mmm.ns.cloudflare.com.", "eee.cloudflare.com.", 2037190000, 10000, 2400, 604800, 3600)),
			tc("Modify SOA refres", soa("@", "mmm.ns.cloudflare.com.", "eee.cloudflare.com.", 2037190000, 10001, 2400, 604800, 3600)),
			tc("Modify SOA retry ", soa("@", "mmm.ns.cloudflare.com.", "eee.cloudflare.com.", 2037190000, 10001, 2401, 604800, 3600)),
			tc("Modify SOA expire", soa("@", "mmm.ns.cloudflare.com.", "eee.cloudflare.com.", 2037190000, 10001, 2401, 604801, 3600)),
			tc("Modify SOA minttl", soa("@", "mmm.ns.cloudflare.com.", "eee.cloudflare.com.", 2037190000, 10001, 2401, 604801, 3601)),
		),

		testgroup("SRV", requires(providers.CanUseSRV), not("ACTIVEDIRECTORY_PS"),
			tc("SRV record", srv("_sip._tcp", 5, 6, 7, "foo.com.")),
			tc("Second SRV record, same prio", srv("_sip._tcp", 5, 6, 7, "foo.com."), srv("_sip._tcp", 5, 60, 70, "foo2.com.")),
			tc("3 SRV", srv("_sip._tcp", 5, 6, 7, "foo.com."), srv("_sip._tcp", 5, 60, 70, "foo2.com."), srv("_sip._tcp", 15, 65, 75, "foo3.com.")),
			tc("Delete one", srv("_sip._tcp", 5, 6, 7, "foo.com."), srv("_sip._tcp", 15, 65, 75, "foo3.com.")),
			tc("Change Target", srv("_sip._tcp", 5, 6, 7, "foo.com."), srv("_sip._tcp", 15, 65, 75, "foo4.com.")),
			tc("Change Priority", srv("_sip._tcp", 52, 6, 7, "foo.com."), srv("_sip._tcp", 15, 65, 75, "foo4.com.")),
			tc("Change Weight", srv("_sip._tcp", 52, 62, 7, "foo.com."), srv("_sip._tcp", 15, 65, 75, "foo4.com.")),
			tc("Change Port", srv("_sip._tcp", 52, 62, 72, "foo.com."), srv("_sip._tcp", 15, 65, 75, "foo4.com.")),
		),
		testgroup("SRV w/ null target", requires(providers.CanUseSRV),
			not(
				"CSCGLOBAL",  // Not supported.
				"EXOSCALE",   // Not supported.
				"HEXONET",    // Not supported.
				"INWX",       // Not supported.
				"MSDNS",      // Not supported.
				"NAMEDOTCOM", // Not supported.
			),
			tc("Null Target", srv("_sip._tcp", 52, 62, 72, "foo.com."), srv("_sip._tcp", 15, 65, 75, ".")),
		),

		testgroup("SSHFP",
			requires(providers.CanUseSSHFP),
			tc("SSHFP record",
				sshfp("@", 1, 1, "66c7d5540b7d75a1fb4c84febfa178ad99bdd67c")),
			tc("SSHFP change algorithm",
				sshfp("@", 2, 1, "66c7d5540b7d75a1fb4c84febfa178ad99bdd67c")),
			tc("SSHFP change fingerprint and type",
				sshfp("@", 2, 2, "745a635bc46a397a5c4f21d437483005bcc40d7511ff15fbfafe913a081559bc")),
			tc("SSHFP Delete one"),
			tc("SSHFP add many records",
				sshfp("@", 1, 1, "66666666666d75a1fb4c84febfa178ad99bdd67c"),
				sshfp("@", 1, 2, "777777777777797a5c4f21d437483005bcc40d7511ff15fbfafe913a081559bc"),
				sshfp("@", 2, 1, "8888888888888888fb4c84febfa178ad99bdd67c")),
			tc("SSHFP delete two",
				sshfp("@", 1, 1, "66666666666d75a1fb4c84febfa178ad99bdd67c")),
		),

		testgroup("TLSA",
			requires(providers.CanUseTLSA),
			tc("TLSA record", tlsa("_443._tcp", 3, 1, 1, sha256hash)),
			tc("TLSA change usage", tlsa("_443._tcp", 2, 1, 1, sha256hash)),
			tc("TLSA change selector", tlsa("_443._tcp", 2, 0, 1, sha256hash)),
			tc("TLSA change matchingtype", tlsa("_443._tcp", 2, 0, 2, sha512hash)),
			tc("TLSA change certificate", tlsa("_443._tcp", 2, 0, 2, reversedSha512)),
		),

		testgroup("DS",
			requires(providers.CanUseDS),
			// Use a valid digest value here.  Some providers verify that a valid digest is in use.  See RFC 4034 and
			// https://www.iana.org/assignments/dns-sec-alg-numbers/dns-sec-alg-numbers.xhtml
			// https://www.iana.org/assignments/ds-rr-types/ds-rr-types.xhtml
			tc("DS create", ds("@", 1, 13, 1, "da39a3ee5e6b4b0d3255bfef95601890afd80709")),
			tc("DS change", ds("@", 8857, 8, 2, "4b9b6b073edd97feb5bc12dc4e1b32d2c6af7ae23a293936ceb87bb10494ec44")),
			tc("DS change f1", ds("@", 3, 8, 2, "4b9b6b073edd97feb5bc12dc4e1b32d2c6af7ae23a293936ceb87bb10494ec44")),
			tc("DS change f2", ds("@", 3, 13, 2, "4b9b6b073edd97feb5bc12dc4e1b32d2c6af7ae23a293936ceb87bb10494ec44")),
			tc("DS change f3+4", ds("@", 3, 13, 1, "da39a3ee5e6b4b0d3255bfef95601890afd80709")),
			tc("DS delete 1, create child", ds("another-child", 44, 13, 2, "4b9b6b073edd97feb5bc12dc4e1b32d2c6af7ae23a293936ceb87bb10494ec44")),
			tc("add 2 more DS",
				ds("another-child", 44, 13, 2, "4b9b6b073edd97feb5bc12dc4e1b32d2c6af7ae23a293936ceb87bb10494ec44"),
				ds("another-child", 1501, 13, 1, "ee02c885b5b4ed64899f2d43eb2b8e6619bdb50c"),
				ds("another-child", 1502, 8, 2, "2fa14f53e6b15cac9ac77846c7be87862c2a7e9ec0c6cea319db939317f126ed"),
				ds("another-child", 65535, 13, 2, "2fa14f53e6b15cac9ac77846c7be87862c2a7e9ec0c6cea319db939317f126ed"),
			),
			// These are the same as below.
			tc("DSchild create", ds("child", 1, 13, 1, "da39a3ee5e6b4b0d3255bfef95601890afd80709")),
			tc("DSchild change", ds("child", 8857, 8, 2, "4b9b6b073edd97feb5bc12dc4e1b32d2c6af7ae23a293936ceb87bb10494ec44")),
			tc("DSchild change f1", ds("child", 3, 8, 2, "4b9b6b073edd97feb5bc12dc4e1b32d2c6af7ae23a293936ceb87bb10494ec44")),
			tc("DSchild change f2", ds("child", 3, 13, 2, "4b9b6b073edd97feb5bc12dc4e1b32d2c6af7ae23a293936ceb87bb10494ec44")),
			tc("DSchild change f3+4", ds("child", 3, 13, 1, "da39a3ee5e6b4b0d3255bfef95601890afd80709")),
			tc("DSchild delete 1, create child", ds("another-child", 44, 13, 2, "4b9b6b073edd97feb5bc12dc4e1b32d2c6af7ae23a293936ceb87bb10494ec44")),
		),

		testgroup("DS (children only)",
			requires(providers.CanUseDSForChildren), not("CLOUDNS", "CLOUDFLAREAPI"),
			// Use a valid digest value here.  Some providers verify that a valid digest is in use.  See RFC 4034 and
			// https://www.iana.org/assignments/dns-sec-alg-numbers/dns-sec-alg-numbers.xhtml
			// https://www.iana.org/assignments/ds-rr-types/ds-rr-types.xhtml
			tc("DSchild create", ds("child", 1, 14, 4, "417212fd1c8bc5896fefd8db58af824545e85b0d0546409366a30aef7269fae258173bd185fb262c86f3bb86fba04368")),
			tc("DSchild change", ds("child", 8857, 8, 2, "4b9b6b073edd97feb5bc12dc4e1b32d2c6af7ae23a293936ceb87bb10494ec44")),
			tc("DSchild change f1", ds("child", 3, 8, 2, "4b9b6b073edd97feb5bc12dc4e1b32d2c6af7ae23a293936ceb87bb10494ec44")),
			tc("DSchild change f2", ds("child", 3, 13, 2, "4b9b6b073edd97feb5bc12dc4e1b32d2c6af7ae23a293936ceb87bb10494ec44")),
			tc("DSchild change f3+4", ds("child", 3, 14, 4, "3115238f89e0bf5252d9718113b1b9fff854608d84be94eefb9210dc1cc0b4f3557342a27465cfacc42ef137ae9a5489")),
			tc("DSchild delete 1, create child", ds("another-child", 44, 13, 2, "4b9b6b073edd97feb5bc12dc4e1b32d2c6af7ae23a293936ceb87bb10494ec44")),
			tc("add 2 more DSchild",
				ds("another-child", 44, 13, 2, "4b9b6b073edd97feb5bc12dc4e1b32d2c6af7ae23a293936ceb87bb10494ec44"),
				ds("another-child", 1501, 14, 4, "109bb6b5b6d5547c1ce03c7a8bd7d8f80c1cb0957f50c4f7fda04692079917e4f9cad52b878f3d8234e1a170b154b72d"),
				ds("another-child", 1502, 8, 2, "2fa14f53e6b15cac9ac77846c7be87862c2a7e9ec0c6cea319db939317f126ed"),
				ds("another-child", 65535, 13, 2, "2fa14f53e6b15cac9ac77846c7be87862c2a7e9ec0c6cea319db939317f126ed"),
			),
		),

		testgroup("DS (children only) CLOUDNS",
			requires(providers.CanUseDSForChildren),
			only("CLOUDNS", "CLOUDFLAREAPI"),
			// Cloudns requires NS records before creating DS Record. Verify
			// they are done in the right order, even if they are listed in
			// the wrong order in dnsconfig.js.
			tc("create DS",
				// we test that provider correctly handles creating NS first by reversing the entries here
				ds("child", 35632, 13, 1, "1E07663FF507A40874B8605463DD41DE482079D6"),
				ns("child", "ns101.cloudns.net."),
			),
			tc("modify field 1",
				ds("child", 2075, 13, 1, "2706D12E256C8FDD9BFB45EFB25FE537E21A82F6"),
				ns("child", "ns101.cloudns.net."),
			),
			tc("modify field 3",
				ds("child", 2075, 13, 2, "3F7A1EAC8C813A0BEBD0C3B8AAB387E31945EA0CD5E1D84A2E8E27674566C156"),
				ns("child", "ns101.cloudns.net."),
			),
			tc("modify field 2+3",
				ds("child", 2159, 1, 4, "F50BEFEA333EE2901D72D31A08E1A3CD3F7E943FF4B38CF7C8AD92807F5302F76FB0B419182C0F47FFC71CBCB6EF4BD4"),
				ns("child", "ns101.cloudns.net."),
			),
			tc("modify field 2",
				ds("child", 63909, 3, 4, "EEC7FA02E6788DA889B2CE41D43D92F948AB126EDCF83B7037E73CE9531C8E7E45653ABBAA76C2D6E42F98316EDE599B"),
				ns("child", "ns101.cloudns.net."),
			),
			//tc("modify field 2", ds("child", 65535, 254, 4, "0123456789ABCDEF")),
			tc("delete 1, create 1",
				ds("another-child", 35632, 13, 4, "F5F32ABCA6B01AA7A9963012F90B7C8523A1D946185A3AD70B67F3C9F18E7312FA9DD6AB2F7D8382F789213DB173D429"),
				ns("another-child", "ns101.cloudns.net."),
			),
			tc("add 2 more DS",
				ds("another-child", 35632, 13, 4, "F5F32ABCA6B01AA7A9963012F90B7C8523A1D946185A3AD70B67F3C9F18E7312FA9DD6AB2F7D8382F789213DB173D429"),
				ds("another-child", 2159, 1, 4, "F50BEFEA333EE2901D72D31A08E1A3CD3F7E943FF4B38CF7C8AD92807F5302F76FB0B419182C0F47FFC71CBCB6EF4BD4"),
				ds("another-child", 63909, 3, 4, "EEC7FA02E6788DA889B2CE41D43D92F948AB126EDCF83B7037E73CE9531C8E7E45653ABBAA76C2D6E42F98316EDE599B"),
				ns("another-child", "ns101.cloudns.net."),
			),
			// in CLouDNS  we must delete DS Record before deleting NS record
			// should no longer be necessary, provider should handle order correctly
			//tc("delete all DS",
			//	ns("another-child", "ns101.cloudns.net."),
			//),
		),

		//
		// Pseudo rtypes:
		//

		testgroup("ALIAS",
			requires(providers.CanUseAlias),
			tc("ALIAS at root", alias("@", "foo.com.")),
			tc("change it", alias("@", "foo2.com.")),
			tc("ALIAS at subdomain", alias("test", "foo.com.")),
			tc("change it", alias("test", "foo2.com.")),
		),

		testgroup("AZURE_ALIAS",
			requires(providers.CanUseAzureAlias),
			tc("create dependent A records",
				a("foo.a", "1.2.3.4"),
				a("quux.a", "2.3.4.5"),
			),
			tc("ALIAS to A record in same zone",
				a("foo.a", "1.2.3.4"),
				a("quux.a", "2.3.4.5"),
				azureAlias("bar.a", "A", "/subscriptions/**subscription-id**/resourceGroups/**resource-group**/providers/Microsoft.Network/dnszones/**current-domain-no-trailing**/A/foo.a"),
			),
			tc("change it",
				a("foo.a", "1.2.3.4"),
				a("quux.a", "2.3.4.5"),
				azureAlias("bar.a", "A", "/subscriptions/**subscription-id**/resourceGroups/**resource-group**/providers/Microsoft.Network/dnszones/**current-domain-no-trailing**/A/quux.a"),
			),
			tc("create dependent CNAME records",
				cname("foo.cname", "google.com"),
				cname("quux.cname", "google2.com"),
			),
			tc("ALIAS to CNAME record in same zone",
				cname("foo.cname", "google.com"),
				cname("quux.cname", "google2.com"),
				azureAlias("bar", "CNAME", "/subscriptions/**subscription-id**/resourceGroups/**resource-group**/providers/Microsoft.Network/dnszones/**current-domain-no-trailing**/CNAME/foo.cname"),
			),
			tc("change it",
				cname("foo.cname", "google.com"),
				cname("quux.cname", "google2.com"),
				azureAlias("bar.cname", "CNAME", "/subscriptions/**subscription-id**/resourceGroups/**resource-group**/providers/Microsoft.Network/dnszones/**current-domain-no-trailing**/CNAME/quux.cname"),
			),
		),

		testgroup("R53_ALIAS2",
			requires(providers.CanUseRoute53Alias),
			tc("create dependent records",
				a("kyle", "1.2.3.4"),
				a("cartman", "2.3.4.5"),
			),
			tc("ALIAS to A record in same zone",
				a("kyle", "1.2.3.4"),
				a("cartman", "2.3.4.5"),
				r53alias("kenny", "A", "kyle.**current-domain**"),
			),
			tc("modify an r53 alias",
				a("kyle", "1.2.3.4"),
				a("cartman", "2.3.4.5"),
				r53alias("kenny", "A", "cartman.**current-domain**"),
			),
		),

		testgroup("R53_ALIAS_ORDER",
			requires(providers.CanUseRoute53Alias),
			tc("create target cnames",
				cname("dev-system18", "ec2-54-91-33-155.compute-1.amazonaws.com."),
				cname("dev-system19", "ec2-54-91-99-999.compute-1.amazonaws.com."),
			),
			tc("add an alias to 18",
				cname("dev-system18", "ec2-54-91-33-155.compute-1.amazonaws.com."),
				cname("dev-system19", "ec2-54-91-99-999.compute-1.amazonaws.com."),
				r53alias("dev-system", "CNAME", "dev-system18.**current-domain**"),
			),
			tc("modify alias to 19",
				cname("dev-system18", "ec2-54-91-33-155.compute-1.amazonaws.com."),
				cname("dev-system19", "ec2-54-91-99-999.compute-1.amazonaws.com."),
				r53alias("dev-system", "CNAME", "dev-system19.**current-domain**"),
			),
			tc("remove alias",
				cname("dev-system18", "ec2-54-91-33-155.compute-1.amazonaws.com."),
				cname("dev-system19", "ec2-54-91-99-999.compute-1.amazonaws.com."),
			),
			tc("add an alias back",
				cname("dev-system18", "ec2-54-91-33-155.compute-1.amazonaws.com."),
				cname("dev-system19", "ec2-54-91-99-999.compute-1.amazonaws.com."),
				r53alias("dev-system", "CNAME", "dev-system19.**current-domain**"),
			),
			tc("remove cnames",
				r53alias("dev-system", "CNAME", "dev-system19.**current-domain**"),
			),
			clear(),
			tc("create cname+alias in one step",
				cname("dev-system18", "ec2-54-91-33-155.compute-1.amazonaws.com."),
				r53alias("dev-system", "CNAME", "dev-system18.**current-domain**"),
			),
			clear(),
			tc("create alias+cname in one step",
				r53alias("dev-system", "CNAME", "dev-system18.**current-domain**"),
				cname("dev-system18", "ec2-54-91-33-155.compute-1.amazonaws.com."),
			),
		),

		testgroup("CF_REDIRECT",
			only("CLOUDFLAREAPI"),
			tc("redir", cfRedir("cnn.**current-domain-no-trailing**/*", "https://www.cnn.com/$1")),
			tc("change", cfRedir("cnn.**current-domain-no-trailing**/*", "https://change.cnn.com/$1")),
			tc("changelabel", cfRedir("cable.**current-domain-no-trailing**/*", "https://change.cnn.com/$1")),
			clear(),
			tc("multipleA",
				cfRedir("cnn.**current-domain-no-trailing**/*", "https://www.cnn.com/$1"),
				cfRedir("msnbc.**current-domain-no-trailing**/*", "https://msnbc.cnn.com/$1"),
			),
			clear(),
			tc("multipleB",
				cfRedir("msnbc.**current-domain-no-trailing**/*", "https://msnbc.cnn.com/$1"),
				cfRedir("cnn.**current-domain-no-trailing**/*", "https://www.cnn.com/$1"),
			),
			tc("change1",
				cfRedir("msnbc.**current-domain-no-trailing**/*", "https://msnbc.cnn.com/$1"),
				cfRedir("cnn.**current-domain-no-trailing**/*", "https://change.cnn.com/$1"),
			),
			tc("change1",
				cfRedir("msnbc.**current-domain-no-trailing**/*", "https://msnbc.cnn.com/$1"),
				cfRedir("cablenews.**current-domain-no-trailing**/*", "https://change.cnn.com/$1"),
			),
			// TODO(tlim): Fix this test case:
			//clear(),
			//tc("multiple3",
			//	cfRedir("msnbc.**current-domain-no-trailing**/*", "https://msnbc.cnn.com/$1"),
			//	cfRedir("cnn.**current-domain-no-trailing**/*", "https://www.cnn.com/$1"),
			//	cfRedir("nytimes.**current-domain-no-trailing**/*", "https://www.nytimes.com/$1"),
			//),

			// Repeat the above using CF_TEMP_REDIR instead
			clear(),
			tc("tempredir", cfRedirTemp("cnn.**current-domain-no-trailing**/*", "https://www.cnn.com/$1")),
			tc("tempchange", cfRedirTemp("cnn.**current-domain-no-trailing**/*", "https://change.cnn.com/$1")),
			tc("tempchangelabel", cfRedirTemp("cable.**current-domain-no-trailing**/*", "https://change.cnn.com/$1")),
			clear(),
			tc("tempmultipleA",
				cfRedirTemp("cnn.**current-domain-no-trailing**/*", "https://www.cnn.com/$1"),
				cfRedirTemp("msnbc.**current-domain-no-trailing**/*", "https://msnbc.cnn.com/$1"),
			),
			clear(),
			tc("tempmultipleB",
				cfRedirTemp("msnbc.**current-domain-no-trailing**/*", "https://msnbc.cnn.com/$1"),
				cfRedirTemp("cnn.**current-domain-no-trailing**/*", "https://www.cnn.com/$1"),
			),
			tc("tempchange1",
				cfRedirTemp("msnbc.**current-domain-no-trailing**/*", "https://msnbc.cnn.com/$1"),
				cfRedirTemp("cnn.**current-domain-no-trailing**/*", "https://change.cnn.com/$1"),
			),
			tc("tempchange1",
				cfRedirTemp("msnbc.**current-domain-no-trailing**/*", "https://msnbc.cnn.com/$1"),
				cfRedirTemp("cablenews.**current-domain-no-trailing**/*", "https://change.cnn.com/$1"),
			),
			// TODO(tlim): Fix this test case:
			//clear(),
			//tc("tempmultiple3",
			//	cfRedirTemp("msnbc.**current-domain-no-trailing**/*", "https://msnbc.cnn.com/$1"),
			//	cfRedirTemp("cnn.**current-domain-no-trailing**/*", "https://www.cnn.com/$1"),
			//	cfRedirTemp("nytimes.**current-domain-no-trailing**/*", "https://www.nytimes.com/$1"),
			//),
		),

		testgroup("CF_PROXY",
			only("CLOUDFLAREAPI"),
			tc("proxyon", cfProxyA("proxyme", "1.2.3.4", "on")),
			tc("proxychangetarget", cfProxyA("proxyme", "1.2.3.5", "on")),
			tc("proxychangeproxy", cfProxyA("proxyme", "1.2.3.5", "off")),
			clear(),
			tc("proxycname", cfProxyCNAME("anewproxy", "example.com.", "on")),
			tc("proxycnamechange", cfProxyCNAME("anewproxy", "example.com.", "off")),
			clear(),
		),

		testgroup("CF_WORKER_ROUTE",
			only("CLOUDFLAREAPI"),
			alltrue(*enableCFWorkers),
			// TODO(fdcastel): Add worker scripts via api call before test execution
			tc("simple", cfWorkerRoute("cnn.**current-domain-no-trailing**/*", "dnscontrol_integrationtest_cnn")),
			tc("changeScript", cfWorkerRoute("cnn.**current-domain-no-trailing**/*", "dnscontrol_integrationtest_msnbc")),
			tc("changePattern", cfWorkerRoute("cable.**current-domain-no-trailing**/*", "dnscontrol_integrationtest_msnbc")),
			clear(),
			tc("createMultiple",
				cfWorkerRoute("cnn.**current-domain-no-trailing**/*", "dnscontrol_integrationtest_cnn"),
				cfWorkerRoute("msnbc.**current-domain-no-trailing**/*", "dnscontrol_integrationtest_msnbc"),
			),
			tc("addOne",
				cfWorkerRoute("msnbc.**current-domain-no-trailing**/*", "dnscontrol_integrationtest_msnbc"),
				cfWorkerRoute("cnn.**current-domain-no-trailing**/*", "dnscontrol_integrationtest_cnn"),
				cfWorkerRoute("api.**current-domain-no-trailing**/cnn/*", "dnscontrol_integrationtest_cnn"),
			),
			tc("changeOne",
				cfWorkerRoute("msn.**current-domain-no-trailing**/*", "dnscontrol_integrationtest_msnbc"),
				cfWorkerRoute("cnn.**current-domain-no-trailing**/*", "dnscontrol_integrationtest_cnn"),
				cfWorkerRoute("api.**current-domain-no-trailing**/cnn/*", "dnscontrol_integrationtest_cnn"),
			),
			tc("deleteOne",
				cfWorkerRoute("msn.**current-domain-no-trailing**/*", "dnscontrol_integrationtest_msnbc"),
				cfWorkerRoute("api.**current-domain-no-trailing**/cnn/*", "dnscontrol_integrationtest_cnn"),
			),
		),

		testgroup("IGNORE_NAME function",
			tc("Create some records",
				txt("foo", "simple"),
				a("foo", "1.2.3.4"),
			),
			tc("Add a new record - ignoring foo",
				a("bar", "1.2.3.4"),
				ignoreName("foo"),
			),
			clear(),
			tc("Create some records",
				txt("bar.foo", "simple"),
				a("bar.foo", "1.2.3.4"),
			),
			tc("Add a new record - ignoring *.foo",
				a("bar", "1.2.3.4"),
				ignoreName("*.foo"),
			),
		),

		testgroup("IGNORE_NAME apex",
			tc("Create some records",
				txt("@", "simple"),
				a("@", "1.2.3.4"),
				txt("bar", "stringbar"),
				a("bar", "2.4.6.8"),
			),
			tc("Add a new record - ignoring apex",
				txt("bar", "stringbar"),
				a("bar", "2.4.6.8"),
				a("added", "4.6.8.9"),
				ignoreName("@"),
			),
		),

		testgroup("IGNORE_TARGET function",
			tc("Create some records",
				cname("foo", "test.foo.com."),
				cname("bar", "test.bar.com."),
			),
			tc("Add a new record - ignoring test.foo.com.",
				cname("bar", "bar.foo.com."),
				ignoreTarget("test.foo.com.", "CNAME"),
			),
			clear(),
			tc("Create some records",
				cname("bar.foo", "a.b.foo.com."),
				a("test.foo", "1.2.3.4"),
			),
			tc("Add a new record - ignoring **.foo.com. targets",
				a("bar", "1.2.3.4"),
				ignoreTarget("**.foo.com.", "CNAME"),
			),
		),
		// NB(tlim): We don't have a test for IGNORE_TARGET at the apex
		// because IGNORE_TARGET only works on CNAMEs and you can't have a
		// CNAME at the apex.  If we extend IGNORE_TARGET to support other
		// types of records, we should add a test at the apex.

	}

	return tests
}<|MERGE_RESOLUTION|>--- conflicted
+++ resolved
@@ -767,11 +767,7 @@
 				"CSCGLOBAL", // Last verified 2022-06-07
 				"DIGITALOCEAN",
 				"DNSIMPLE",
-<<<<<<< HEAD
-				"EXOSCALE", // Last verify 2022-07-11
-=======
 				"EXOSCALE", // Last verified 2022-07-11
->>>>>>> 9f5c3508
 				"GANDI_V5",
 				"HEDNS",
 				"INWX",
@@ -1055,17 +1051,10 @@
 			tc("CAA many records", caa("@", "issuewild", 0, ";")),
 		),
 		testgroup("CAA Issue 1374",
-<<<<<<< HEAD
-			requires(providers.CanUseCAA),
-			not(
-				"DIGITALOCEAN",
-				"EXOSCALE", // Not supported.
-=======
 			requires(providers.CanUseCAA), not(
 				"DIGITALOCEAN",
 				"DNSIMPLE",
 				"EXOSCALE", // Last verified 2022-07-11
->>>>>>> 9f5c3508
 				"HETZNER",
 			),
 			// Test support of spaces in the 3rd field.
