package main

import (
	"encoding/json"
	"flag"
	"fmt"
	"os"
	"strconv"
	"strings"
	"testing"

	"github.com/miekg/dns/dnsutil"

	"github.com/StackExchange/dnscontrol/v3/models"
	"github.com/StackExchange/dnscontrol/v3/pkg/nameservers"
	"github.com/StackExchange/dnscontrol/v3/pkg/normalize"
	"github.com/StackExchange/dnscontrol/v3/providers"
	_ "github.com/StackExchange/dnscontrol/v3/providers/_all"
	"github.com/StackExchange/dnscontrol/v3/providers/config"
)

var providerToRun = flag.String("provider", "", "Provider to run")
var startIdx = flag.Int("start", 0, "Test number to begin with")
var endIdx = flag.Int("end", 0, "Test index to stop after")
var verbose = flag.Bool("verbose", false, "Print corrections as you run them")

func init() {
	testing.Init()
	flag.Parse()
}

func getProvider(t *testing.T) (providers.DNSServiceProvider, string, map[int]bool, map[string]string) {
	if *providerToRun == "" {
		t.Log("No provider specified with -provider")
		return nil, "", nil, nil
	}
	jsons, err := config.LoadProviderConfigs("providers.json")
	if err != nil {
		t.Fatalf("Error loading provider configs: %s", err)
	}
	fails := map[int]bool{}
	for name, cfg := range jsons {
		if *providerToRun != name {
			continue
		}

		var metadata json.RawMessage
		// CLOUDFLAREAPI tests related to CF_REDIRECT/CF_TEMP_REDIRECT
		// requires metadata to enable this feature.
		// In hindsight, I have no idea why this metadata flag is required to
		// use this feature. Maybe because we didn't have the capabilities
		// feature at the time?
		if name == "CLOUDFLAREAPI" {
			metadata = []byte(`{ "manage_redirects": true }`)
		}

		provider, err := providers.CreateDNSProvider(name, cfg, metadata)
		if err != nil {
			t.Fatal(err)
		}
		if f := cfg["knownFailures"]; f != "" {
			for _, s := range strings.Split(f, ",") {
				i, err := strconv.Atoi(s)
				if err != nil {
					t.Fatal(err)
				}
				fails[i] = true
			}
		}

		return provider, cfg["domain"], fails, cfg
	}

	t.Fatalf("Provider %s not found", *providerToRun)
	return nil, "", nil, nil
}

func TestDNSProviders(t *testing.T) {
	provider, domain, fails, cfg := getProvider(t)
	if provider == nil {
		return
	}
	if domain == "" {
		t.Fatal("NO DOMAIN SET!  Exiting!")
	}

	t.Run(domain, func(t *testing.T) {
		runTests(t, provider, domain, fails, cfg)
	})

}

func getDomainConfigWithNameservers(t *testing.T, prv providers.DNSServiceProvider, domainName string) *models.DomainConfig {
	dc := &models.DomainConfig{
		Name: domainName,
	}
	normalize.UpdateNameSplitHorizon(dc)

	// fix up nameservers
	ns, err := prv.GetNameservers(domainName)
	if err != nil {
		t.Fatal("Failed getting nameservers", err)
	}
	dc.Nameservers = ns
	nameservers.AddNSRecords(dc)
	return dc
}

// testPermitted returns nil if the test is permitted, otherwise an
// error explaining why it is not.
func testPermitted(t *testing.T, p string, f TestGroup) error {

	// not() and only() can't be mixed.
	if len(f.only) != 0 && len(f.not) != 0 {
		return fmt.Errorf("invalid filter: can't mix not() and only()")
	}
	// TODO(tlim): Have a separate validation pass so that such mistakes
	// are more visible?

	// If there are any required capabilities, make sure they all exist.
	if len(f.required) != 0 {
		for _, c := range f.required {
			if !providers.ProviderHasCapability(*providerToRun, c) {
				return fmt.Errorf("%s not supported", c)
			}
		}
	}

	// If there are any "only" items, you must be one of them.
	if len(f.only) != 0 {
		for _, provider := range f.only {
			if p == provider {
				return nil
			}
		}
		return fmt.Errorf("disabled by only")
	}

	// If there are any "not" items, you must NOT be one of them.
	if len(f.not) != 0 {
		for _, provider := range f.not {
			if p == provider {
				return fmt.Errorf("excluded by not(\"%s\")", provider)
			}
		}
		return nil
	}

	return nil
}

//func makeClearFilter() *TestCase {
//	tc := tc("Empty")
//	tc.ChangeFilter = true
//	return tc
//}

// desc := fmt.Sprintf("%d: %s", i, tst.Desc)
// makeChanges runs one set of DNS record tests. Returns true on success.
func makeChanges(t *testing.T, prv providers.DNSServiceProvider, dc *models.DomainConfig, tst *TestCase, desc string, expectChanges bool, origConfig map[string]string) bool {
	domainName := dc.Name

	return t.Run(desc+":"+tst.Desc, func(t *testing.T) {
		dom, _ := dc.Copy()
		for _, r := range tst.Records {
			rc := models.RecordConfig(*r)
			if strings.Contains(rc.GetTargetField(), "**current-domain**") {
				_ = rc.SetTarget(strings.Replace(rc.GetTargetField(), "**current-domain**", domainName, 1) + ".")
			}
			if strings.Contains(rc.GetTargetField(), "**current-domain-no-trailing**") {
				_ = rc.SetTarget(strings.Replace(rc.GetTargetField(), "**current-domain-no-trailing**", domainName, 1))
			}
			if strings.Contains(rc.GetLabelFQDN(), "**current-domain**") {
				rc.SetLabelFromFQDN(strings.Replace(rc.GetLabelFQDN(), "**current-domain**", domainName, 1), domainName)
			}
			//if providers.ProviderHasCapability(*providerToRun, providers.CanUseAzureAlias) {
			if strings.Contains(rc.GetTargetField(), "**subscription-id**") {
				_ = rc.SetTarget(strings.Replace(rc.GetTargetField(), "**subscription-id**", origConfig["SubscriptionID"], 1))
			}
			if strings.Contains(rc.GetTargetField(), "**resource-group**") {
				_ = rc.SetTarget(strings.Replace(rc.GetTargetField(), "**resource-group**", origConfig["ResourceGroup"], 1))
			}
			//}
			dom.Records = append(dom.Records, &rc)
		}
		dom.IgnoredNames = tst.IgnoredNames
		dom.IgnoredTargets = tst.IgnoredTargets
		models.PostProcessRecords(dom.Records)
		dom2, _ := dom.Copy()

		// get and run corrections for first time
		corrections, err := prv.GetDomainCorrections(dom)
		if err != nil {
			t.Fatal(fmt.Errorf("runTests: %w", err))
		}
		if len(corrections) == 0 && expectChanges {
			t.Fatalf("Expected changes, but got none")
		}
		for _, c := range corrections {
			if *verbose {
				t.Log(c.Msg)
			}
			err = c.F()
			if err != nil {
				t.Fatal(err)
			}
		}

		// If we just emptied out the zone, no need for a second pass.
		if len(tst.Records) == 0 {
			return
		}

		// run a second time and expect zero corrections
		corrections, err = prv.GetDomainCorrections(dom2)
		if err != nil {
			t.Fatal(err)
		}
		if len(corrections) != 0 {
			t.Logf("Expected 0 corrections on second run, but found %d.", len(corrections))
			for i, c := range corrections {
				t.Logf("#%d: %s", i, c.Msg)
			}
			t.FailNow()
		}

	})
}

func runTests(t *testing.T, prv providers.DNSServiceProvider, domainName string, knownFailures map[int]bool, origConfig map[string]string) {
	dc := getDomainConfigWithNameservers(t, prv, domainName)
	testGroups := makeTests(t)

	firstGroup := *startIdx
	lastGroup := *endIdx
	if lastGroup == 0 {
		lastGroup = len(testGroups)
	}

	// Start the zone with a clean slate.
	makeChanges(t, prv, dc, tc("Empty"), "Clean Slate", false, nil)

	curGroup := -1
	for gIdx, group := range testGroups {

		// Abide by -start -end flags
		curGroup++
		if curGroup < firstGroup || curGroup > lastGroup {
			continue
		}

		// Abide by filter
		if err := testPermitted(t, *providerToRun, *group); err != nil {
			//t.Logf("%s: ***SKIPPED(%v)***", group.Desc, err)
			makeChanges(t, prv, dc, tc("Empty"), fmt.Sprintf("%02d:%s ***SKIPPED(%v)***", gIdx, group.Desc, err), false, origConfig)
			continue
		}

		// Run the tests.

		for _, tst := range group.tests {
			makeChanges(t, prv, dc, tst, fmt.Sprintf("%02d:%s", gIdx, group.Desc), true, origConfig)
			if t.Failed() {
				break
			}
		}

		// Remove all records so next group starts with a clean slate.
		makeChanges(t, prv, dc, tc("Empty"), "Post cleanup", false, nil)

	}

}

func TestDualProviders(t *testing.T) {
	p, domain, _, _ := getProvider(t)
	if p == nil {
		return
	}
	if domain == "" {
		t.Fatal("NO DOMAIN SET!  Exiting!")
	}
	dc := getDomainConfigWithNameservers(t, p, domain)
	// clear everything
	run := func() {
		dom, _ := dc.Copy()
		cs, err := p.GetDomainCorrections(dom)
		if err != nil {
			t.Fatal(err)
		}
		for i, c := range cs {
			t.Logf("#%d: %s", i+1, c.Msg)
			if err = c.F(); err != nil {
				t.Fatal(err)
			}
		}
	}
	t.Log("Clearing everything")
	run()
	// add bogus nameservers
	dc.Records = []*models.RecordConfig{}
	dc.Nameservers = append(dc.Nameservers, models.StringsToNameservers([]string{"ns1.example.com", "ns2.example.com"})...)
	nameservers.AddNSRecords(dc)
	t.Log("Adding nameservers from another provider")
	run()
	// run again to make sure no corrections
	t.Log("Running again to ensure stability")
	cs, err := p.GetDomainCorrections(dc)
	if err != nil {
		t.Fatal(err)
	}
	if len(cs) != 0 {
		t.Logf("Expect no corrections on second run, but found %d.", len(cs))
		for i, c := range cs {
			t.Logf("#%d: %s", i, c.Msg)
		}
		t.FailNow()
	}
}

type TestGroup struct {
	Desc     string
	required []providers.Capability
	only     []string
	not      []string
	tests    []*TestCase
}

type TestCase struct {
	Desc           string
	Records        []*rec
	IgnoredNames   []string
	IgnoredTargets []*models.IgnoreTarget
}

type rec models.RecordConfig

func (r *rec) GetLabel() string {
	return r.Name
}

func (r *rec) SetLabel(label, domain string) {
	r.Name = label
	r.NameFQDN = dnsutil.AddOrigin(label, "**current-domain**")
}

func (r *rec) SetTarget(target string) {
	r.Target = target
}

func a(name, target string) *rec {
	return makeRec(name, target, "A")
}

func cname(name, target string) *rec {
	return makeRec(name, target, "CNAME")
}

func alias(name, target string) *rec {
	return makeRec(name, target, "ALIAS")
}

func r53alias(name, aliasType, target string) *rec {
	r := makeRec(name, target, "R53_ALIAS")
	r.R53Alias = map[string]string{
		"type": aliasType,
	}
	return r
}

func azureAlias(name, aliasType, target string) *rec {
	r := makeRec(name, target, "AZURE_ALIAS")
	r.AzureAlias = map[string]string{
		"type": aliasType,
	}
	return r
}

func cfRedir(pattern, target string) *rec {
	t := fmt.Sprintf("%s,%s", pattern, target)
	r := makeRec("@", t, "CF_REDIRECT")
	return r
}

func cfRedirTemp(pattern, target string) *rec {
	t := fmt.Sprintf("%s,%s", pattern, target)
	r := makeRec("@", t, "CF_TEMP_REDIRECT")
	return r
}

func ns(name, target string) *rec {
	return makeRec(name, target, "NS")
}

func mx(name string, prio uint16, target string) *rec {
	r := makeRec(name, target, "MX")
	r.MxPreference = prio
	return r
}

func ptr(name, target string) *rec {
	return makeRec(name, target, "PTR")
}

func naptr(name string, order uint16, preference uint16, flags string, service string, regexp string, target string) *rec {
	r := makeRec(name, target, "NAPTR")
	r.NaptrOrder = order
	r.NaptrPreference = preference
	r.NaptrFlags = flags
	r.NaptrService = service
	r.NaptrRegexp = regexp
	return r
}

func ds(name string, keyTag uint16, algorithm, digestType uint8, digest string) *rec {
	r := makeRec(name, "", "DS")
	r.DsKeyTag = keyTag
	r.DsAlgorithm = algorithm
	r.DsDigestType = digestType
	r.DsDigest = digest
	return r
}

func srv(name string, priority, weight, port uint16, target string) *rec {
	r := makeRec(name, target, "SRV")
	r.SrvPriority = priority
	r.SrvWeight = weight
	r.SrvPort = port
	return r
}

func sshfp(name string, algorithm uint8, fingerprint uint8, target string) *rec {
	r := makeRec(name, target, "SSHFP")
	r.SshfpAlgorithm = algorithm
	r.SshfpFingerprint = fingerprint
	return r
}

func txt(name, target string) *rec {
	// FYI: This must match the algorithm in pkg/js/helpers.js TXT.
	r := makeRec(name, target, "TXT")
	r.TxtStrings = []string{target}
	return r
}

func txtmulti(name string, target []string) *rec {
	// FYI: This must match the algorithm in pkg/js/helpers.js TXT.
	r := makeRec(name, target[0], "TXT")
	r.TxtStrings = target
	return r
}

func caa(name string, tag string, flag uint8, target string) *rec {
	r := makeRec(name, target, "CAA")
	r.CaaFlag = flag
	r.CaaTag = tag
	return r
}

func tlsa(name string, usage, selector, matchingtype uint8, target string) *rec {
	r := makeRec(name, target, "TLSA")
	r.TlsaUsage = usage
	r.TlsaSelector = selector
	r.TlsaMatchingType = matchingtype
	return r
}

func ignoreName(name string) *rec {
	r := &rec{
		Type: "IGNORE_NAME",
	}
	r.SetLabel(name, "**current-domain**")
	return r
}

func ignoreTarget(name string, typ string) *rec {
	r := &rec{
		Type:   "IGNORE_TARGET",
		Target: typ,
	}
	r.SetLabel(name, "**current-domain**")
	return r
}

func makeRec(name, target, typ string) *rec {
	r := &rec{
		Type: typ,
		TTL:  300,
	}
	r.SetLabel(name, "**current-domain**")
	r.SetTarget(target)
	return r
}

func (r *rec) ttl(t uint32) *rec {
	r.TTL = t
	return r
}

func manyA(namePattern, target string, n int) []*rec {
	recs := []*rec{}
	for i := 0; i < n; i++ {
		recs = append(recs, makeRec(fmt.Sprintf(namePattern, i), target, "A"))
	}
	return recs
}

func testgroup(desc string, items ...interface{}) *TestGroup {
	group := &TestGroup{Desc: desc}
	for _, item := range items {
		switch v := item.(type) {
		case requiresFilter:
			if len(group.tests) != 0 {
				fmt.Printf("ERROR: requires() must be before all tc(): %v\n", desc)
				os.Exit(1)
			}
			group.required = append(group.required, v.caps...)
		case notFilter:
			if len(group.tests) != 0 {
				fmt.Printf("ERROR: not() must be before all tc(): %v\n", desc)
				os.Exit(1)
			}
			group.not = append(group.not, v.names...)
		case onlyFilter:
			if len(group.tests) != 0 {
				fmt.Printf("ERROR: only() must be before all tc(): %v\n", desc)
				os.Exit(1)
			}
			group.only = append(group.only, v.names...)
		case *TestCase:
			group.tests = append(group.tests, v)
		default:
			fmt.Printf("I don't know about type %T (%v)\n", v, v)
		}
	}
	return group
}

func tc(desc string, recs ...*rec) *TestCase {
	var records []*rec
	var ignoredNames []string
	var ignoredTargets []*models.IgnoreTarget
	for _, r := range recs {
		if r.Type == "IGNORE_NAME" {
			ignoredNames = append(ignoredNames, r.GetLabel())
		} else if r.Type == "IGNORE_TARGET" {
			ignoredTargets = append(ignoredTargets, &models.IgnoreTarget{
				Pattern: r.GetLabel(),
				Type:    r.Target,
			})
		} else {
			records = append(records, r)
		}
	}
	return &TestCase{
		Desc:           desc,
		Records:        records,
		IgnoredNames:   ignoredNames,
		IgnoredTargets: ignoredTargets,
	}
}

func clear(items ...interface{}) *TestCase {
	return tc("Empty")
}

type requiresFilter struct {
	caps []providers.Capability
}

func requires(c ...providers.Capability) requiresFilter {
	return requiresFilter{caps: c}
}

type notFilter struct {
	names []string
}

func not(n ...string) notFilter {
	return notFilter{names: n}
}

type onlyFilter struct {
	names []string
}

func only(n ...string) onlyFilter {
	return onlyFilter{names: n}
}

//

func makeTests(t *testing.T) []*TestGroup {

	sha256hash := strings.Repeat("0123456789abcdef", 4)
	sha512hash := strings.Repeat("0123456789abcdef", 8)
	reversedSha512 := strings.Repeat("fedcba9876543210", 8)

	// Each group of tests begins with testgroup("Title").
	// The system will remove any records so that the tests
	// begin with a clean slate (i.e. no records).

	// Filters:

	// Only apply to providers that CanUseAlias.
	//      requires(providers.CanUseAlias),
	// Only apply to ROUTE53 + GANDI_V5:
	//      only("ROUTE53", "GANDI_V5")
	// Only apply to all providers except ROUTE53 + GANDI_V5:
	//     not("ROUTE53", "GANDI_V5"),
	// NOTE: You can't mix not() and only()
	//     reset(not("ROUTE53"), only("GCLOUD")),  // ERROR!
	// NOTE: All requires()/not()/only() must appear before any tc().

	// tc()
	// Each tc() indicates a set of records.  The testgroup tries to
	// migrate from one tc() to the next.  For example the first tc()
	// creates some records. The next tc() might list the same records
	// but adds 1 new record and omits 1.  Therefore migrating to this
	// second tc() results in 1 record being created and 1 deleted; but
	// for some providers it may be converting 1 record to another.
	// Therefore some testgroups are testing the providers ability to
	// transition between different states. Others are just testing
	// whether or not a certain kind of record can be created and
	// deleted.

	// clear() is the same as tc("Empty").  It removes all records.  You
	// can use this to verify a provider can delete all the records in
	// the last tc(), or to provide a clean slate for the next tc().
	// Each testgroup() begins and ends with clear(), so you don't have
	// to list the clear() yourself.

	tests := []*TestGroup{

		//
		// Basic functionality (add/rename/change/delete).
		//

		testgroup("GeneralACD",
			// Test general ability to add/change/delete records of one
			// type. These tests aren't specific to "A" records, but we
			// don't do tests specific to A records because this exercises
			// them very well.
			tc("Create an A record", a("@", "1.1.1.1")),
			tc("Change it", a("@", "1.2.3.4")),
			tc("Add another", a("@", "1.2.3.4"), a("www", "1.2.3.4")),
			tc("Add another(same name)", a("@", "1.2.3.4"), a("www", "1.2.3.4"), a("www", "5.6.7.8")),
			tc("Change a ttl", a("@", "1.2.3.4").ttl(1000), a("www", "1.2.3.4"), a("www", "5.6.7.8")),
			tc("Change single target from set", a("@", "1.2.3.4").ttl(1000), a("www", "2.2.2.2"), a("www", "5.6.7.8")),
			tc("Change all ttls", a("@", "1.2.3.4").ttl(500), a("www", "2.2.2.2").ttl(400), a("www", "5.6.7.8").ttl(400)),
			tc("Delete one", a("@", "1.2.3.4").ttl(500), a("www", "5.6.7.8").ttl(400)),
			tc("Add back and change ttl", a("www", "5.6.7.8").ttl(700), a("www", "1.2.3.4").ttl(700)),
			tc("Change targets and ttls", a("www", "1.1.1.1"), a("www", "2.2.2.2")),
		),

		testgroup("WildcardACD",
			not("HEDNS"), // Not supported by dns.he.net due to abuse
			tc("Create wildcard", a("*", "1.2.3.4"), a("www", "1.1.1.1")),
			tc("Delete wildcard", a("www", "1.1.1.1")),
		),

		//
		// Test the basic rtypes.
		//

		testgroup("CNAME",
			tc("Create a CNAME", cname("foo", "google.com.")),
			tc("Change CNAME target", cname("foo", "google2.com.")),
			clear(),
			tc("Record pointing to @", cname("foo", "**current-domain**")),
		),

		testgroup("MX",
			not("ACTIVEDIRECTORY_PS"), // Not implemented.
			tc("MX record", mx("@", 5, "foo.com.")),
			tc("Second MX record, same prio", mx("@", 5, "foo.com."), mx("@", 5, "foo2.com.")),
			tc("3 MX", mx("@", 5, "foo.com."), mx("@", 5, "foo2.com."), mx("@", 15, "foo3.com.")),
			tc("Delete one", mx("@", 5, "foo2.com."), mx("@", 15, "foo3.com.")),
			tc("Change to other name", mx("@", 5, "foo2.com."), mx("mail", 15, "foo3.com.")),
			tc("Change Preference", mx("@", 7, "foo2.com."), mx("mail", 15, "foo3.com.")),
			tc("Record pointing to @", mx("foo", 8, "**current-domain**")),
		),

		testgroup("Null MX",
			// These providers don't support RFC 7505
			not(
				"AZURE_DNS",
				"DIGITALOCEAN",
				"DNSIMPLE",
				"GANDI_V5",
				"HEDNS",
				"INWX",
				"MSDNS",
				"NAMEDOTCOM",
				"NETCUP",
				"OVH",
				"VULTR",
			),
			tc("Null MX", mx("@", 0, ".")),
		),

		testgroup("NS",
			not("DNSIMPLE", "EXOSCALE", "NETCUP"),
			// DNSIMPLE: Does not support NS records nor subdomains.
			// EXOSCALE: FILL IN
			// Netcup: NS records not currently supported.
			tc("NS for subdomain", ns("xyz", "ns2.foo.com.")),
			tc("Dual NS for subdomain", ns("xyz", "ns2.foo.com."), ns("xyz", "ns1.foo.com.")),
			tc("NS Record pointing to @", a("@", "1.2.3.4"), ns("foo", "**current-domain**")),
		),

		testgroup("IGNORE_NAME function",
			tc("Create some records", txt("foo", "simple"), a("foo", "1.2.3.4")),
			tc("Add a new record - ignoring foo", a("bar", "1.2.3.4"), ignoreName("foo")),
			clear(),
			tc("Create some records", txt("bar.foo", "simple"), a("bar.foo", "1.2.3.4")),
			tc("Add a new record - ignoring *.foo", a("bar", "1.2.3.4"), ignoreName("*.foo")),
		),

		testgroup("IGNORE_TARGET function",
			tc("Create some records", cname("foo", "test.foo.com."), cname("bar", "test.bar.com.")),
			tc("Add a new record - ignoring test.foo.com.", cname("bar", "bar.foo.com."), ignoreTarget("test.foo.com.", "CNAME")),
			clear(),
			tc("Create some records", cname("bar.foo", "a.b.foo.com."), a("test.foo", "1.2.3.4")),
			tc("Add a new record - ignoring **.foo.com. targets", a("bar", "1.2.3.4"), ignoreTarget("**.foo.com.", "CNAME")),
		),

		testgroup("single TXT",
			tc("Create a TXT", txt("foo", "simple")),
			tc("Change a TXT", txt("foo", "changed")),
			clear(),
			tc("Create a TXT with spaces", txt("foo", "with spaces")),
			tc("Create 1 TXT as array", txtmulti("foo", []string{"simple"})), // Same as non-TXTMulti
			clear(),
			tc("Create a 254-byte TXT", txt("foo", strings.Repeat("A", 254))),
		),

		testgroup("max-sized TXT",
			not(
				"INWX",  // INWX does not support
				"MSDNS", // Supports 254-byte strings, not 255.  Seems like a bug.
			),
			tc("Create a 255-byte TXT", txt("foo", strings.Repeat("A", 255))),
		),

		testgroup("single TXT with single-quote",
			not(
				"INWX",    // Bug in the API prevents this.
				"MSDNS",   // TODO(tlim): Should be easy to implement.
				"CLOUDNS", // support txt("foo", "blah'blah") but does not support txt("foo","blah`blah")
			),
			tc("Create TXT with single-quote", txt("foo", "blah`blah")),
		),

		testgroup("ws TXT",
			not("CLOUDFLAREAPI", "HEXONET", "INWX", "NAMEDOTCOM", "CLOUDNS"),
			// These providers strip whitespace at the end of TXT records.
			// TODO(tal): Add a check for this in normalize/validate.go
			tc("Change a TXT with ws at end", txt("foo", "with space at end  ")),
		),

		testgroup("empty TXT",
			not(
				"HETZNER", // Not supported.
				"HEXONET", // Not supported.
				"INWX",    // Not supported.
				"MSDNS",   // Not supported.
				"NETCUP",  // Not supported.
				"CLOUDNS", // Not supported.
			),
			tc("TXT with empty str", txt("foo1", "")),
			// https://github.com/StackExchange/dnscontrol/issues/598
			// We decided that permitting the TXT target to be an empty
			// string is not a requirement (even though RFC1035 permits it).
			// In the future we might make it "capability" to
			// indicate which vendors support an empty TXT record.
			// However at this time there is no pressing need for this
			// feature.
		),

		//
		// Tests that exercise the API protocol and/or code.
		//

		testgroup("TypeChange",
			// Test whether the provider properly handles a label changing
			// from one rtype to another.
			tc("Create a CNAME", cname("foo", "google.com.")),
			tc("Change to A record", a("foo", "1.2.3.4")),
			tc("Change back to CNAME", cname("foo", "google2.com.")),
		),

		testgroup("Case Sensitivity",
			// The decoys are required so that there is at least one actual change in each tc.
			tc("Create CAPS", mx("BAR", 5, "BAR.com.")),
			tc("Downcase label", mx("bar", 5, "BAR.com."), a("decoy", "1.1.1.1")),
			tc("Downcase target", mx("bar", 5, "bar.com."), a("decoy", "2.2.2.2")),
			tc("Upcase both", mx("BAR", 5, "BAR.COM."), a("decoy", "3.3.3.3")),
		),

		testgroup("IDNA",
			not("SOFTLAYER"),
			// SOFTLAYER: fails at direct internationalization, punycode works, of course.
			tc("Internationalized name", a("ööö", "1.2.3.4")),
			tc("Change IDN", a("ööö", "2.2.2.2")),
			tc("Internationalized CNAME Target", cname("a", "ööö.com.")),
		),
		testgroup("IDNAs in CNAME targets",
			not("LINODE", "CLOUDFLAREAPI"),
			// LINODE: hostname validation does not allow the target domain TLD
			tc("IDN CNAME AND Target", cname("öoö", "ööö.企业.")),
		),

		testgroup("pager101",
			// Tests the paging code of providers.  Many providers page at 100.
			// Notes:
			//  - Gandi: page size is 100, therefore we test with 99, 100, and 101
			//  - DIGITALOCEAN: page size is 100 (default: 20)
			not(
				"NS1",           // Free acct only allows 50 records, therefore we skip
				"CLOUDFLAREAPI", // Infinite pagesize but due to slow speed, skipping.
				"MSDNS",         //  No paging done. No need to test.
			),
			tc("99 records", manyA("rec%04d", "1.2.3.4", 99)...),
			tc("100 records", manyA("rec%04d", "1.2.3.4", 100)...),
			tc("101 records", manyA("rec%04d", "1.2.3.4", 101)...),
		),

		testgroup("pager601",
			only(
				//"MSDNS",     //  No paging done. No need to test.
				//"AZURE_DNS", // Currently failing.
				"HEXONET",
				"GCLOUD",
				"ROUTE53", // See https://github.com/StackExchange/dnscontrol/issues/493
			),
			tc("601 records", manyA("rec%04d", "1.2.3.4", 600)...),
			tc("Update 601 records", manyA("rec%04d", "1.2.3.5", 600)...),
		),

		testgroup("pager1201",
<<<<<<< HEAD
			// AWS:  https://github.com/StackExchange/dnscontrol/issues/493
			// Azure: https://github.com/StackExchange/dnscontrol/issues/770
			//only("ROUTE53", "AZURE_DNS"),
			only("HTTPNET", "ROUTE53"), // Azure is failing ATM.
=======
			only(
				//"MSDNS",     //  No paging done. No need to test.
				//"AZURE_DNS", // Currently failing. See https://github.com/StackExchange/dnscontrol/issues/770
				"HEXONET",
				"ROUTE53", // https://github.com/StackExchange/dnscontrol/issues/493
			),
>>>>>>> c547beac
			tc("1200 records", manyA("rec%04d", "1.2.3.4", 1200)...),
			tc("Update 1200 records", manyA("rec%04d", "1.2.3.5", 1200)...),
		),

		//
		// CanUse* types:
		//

		testgroup("CAA",
			requires(providers.CanUseCAA),
			tc("CAA record", caa("@", "issue", 0, "letsencrypt.org")),
			tc("CAA change tag", caa("@", "issuewild", 0, "letsencrypt.org")),
			tc("CAA change target", caa("@", "issuewild", 0, "example.com")),
			tc("CAA change flag", caa("@", "issuewild", 128, "example.com")),
			tc("CAA many records",
				caa("@", "issue", 0, "letsencrypt.org"),
				caa("@", "issuewild", 0, "comodoca.com"),
				caa("@", "iodef", 128, "mailto:test@example.com")),
			tc("CAA delete", caa("@", "issue", 0, "letsencrypt.org")),
		),
		testgroup("CAA with ;",
			requires(providers.CanUseCAA), not("DIGITALOCEAN"),
			// Test support of ";" as a value
			tc("CAA many records", caa("@", "issuewild", 0, ";")),
		),

		testgroup("NAPTR",
			requires(providers.CanUseNAPTR),
			tc("NAPTR record", naptr("test", 100, 10, "U", "E2U+sip", "!^.*$!sip:customer-service@example.com!", "example.foo.com.")),
			tc("NAPTR second record", naptr("test", 102, 10, "U", "E2U+email", "!^.*$!mailto:information@example.com!", "example.foo.com.")),
			tc("NAPTR delete record", naptr("test", 100, 10, "U", "E2U+email", "!^.*$!mailto:information@example.com!", "example.foo.com.")),
			tc("NAPTR change target", naptr("test", 100, 10, "U", "E2U+email", "!^.*$!mailto:information@example.com!", "example2.foo.com.")),
			tc("NAPTR change order", naptr("test", 103, 10, "U", "E2U+email", "!^.*$!mailto:information@example.com!", "example2.foo.com.")),
			tc("NAPTR change preference", naptr("test", 103, 20, "U", "E2U+email", "!^.*$!mailto:information@example.com!", "example2.foo.com.")),
			tc("NAPTR change flags", naptr("test", 103, 20, "A", "E2U+email", "!^.*$!mailto:information@example.com!", "example2.foo.com.")),
			tc("NAPTR change service", naptr("test", 103, 20, "A", "E2U+sip", "!^.*$!mailto:information@example.com!", "example2.foo.com.")),
			tc("NAPTR change regexp", naptr("test", 103, 20, "A", "E2U+sip", "!^.*$!sip:customer-service@example.com!", "example2.foo.com.")),
		),

		testgroup("PTR", requires(providers.CanUsePTR), not("ACTIVEDIRECTORY_PS"),
			tc("Create PTR record", ptr("4", "foo.com.")),
			tc("Modify PTR record", ptr("4", "bar.com.")),
		),

		testgroup("SRV", requires(providers.CanUseSRV), not("ACTIVEDIRECTORY_PS", "CLOUDNS"),
			tc("SRV record", srv("_sip._tcp", 5, 6, 7, "foo.com.")),
			tc("Second SRV record, same prio", srv("_sip._tcp", 5, 6, 7, "foo.com."), srv("_sip._tcp", 5, 60, 70, "foo2.com.")),
			tc("3 SRV", srv("_sip._tcp", 5, 6, 7, "foo.com."), srv("_sip._tcp", 5, 60, 70, "foo2.com."), srv("_sip._tcp", 15, 65, 75, "foo3.com.")),
			tc("Delete one", srv("_sip._tcp", 5, 6, 7, "foo.com."), srv("_sip._tcp", 15, 65, 75, "foo3.com.")),
			tc("Change Target", srv("_sip._tcp", 5, 6, 7, "foo.com."), srv("_sip._tcp", 15, 65, 75, "foo4.com.")),
			tc("Change Priority", srv("_sip._tcp", 52, 6, 7, "foo.com."), srv("_sip._tcp", 15, 65, 75, "foo4.com.")),
			tc("Change Weight", srv("_sip._tcp", 52, 62, 7, "foo.com."), srv("_sip._tcp", 15, 65, 75, "foo4.com.")),
			tc("Change Port", srv("_sip._tcp", 52, 62, 72, "foo.com."), srv("_sip._tcp", 15, 65, 75, "foo4.com.")),
		),
		testgroup("SRV w/ null target", requires(providers.CanUseSRV),
			not(
				"EXOSCALE",   // Not supported.
				"HEXONET",    // Not supported.
				"INWX",       // Not supported.
				"MSDNS",      // Not supported.
				"NAMEDOTCOM", // Not supported.
			),
			tc("Null Target", srv("_sip._tcp", 52, 62, 72, "foo.com."), srv("_sip._tcp", 15, 65, 75, ".")),
		),

		testgroup("SSHFP",
			requires(providers.CanUseSSHFP),
			tc("SSHFP record",
				sshfp("@", 1, 1, "66c7d5540b7d75a1fb4c84febfa178ad99bdd67c")),
			tc("SSHFP change algorithm",
				sshfp("@", 2, 1, "66c7d5540b7d75a1fb4c84febfa178ad99bdd67c")),
			tc("SSHFP change fingerprint and type",
				sshfp("@", 2, 2, "745a635bc46a397a5c4f21d437483005bcc40d7511ff15fbfafe913a081559bc")),
			tc("SSHFP Delete one"),
			tc("SSHFP add many records",
				sshfp("@", 1, 1, "66666666666d75a1fb4c84febfa178ad99bdd67c"),
				sshfp("@", 1, 2, "777777777777797a5c4f21d437483005bcc40d7511ff15fbfafe913a081559bc"),
				sshfp("@", 2, 1, "8888888888888888fb4c84febfa178ad99bdd67c")),
			tc("SSHFP delete two",
				sshfp("@", 1, 1, "66666666666d75a1fb4c84febfa178ad99bdd67c")),
		),

		testgroup("TLSA",
			requires(providers.CanUseTLSA),
			tc("TLSA record", tlsa("_443._tcp", 3, 1, 1, sha256hash)),
			tc("TLSA change usage", tlsa("_443._tcp", 2, 1, 1, sha256hash)),
			tc("TLSA change selector", tlsa("_443._tcp", 2, 0, 1, sha256hash)),
			tc("TLSA change matchingtype", tlsa("_443._tcp", 2, 0, 2, sha512hash)),
			tc("TLSA change certificate", tlsa("_443._tcp", 2, 0, 2, reversedSha512)),
		),

		testgroup("TXTMulti",
			not("CLOUDNS"), //TODO: not implemented. same Issue as #996
			requires(providers.CanUseTXTMulti),
			tc("Create TXTMulti 1",
				txtmulti("foo1", []string{"simple"}),
			),
			tc("Create TXTMulti 2",
				txtmulti("foo1", []string{"simple"}),
				txtmulti("foo2", []string{"one", "two"}),
			),
			tc("Create TXTMulti 3",
				txtmulti("foo1", []string{"simple"}),
				txtmulti("foo2", []string{"one", "two"}),
				txtmulti("foo3", []string{"eh", "bee", "cee"}),
			),
			tc("Change TXTMulti",
				txtmulti("foo1", []string{"dimple"}),
				txtmulti("foo2", []string{"fun", "two"}),
				txtmulti("foo3", []string{"eh", "bzz", "cee"}),
			),
			tc("Long TXTMulti",
				// This isn't the longest a TXT record can be, but it is the
				// longest DIGITALOCEAN permits.
				txtmulti("foo4", []string{strings.Repeat("X", 255), strings.Repeat("Y", 252)}),
			),
		),

		testgroup("TXTMulti tests that break DO",
			// DO's implementation of TXTMulti is broken, thus we separate out
			// tests that fail for it. Users are warned about these limits
			// in docs/_providers/digitalocean.md
			requires(providers.CanUseTXTMulti),
			not("DIGITALOCEAN"),
			// Digital Ocean's TXT record implementation checks size limits wrong.
			// RFC 1035 Section 3.3.14 states that each substring can be 255
			// octets, and there is no limit on the number of such
			// substrings, aside from the usual packet length limits.  DO's
			// implementation restricts the total length to be 512 octets,
			// including any backlashes used for escapes, quotes, and other
			// metachars.  In other words, they're doing the checking on the
			// API protocol encoded data instead of on on the resulting TXT
			// record.
			// Proper TXT implementations can handle TXT records like this:
			tc("3x255-byte TXTMulti",
				txtmulti("foo3", []string{strings.Repeat("X", 255), strings.Repeat("Y", 255), strings.Repeat("Z", 255)})),
			clear(),
			// Digital Ocean's TXT record implementation handles quotes wrong.
			// It craps out if your TXT record includes double-quotes.
			// Someone doesn't understand how zonefile-style quoting is
			// supposed to work.
			// Proper TXT implementations can handle TXT records like these:
			tc("Create TXTMulti with quotes",
				txtmulti("foo1", []string{"simple"}),
				txtmulti("foo2", []string{"o\"ne", "tw\"o"}),
				txtmulti("foo3", []string{"eh", "bee", "cee"}),
			),
			tc("Change TXTMulti",
				txtmulti("foo1", []string{"dimple"}),
				txtmulti("foo2", []string{"fun", "t\"wo"}),
				txtmulti("foo3", []string{"eh", "bzz", "cee"}),
			),
		),

		testgroup("DS",
			requires(providers.CanUseDS),
			tc("create DS", ds("@", 1, 13, 1, "ADIGEST")),
			tc("modify field 1", ds("@", 65535, 13, 1, "ADIGEST")),
			tc("modify field 3", ds("@", 65535, 13, 2, "ADIGEST")),
			tc("modify field 2+3", ds("@", 65535, 1, 4, "ADIGEST")),
			tc("modify field 2", ds("@", 65535, 3, 4, "ADIGEST")),
			tc("modify field 2", ds("@", 65535, 254, 4, "ADIGEST")),
			tc("delete 1, create 1", ds("foo", 2, 13, 4, "ADIGEST")),
			tc("add 2 more DS", ds("foo", 2, 13, 4, "ADIGEST"), ds("@", 65535, 5, 4, "ADIGEST"), ds("@", 65535, 253, 4, "ADIGEST")),
		),

		testgroup("DS (children only)",
			requires(providers.CanUseDSForChildren),
			not("CLOUDNS", "CLOUDFLAREAPI"),
			// Use a valid digest value here, because GCLOUD (which implements this capability) verifies
			// the value passed in is a valid digest. RFC 4034, s5.1.4 specifies SHA1 as the only digest
			// algo at present, i.e. only hexadecimal values currently usable.
			tc("create DS", ds("child", 1, 13, 1, "0123456789ABCDEF")),
			tc("modify field 1", ds("child", 65535, 13, 1, "0123456789ABCDEF")),
			tc("modify field 3", ds("child", 65535, 13, 2, "0123456789ABCDEF")),
			tc("modify field 2+3", ds("child", 65535, 1, 4, "0123456789ABCDEF")),
			tc("modify field 2", ds("child", 65535, 3, 4, "0123456789ABCDEF")),
			tc("modify field 2", ds("child", 65535, 254, 4, "0123456789ABCDEF")),
			tc("delete 1, create 1", ds("another-child", 2, 13, 4, "0123456789ABCDEF")),
			tc("add 2 more DS",
				ds("another-child", 2, 13, 4, "0123456789ABCDEF"),
				ds("another-child", 65535, 5, 4, "0123456789ABCDEF"),
				ds("another-child", 65535, 253, 4, "0123456789ABCDEF"),
			),
		),

		testgroup("DS (children only) CLOUDNS",
			requires(providers.CanUseDSForChildren),
			only("CLOUDNS", "CLOUDFLAREAPI"),
			// Use a valid digest value here, because GCLOUD (which implements this capability) verifies
			// the value passed in is a valid digest. RFC 4034, s5.1.4 specifies SHA1 as the only digest
			// algo at present, i.e. only hexadecimal values currently usable.
			// Cloudns requires NS  Record before creating DS Record.
			tc("create DS",
				// we test that provider correctly handles creating NS first by reversing the entries here
				ds("child", 35632, 13, 1, "1E07663FF507A40874B8605463DD41DE482079D6"),
				ns("child", "ns101.cloudns.net."),
			),
			tc("modify field 1",
				ds("child", 2075, 13, 1, "2706D12E256C8FDD9BFB45EFB25FE537E21A82F6"),
				ns("child", "ns101.cloudns.net."),
			),
			tc("modify field 3",
				ds("child", 2075, 13, 2, "3F7A1EAC8C813A0BEBD0C3B8AAB387E31945EA0CD5E1D84A2E8E27674566C156"),
				ns("child", "ns101.cloudns.net."),
			),
			tc("modify field 2+3",
				ds("child", 2159, 1, 4, "F50BEFEA333EE2901D72D31A08E1A3CD3F7E943FF4B38CF7C8AD92807F5302F76FB0B419182C0F47FFC71CBCB6EF4BD4"),
				ns("child", "ns101.cloudns.net."),
			),
			tc("modify field 2",
				ds("child", 63909, 3, 4, "EEC7FA02E6788DA889B2CE41D43D92F948AB126EDCF83B7037E73CE9531C8E7E45653ABBAA76C2D6E42F98316EDE599B"),
				ns("child", "ns101.cloudns.net."),
			),
			//tc("modify field 2", ds("child", 65535, 254, 4, "0123456789ABCDEF")),
			tc("delete 1, create 1",
				ds("another-child", 35632, 13, 4, "F5F32ABCA6B01AA7A9963012F90B7C8523A1D946185A3AD70B67F3C9F18E7312FA9DD6AB2F7D8382F789213DB173D429"),
				ns("another-child", "ns101.cloudns.net."),
			),
			tc("add 2 more DS",
				ds("another-child", 35632, 13, 4, "F5F32ABCA6B01AA7A9963012F90B7C8523A1D946185A3AD70B67F3C9F18E7312FA9DD6AB2F7D8382F789213DB173D429"),
				ds("another-child", 2159, 1, 4, "F50BEFEA333EE2901D72D31A08E1A3CD3F7E943FF4B38CF7C8AD92807F5302F76FB0B419182C0F47FFC71CBCB6EF4BD4"),
				ds("another-child", 63909, 3, 4, "EEC7FA02E6788DA889B2CE41D43D92F948AB126EDCF83B7037E73CE9531C8E7E45653ABBAA76C2D6E42F98316EDE599B"),
				ns("another-child", "ns101.cloudns.net."),
			),
			// in CLouDNS  we must delete DS Record before deleting NS record
			// should no longer be necessary, provider should handle order correctly
			//tc("delete all DS",
			//	ns("another-child", "ns101.cloudns.net."),
			//),
		),

		//
		// Pseudo rtypes:
		//

		testgroup("ALIAS",
			requires(providers.CanUseAlias),
			tc("ALIAS at root", alias("@", "foo.com.")),
			tc("change it", alias("@", "foo2.com.")),
			tc("ALIAS at subdomain", alias("test", "foo.com.")),
			tc("change it", alias("test", "foo2.com.")),
		),

		testgroup("AZURE_ALIAS",
			requires(providers.CanUseAzureAlias),
			tc("create dependent A records",
				a("foo.a", "1.2.3.4"),
				a("quux.a", "2.3.4.5"),
			),
			tc("ALIAS to A record in same zone",
				a("foo.a", "1.2.3.4"),
				a("quux.a", "2.3.4.5"),
				azureAlias("bar.a", "A", "/subscriptions/**subscription-id**/resourceGroups/**resource-group**/providers/Microsoft.Network/dnszones/**current-domain-no-trailing**/A/foo.a"),
			),
			tc("change it",
				a("foo.a", "1.2.3.4"),
				a("quux.a", "2.3.4.5"),
				azureAlias("bar.a", "A", "/subscriptions/**subscription-id**/resourceGroups/**resource-group**/providers/Microsoft.Network/dnszones/**current-domain-no-trailing**/A/quux.a"),
			),
			tc("create dependent CNAME records",
				cname("foo.cname", "google.com"),
				cname("quux.cname", "google2.com"),
			),
			tc("ALIAS to CNAME record in same zone",
				cname("foo.cname", "google.com"),
				cname("quux.cname", "google2.com"),
				azureAlias("bar", "CNAME", "/subscriptions/**subscription-id**/resourceGroups/**resource-group**/providers/Microsoft.Network/dnszones/**current-domain-no-trailing**/CNAME/foo.cname"),
			),
			tc("change it",
				cname("foo.cname", "google.com"),
				cname("quux.cname", "google2.com"),
				azureAlias("bar.cname", "CNAME", "/subscriptions/**subscription-id**/resourceGroups/**resource-group**/providers/Microsoft.Network/dnszones/**current-domain-no-trailing**/CNAME/quux.cname"),
			),
		),

		testgroup("R53_ALIAS2",
			requires(providers.CanUseRoute53Alias),
			tc("create dependent records",
				a("kyle", "1.2.3.4"),
				a("cartman", "2.3.4.5"),
			),
			tc("ALIAS to A record in same zone",
				a("kyle", "1.2.3.4"),
				a("cartman", "2.3.4.5"),
				r53alias("kenny", "A", "kyle.**current-domain**"),
			),
			tc("modify an r53 alias",
				a("kyle", "1.2.3.4"),
				a("cartman", "2.3.4.5"),
				r53alias("kenny", "A", "cartman.**current-domain**"),
			),
		),

		testgroup("R53_ALIAS_ORDER",
			requires(providers.CanUseRoute53Alias),
			tc("create target cnames",
				cname("dev-system18", "ec2-54-91-33-155.compute-1.amazonaws.com."),
				cname("dev-system19", "ec2-54-91-99-999.compute-1.amazonaws.com."),
			),
			tc("add an alias to 18",
				cname("dev-system18", "ec2-54-91-33-155.compute-1.amazonaws.com."),
				cname("dev-system19", "ec2-54-91-99-999.compute-1.amazonaws.com."),
				r53alias("dev-system", "CNAME", "dev-system18.**current-domain**"),
			),
			tc("modify alias to 19",
				cname("dev-system18", "ec2-54-91-33-155.compute-1.amazonaws.com."),
				cname("dev-system19", "ec2-54-91-99-999.compute-1.amazonaws.com."),
				r53alias("dev-system", "CNAME", "dev-system19.**current-domain**"),
			),
			tc("remove alias",
				cname("dev-system18", "ec2-54-91-33-155.compute-1.amazonaws.com."),
				cname("dev-system19", "ec2-54-91-99-999.compute-1.amazonaws.com."),
			),
			tc("add an alias back",
				cname("dev-system18", "ec2-54-91-33-155.compute-1.amazonaws.com."),
				cname("dev-system19", "ec2-54-91-99-999.compute-1.amazonaws.com."),
				r53alias("dev-system", "CNAME", "dev-system19.**current-domain**"),
			),
			tc("remove cnames",
				r53alias("dev-system", "CNAME", "dev-system19.**current-domain**"),
			),
			clear(),
			tc("create cname+alias in one step",
				cname("dev-system18", "ec2-54-91-33-155.compute-1.amazonaws.com."),
				r53alias("dev-system", "CNAME", "dev-system18.**current-domain**"),
			),
			clear(),
			tc("create alias+cname in one step",
				r53alias("dev-system", "CNAME", "dev-system18.**current-domain**"),
				cname("dev-system18", "ec2-54-91-33-155.compute-1.amazonaws.com."),
			),
		),

		testgroup("CF_REDIRECT",
			only("CLOUDFLAREAPI"),
			tc("redir", cfRedir("cnn.**current-domain-no-trailing**/*", "https://www.cnn.com/$1")),
			tc("change", cfRedir("cnn.**current-domain-no-trailing**/*", "https://change.cnn.com/$1")),
			tc("changelabel", cfRedir("cable.**current-domain-no-trailing**/*", "https://change.cnn.com/$1")),
			clear(),
			tc("multipleA",
				cfRedir("cnn.**current-domain-no-trailing**/*", "https://www.cnn.com/$1"),
				cfRedir("msnbc.**current-domain-no-trailing**/*", "https://msnbc.cnn.com/$1"),
			),
			clear(),
			tc("multipleB",
				cfRedir("msnbc.**current-domain-no-trailing**/*", "https://msnbc.cnn.com/$1"),
				cfRedir("cnn.**current-domain-no-trailing**/*", "https://www.cnn.com/$1"),
			),
			tc("change1",
				cfRedir("msnbc.**current-domain-no-trailing**/*", "https://msnbc.cnn.com/$1"),
				cfRedir("cnn.**current-domain-no-trailing**/*", "https://change.cnn.com/$1"),
			),
			tc("change1",
				cfRedir("msnbc.**current-domain-no-trailing**/*", "https://msnbc.cnn.com/$1"),
				cfRedir("cablenews.**current-domain-no-trailing**/*", "https://change.cnn.com/$1"),
			),
			// TODO(tlim): Fix this test case:
			//clear(),
			//tc("multiple3",
			//	cfRedir("msnbc.**current-domain-no-trailing**/*", "https://msnbc.cnn.com/$1"),
			//	cfRedir("cnn.**current-domain-no-trailing**/*", "https://www.cnn.com/$1"),
			//	cfRedir("nytimes.**current-domain-no-trailing**/*", "https://www.nytimes.com/$1"),
			//),

			// Repeat the above using CF_TEMP_REDIR instead
			clear(),
			tc("tempredir", cfRedirTemp("cnn.**current-domain-no-trailing**/*", "https://www.cnn.com/$1")),
			tc("tempchange", cfRedirTemp("cnn.**current-domain-no-trailing**/*", "https://change.cnn.com/$1")),
			tc("tempchangelabel", cfRedirTemp("cable.**current-domain-no-trailing**/*", "https://change.cnn.com/$1")),
			clear(),
			tc("tempmultipleA",
				cfRedirTemp("cnn.**current-domain-no-trailing**/*", "https://www.cnn.com/$1"),
				cfRedirTemp("msnbc.**current-domain-no-trailing**/*", "https://msnbc.cnn.com/$1"),
			),
			clear(),
			tc("tempmultipleB",
				cfRedirTemp("msnbc.**current-domain-no-trailing**/*", "https://msnbc.cnn.com/$1"),
				cfRedirTemp("cnn.**current-domain-no-trailing**/*", "https://www.cnn.com/$1"),
			),
			tc("tempchange1",
				cfRedirTemp("msnbc.**current-domain-no-trailing**/*", "https://msnbc.cnn.com/$1"),
				cfRedirTemp("cnn.**current-domain-no-trailing**/*", "https://change.cnn.com/$1"),
			),
			tc("tempchange1",
				cfRedirTemp("msnbc.**current-domain-no-trailing**/*", "https://msnbc.cnn.com/$1"),
				cfRedirTemp("cablenews.**current-domain-no-trailing**/*", "https://change.cnn.com/$1"),
			),
			// TODO(tlim): Fix this test case:
			//clear(),
			//tc("tempmultiple3",
			//	cfRedirTemp("msnbc.**current-domain-no-trailing**/*", "https://msnbc.cnn.com/$1"),
			//	cfRedirTemp("cnn.**current-domain-no-trailing**/*", "https://www.cnn.com/$1"),
			//	cfRedirTemp("nytimes.**current-domain-no-trailing**/*", "https://www.nytimes.com/$1"),
			//),
		),
	}

	return tests
}<|MERGE_RESOLUTION|>--- conflicted
+++ resolved
@@ -839,19 +839,13 @@
 		),
 
 		testgroup("pager1201",
-<<<<<<< HEAD
-			// AWS:  https://github.com/StackExchange/dnscontrol/issues/493
-			// Azure: https://github.com/StackExchange/dnscontrol/issues/770
-			//only("ROUTE53", "AZURE_DNS"),
-			only("HTTPNET", "ROUTE53"), // Azure is failing ATM.
-=======
 			only(
 				//"MSDNS",     //  No paging done. No need to test.
 				//"AZURE_DNS", // Currently failing. See https://github.com/StackExchange/dnscontrol/issues/770
 				"HEXONET",
+				"HTTPNET",
 				"ROUTE53", // https://github.com/StackExchange/dnscontrol/issues/493
 			),
->>>>>>> c547beac
 			tc("1200 records", manyA("rec%04d", "1.2.3.4", 1200)...),
 			tc("Update 1200 records", manyA("rec%04d", "1.2.3.5", 1200)...),
 		),
