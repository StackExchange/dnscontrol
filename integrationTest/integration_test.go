--- conflicted
+++ resolved
@@ -1007,11 +1007,7 @@
 
 		testgroup("DS (children only)",
 			requires(providers.CanUseDSForChildren),
-<<<<<<< HEAD
-			not("CLOUDNS"),
-=======
 			not("CLOUDNS", "CLOUDFLAREAPI"),
->>>>>>> 23f65163
 			// Use a valid digest value here, because GCLOUD (which implements this capability) verifies
 			// the value passed in is a valid digest. RFC 4034, s5.1.4 specifies SHA1 as the only digest
 			// algo at present, i.e. only hexadecimal values currently usable.
@@ -1031,11 +1027,7 @@
 
 		testgroup("DS (children only) CLOUDNS",
 			requires(providers.CanUseDSForChildren),
-<<<<<<< HEAD
-			only("CLOUDNS"),
-=======
 			only("CLOUDNS", "CLOUDFLAREAPI"),
->>>>>>> 23f65163
 			// Use a valid digest value here, because GCLOUD (which implements this capability) verifies
 			// the value passed in is a valid digest. RFC 4034, s5.1.4 specifies SHA1 as the only digest
 			// algo at present, i.e. only hexadecimal values currently usable.
