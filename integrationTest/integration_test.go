package main

import (
	"encoding/json"
	"flag"
	"fmt"
	"os"
	"strconv"
	"strings"
	"testing"
	"time"

	"github.com/StackExchange/dnscontrol/v3/models"
	"github.com/StackExchange/dnscontrol/v3/pkg/credsfile"
	"github.com/StackExchange/dnscontrol/v3/pkg/diff2"
	"github.com/StackExchange/dnscontrol/v3/pkg/nameservers"
	"github.com/StackExchange/dnscontrol/v3/pkg/normalize"
	"github.com/StackExchange/dnscontrol/v3/pkg/zonerecs"
	"github.com/StackExchange/dnscontrol/v3/providers"
	_ "github.com/StackExchange/dnscontrol/v3/providers/_all"
	"github.com/StackExchange/dnscontrol/v3/providers/cloudflare"
	"github.com/miekg/dns/dnsutil"
)

var providerToRun = flag.String("provider", "", "Provider to run")
var startIdx = flag.Int("start", -1, "Test number to begin with")
var endIdx = flag.Int("end", -1, "Test index to stop after")
var verbose = flag.Bool("verbose", false, "Print corrections as you run them")
var printElapsed = flag.Bool("elapsed", false, "Print elapsed time for each testgroup")
var enableCFWorkers = flag.Bool("cfworkers", true, "Set false to disable CF worker tests")

func init() {
	testing.Init()

	flag.BoolVar(&diff2.EnableDiff2, "diff2", false, "enable diff2")
	flag.Parse()
}

func getProvider(t *testing.T) (providers.DNSServiceProvider, string, map[int]bool, map[string]string) {
	if *providerToRun == "" {
		t.Log("No provider specified with -provider")
		return nil, "", nil, nil
	}
	jsons, err := credsfile.LoadProviderConfigs("providers.json")
	if err != nil {
		t.Fatalf("Error loading provider configs: %s", err)
	}
	fails := map[int]bool{}
	for name, cfg := range jsons {
		if *providerToRun != name {
			continue
		}

		var metadata json.RawMessage
		// CLOUDFLAREAPI tests related to CF_REDIRECT/CF_TEMP_REDIRECT
		// requires metadata to enable this feature.
		// In hindsight, I have no idea why this metadata flag is required to
		// use this feature. Maybe because we didn't have the capabilities
		// feature at the time?
		if name == "CLOUDFLAREAPI" {
			if *enableCFWorkers {
				metadata = []byte(`{ "manage_redirects": true, "manage_workers": true }`)
			} else {
				metadata = []byte(`{ "manage_redirects": true }`)
			}
		}

		provider, err := providers.CreateDNSProvider(name, cfg, metadata)
		if err != nil {
			t.Fatal(err)
		}
		if f := cfg["knownFailures"]; f != "" {
			for _, s := range strings.Split(f, ",") {
				i, err := strconv.Atoi(s)
				if err != nil {
					t.Fatal(err)
				}
				fails[i] = true
			}
		}

		if name == "CLOUDFLAREAPI" && *enableCFWorkers {
			// Cloudflare only. Will do nothing if provider != *cloudflareProvider.
			if err := cloudflare.PrepareCloudflareTestWorkers(provider); err != nil {
				t.Fatal(err)
			}
		}

		return provider, cfg["domain"], fails, cfg
	}

	t.Fatalf("Provider %s not found", *providerToRun)
	return nil, "", nil, nil
}

func TestDNSProviders(t *testing.T) {
	provider, domain, fails, cfg := getProvider(t)
	if provider == nil {
		return
	}
	if domain == "" {
		t.Fatal("NO DOMAIN SET!  Exiting!")
	}

	t.Run(domain, func(t *testing.T) {
		runTests(t, provider, domain, fails, cfg)
	})

}

func getDomainConfigWithNameservers(t *testing.T, prv providers.DNSServiceProvider, domainName string) *models.DomainConfig {
	dc := &models.DomainConfig{
		Name: domainName,
	}
	normalize.UpdateNameSplitHorizon(dc)

	// fix up nameservers
	ns, err := prv.GetNameservers(domainName)
	if err != nil {
		t.Fatal("Failed getting nameservers", err)
	}
	dc.Nameservers = ns
	nameservers.AddNSRecords(dc)
	return dc
}

// testPermitted returns nil if the test is permitted, otherwise an
// error explaining why it is not.
func testPermitted(t *testing.T, p string, f TestGroup) error {

	// not() and only() can't be mixed.
	if len(f.only) != 0 && len(f.not) != 0 {
		return fmt.Errorf("invalid filter: can't mix not() and only()")
	}
	// TODO(tlim): Have a separate validation pass so that such mistakes
	// are more visible?

	// If there are any trueflags, make sure they are all true.
	for _, c := range f.trueflags {
		if !c {
			return fmt.Errorf("excluded by alltrue(%v)", f.trueflags)
		}
	}

	// If there are any required capabilities, make sure they all exist.
	if len(f.required) != 0 {
		for _, c := range f.required {
			if !providers.ProviderHasCapability(*providerToRun, c) {
				return fmt.Errorf("%s not supported", c)
			}
		}
	}

	// If there are any "only" items, you must be one of them.
	if len(f.only) != 0 {
		for _, provider := range f.only {
			if p == provider {
				return nil
			}
		}
		return fmt.Errorf("disabled by only")
	}

	// If there are any "not" items, you must NOT be one of them.
	if len(f.not) != 0 {
		for _, provider := range f.not {
			if p == provider {
				return fmt.Errorf("excluded by not(\"%s\")", provider)
			}
		}
		return nil
	}

	return nil
}

// makeChanges runs one set of DNS record tests. Returns true on success.
func makeChanges(t *testing.T, prv providers.DNSServiceProvider, dc *models.DomainConfig, tst *TestCase, desc string, expectChanges bool, origConfig map[string]string) bool {
	domainName := dc.Name

	return t.Run(desc+":"+tst.Desc, func(t *testing.T) {
		dom, _ := dc.Copy()
		for _, r := range tst.Records {
			rc := models.RecordConfig(*r)
			if strings.Contains(rc.GetTargetField(), "**current-domain**") {
				_ = rc.SetTarget(strings.Replace(rc.GetTargetField(), "**current-domain**", domainName, 1) + ".")
			}
			if strings.Contains(rc.GetTargetField(), "**current-domain-no-trailing**") {
				_ = rc.SetTarget(strings.Replace(rc.GetTargetField(), "**current-domain-no-trailing**", domainName, 1))
			}
			if strings.Contains(rc.GetLabelFQDN(), "**current-domain**") {
				rc.SetLabelFromFQDN(strings.Replace(rc.GetLabelFQDN(), "**current-domain**", domainName, 1), domainName)
			}
			//if providers.ProviderHasCapability(*providerToRun, providers.CanUseAzureAlias) {
			if strings.Contains(rc.GetTargetField(), "**subscription-id**") {
				_ = rc.SetTarget(strings.Replace(rc.GetTargetField(), "**subscription-id**", origConfig["SubscriptionID"], 1))
			}
			if strings.Contains(rc.GetTargetField(), "**resource-group**") {
				_ = rc.SetTarget(strings.Replace(rc.GetTargetField(), "**resource-group**", origConfig["ResourceGroup"], 1))
			}
			//}
			dom.Records = append(dom.Records, &rc)
		}
		dom.IgnoredNames = tst.IgnoredNames
		dom.IgnoredTargets = tst.IgnoredTargets
		models.PostProcessRecords(dom.Records)
		dom2, _ := dom.Copy()

		if err := providers.AuditRecords(*providerToRun, dom.Records); err != nil {
			t.Skipf("***SKIPPED(PROVIDER DOES NOT SUPPORT '%s' ::%q)", err, desc)
			return
		}

		// get and run corrections for first time
		corrections, err := zonerecs.CorrectZoneRecords(prv, dom)
		if err != nil {
			t.Fatal(fmt.Errorf("runTests: %w", err))
		}
		if (len(corrections) == 0 && expectChanges) && (tst.Desc != "Empty") {
			t.Fatalf("Expected changes, but got none")
		}
		for _, c := range corrections {
			if *verbose {
				t.Log("\n" + c.Msg)
			}
			err = c.F()
			if err != nil {
				t.Fatal(err)
			}
		}

		// If we just emptied out the zone, no need for a second pass.
		if len(tst.Records) == 0 {
			return
		}

		// run a second time and expect zero corrections
		corrections, err = zonerecs.CorrectZoneRecords(prv, dom2)
		if err != nil {
			t.Fatal(err)
		}
		if len(corrections) != 0 {
			t.Logf("Expected 0 corrections on second run, but found %d.", len(corrections))
			for i, c := range corrections {
				t.Logf("UNEXPECTED #%d: %s", i, c.Msg)
			}
			t.FailNow()
		}

	})
}

func runTests(t *testing.T, prv providers.DNSServiceProvider, domainName string, knownFailures map[int]bool, origConfig map[string]string) {
	dc := getDomainConfigWithNameservers(t, prv, domainName)
	testGroups := makeTests(t)

	firstGroup := *startIdx
	if firstGroup == -1 {
		firstGroup = 0
	}
	lastGroup := *endIdx
	if lastGroup == -1 {
		lastGroup = len(testGroups)
	}

	// Start the zone with a clean slate.
	makeChanges(t, prv, dc, tc("Empty"), "Clean Slate", false, nil)

	curGroup := -1
	for gIdx, group := range testGroups {
		start := time.Now()

		// Abide by -start -end flags
		curGroup++
		if curGroup < firstGroup || curGroup > lastGroup {
			continue
		}

		// Abide by filter
		if err := testPermitted(t, *providerToRun, *group); err != nil {
			//t.Logf("%s: ***SKIPPED(%v)***", group.Desc, err)
			makeChanges(t, prv, dc, tc("Empty"), fmt.Sprintf("%02d:%s ***SKIPPED(%v)***", gIdx, group.Desc, err), false, origConfig)
			continue
		}

		// Run the tests.

		for _, tst := range group.tests {

			makeChanges(t, prv, dc, tst, fmt.Sprintf("%02d:%s", gIdx, group.Desc), true, origConfig)

			if t.Failed() {
				break
			}
		}

		// Remove all records so next group starts with a clean slate.
		makeChanges(t, prv, dc, tc("Empty"), "Post cleanup", true, nil)

		elapsed := time.Since(start)
		if *printElapsed {
			fmt.Printf("ELAPSED %02d %7.2f %q\n", gIdx, elapsed.Seconds(), group.Desc)
		}

	}

}

func TestDualProviders(t *testing.T) {
	p, domain, _, _ := getProvider(t)
	if p == nil {
		return
	}
	if domain == "" {
		t.Fatal("NO DOMAIN SET!  Exiting!")
	}
	dc := getDomainConfigWithNameservers(t, p, domain)
	if !providers.ProviderHasCapability(*providerToRun, providers.DocDualHost) {
		t.Skip("Skipping.  DocDualHost == Cannot")
		return
	}
	// clear everything
	run := func() {
		dom, _ := dc.Copy()

		cs, err := zonerecs.CorrectZoneRecords(p, dom)
		if err != nil {
			t.Fatal(err)
		}
		for i, c := range cs {
			t.Logf("#%d:\n%s", i+1, c.Msg)
			if err = c.F(); err != nil {
				t.Fatal(err)
			}
		}
	}
	t.Log("Clearing everything")
	run()
	// add bogus nameservers
	dc.Records = []*models.RecordConfig{}
	nslist, _ := models.ToNameservers([]string{"ns1.example.com", "ns2.example.com"})
	dc.Nameservers = append(dc.Nameservers, nslist...)
	nameservers.AddNSRecords(dc)
	t.Log("Adding nameservers from another provider")
	run()
	// run again to make sure no corrections
	t.Log("Running again to ensure stability")
	cs, err := zonerecs.CorrectZoneRecords(p, dc)
	if err != nil {
		t.Fatal(err)
	}
	if len(cs) != 0 {
		t.Logf("Expect no corrections on second run, but found %d.", len(cs))
		for i, c := range cs {
			t.Logf("#%d: %s", i, c.Msg)
		}
		t.FailNow()
	}
}

type TestGroup struct {
	Desc      string
	required  []providers.Capability
	only      []string
	not       []string
	trueflags []bool
	tests     []*TestCase
}

type TestCase struct {
	Desc           string
	Records        []*models.RecordConfig
	IgnoredNames   []*models.IgnoreName
	IgnoredTargets []*models.IgnoreTarget
}

func SetLabel(r *models.RecordConfig, label, domain string) {
	r.Name = label
	r.NameFQDN = dnsutil.AddOrigin(label, "**current-domain**")
}

func a(name, target string) *models.RecordConfig {
	return makeRec(name, target, "A")
}

func cname(name, target string) *models.RecordConfig {
	return makeRec(name, target, "CNAME")
}

func alias(name, target string) *models.RecordConfig {
	return makeRec(name, target, "ALIAS")
}

func r53alias(name, aliasType, target string) *models.RecordConfig {
	r := makeRec(name, target, "R53_ALIAS")
	r.R53Alias = map[string]string{
		"type": aliasType,
	}
	return r
}

func azureAlias(name, aliasType, target string) *models.RecordConfig {
	r := makeRec(name, target, "AZURE_ALIAS")
	r.AzureAlias = map[string]string{
		"type": aliasType,
	}
	return r
}

func cfRedir(pattern, target string) *models.RecordConfig {
	t := fmt.Sprintf("%s,%s", pattern, target)
	r := makeRec("@", t, "CF_REDIRECT")
	return r
}

func cfRedirTemp(pattern, target string) *models.RecordConfig {
	t := fmt.Sprintf("%s,%s", pattern, target)
	r := makeRec("@", t, "CF_TEMP_REDIRECT")
	return r
}

func cfProxyA(name, target, status string) *models.RecordConfig {
	r := a(name, target)
	r.Metadata = make(map[string]string)
	r.Metadata["cloudflare_proxy"] = status
	return r
}

func cfProxyCNAME(name, target, status string) *models.RecordConfig {
	r := cname(name, target)
	r.Metadata = make(map[string]string)
	r.Metadata["cloudflare_proxy"] = status
	return r
}

func cfWorkerRoute(pattern, target string) *models.RecordConfig {
	t := fmt.Sprintf("%s,%s", pattern, target)
	r := makeRec("@", t, "CF_WORKER_ROUTE")
	return r
}

func loc(name string, d1 uint8, m1 uint8, s1 float32, ns string,
	d2 uint8, m2 uint8, s2 float32, ew string, al int32, sz float32, hp float32, vp float32) *models.RecordConfig {
	r := makeRec(name, "", "LOC")
	r.SetLOCParams(d1, m1, s1, ns, d2, m2, s2, ew, al, sz, hp, vp)
	return r
}

func ns(name, target string) *models.RecordConfig {
	return makeRec(name, target, "NS")
}

func mx(name string, prio uint16, target string) *models.RecordConfig {
	r := makeRec(name, target, "MX")
	r.MxPreference = prio
	return r
}

func ptr(name, target string) *models.RecordConfig {
	return makeRec(name, target, "PTR")
}

func naptr(name string, order uint16, preference uint16, flags string, service string, regexp string, target string) *models.RecordConfig {
	r := makeRec(name, target, "NAPTR")
	r.SetTargetNAPTR(order, preference, flags, service, regexp, target)
	return r
}

func ds(name string, keyTag uint16, algorithm, digestType uint8, digest string) *models.RecordConfig {
	r := makeRec(name, "", "DS")
	r.SetTargetDS(keyTag, algorithm, digestType, digest)
	return r
}

func soa(name string, ns, mbox string, serial, refresh, retry, expire, minttl uint32) *models.RecordConfig {
	r := makeRec(name, "", "SOA")
	r.SetTargetSOA(ns, mbox, serial, refresh, retry, expire, minttl)
	return r
}

func srv(name string, priority, weight, port uint16, target string) *models.RecordConfig {
	r := makeRec(name, target, "SRV")
	r.SetTargetSRV(priority, weight, port, target)
	return r
}

func sshfp(name string, algorithm uint8, fingerprint uint8, target string) *models.RecordConfig {
	r := makeRec(name, target, "SSHFP")
	r.SetTargetSSHFP(algorithm, fingerprint, target)
	return r
}

func txt(name, target string) *models.RecordConfig {
	r := makeRec(name, "", "TXT")
	r.SetTargetTXT(target)
	return r
}

func caa(name string, tag string, flag uint8, target string) *models.RecordConfig {
	r := makeRec(name, target, "CAA")
	r.SetTargetCAA(flag, tag, target)
	return r
}

func tlsa(name string, usage, selector, matchingtype uint8, target string) *models.RecordConfig {
	r := makeRec(name, target, "TLSA")
	r.SetTargetTLSA(usage, selector, matchingtype, target)
	return r
}

func urlfwd(name, target string) *models.RecordConfig {
	return makeRec(name, target, "URLFWD")
}

func ignoreName(name string) *models.RecordConfig {
	r := &models.RecordConfig{
		Type: "IGNORE_NAME",
	}
	SetLabel(r, name, "**current-domain**")
	return r
}

func ignoreTarget(name string, typ string) *models.RecordConfig {
	r := &models.RecordConfig{
		Type: "IGNORE_TARGET",
	}
	r.SetTarget(typ)
	SetLabel(r, name, "**current-domain**")
	return r
}

func makeRec(name, target, typ string) *models.RecordConfig {
	r := &models.RecordConfig{
		Type: typ,
		TTL:  300,
	}
	SetLabel(r, name, "**current-domain**")
	r.SetTarget(target)
	return r
}

// func (r *models.RecordConfig) ttl(t uint32) *models.RecordConfig {
func ttl(r *models.RecordConfig, t uint32) *models.RecordConfig {
	r.TTL = t
	return r
}

func manyA(namePattern, target string, n int) []*models.RecordConfig {
	recs := []*models.RecordConfig{}
	for i := 0; i < n; i++ {
		recs = append(recs, makeRec(fmt.Sprintf(namePattern, i), target, "A"))
	}
	return recs
}

func testgroup(desc string, items ...interface{}) *TestGroup {
	group := &TestGroup{Desc: desc}
	for _, item := range items {
		switch v := item.(type) {
		case requiresFilter:
			if len(group.tests) != 0 {
				fmt.Printf("ERROR: requires() must be before all tc(): %v\n", desc)
				os.Exit(1)
			}
			group.required = append(group.required, v.caps...)
		case notFilter:
			if len(group.tests) != 0 {
				fmt.Printf("ERROR: not() must be before all tc(): %v\n", desc)
				os.Exit(1)
			}
			group.not = append(group.not, v.names...)
		case onlyFilter:
			if len(group.tests) != 0 {
				fmt.Printf("ERROR: only() must be before all tc(): %v\n", desc)
				os.Exit(1)
			}
			group.only = append(group.only, v.names...)
		case alltrueFilter:
			if len(group.tests) != 0 {
				fmt.Printf("ERROR: alltrue() must be before all tc(): %v\n", desc)
				os.Exit(1)
			}
			group.trueflags = append(group.trueflags, v.flags...)
		case *TestCase:
			group.tests = append(group.tests, v)
		default:
			fmt.Printf("I don't know about type %T (%v)\n", v, v)
		}
	}
	return group
}

func tc(desc string, recs ...*models.RecordConfig) *TestCase {
	var records []*models.RecordConfig
	var ignoredNames []*models.IgnoreName
	var ignoredTargets []*models.IgnoreTarget
	for _, r := range recs {
		if r.Type == "IGNORE_NAME" {
			ignoredNames = append(ignoredNames, &models.IgnoreName{Pattern: r.GetLabel(), Types: r.GetTargetField()})
		} else if r.Type == "IGNORE_TARGET" {
			rec := &models.IgnoreTarget{
				Pattern: r.GetLabel(),
				Type:    r.GetTargetField(),
			}
			ignoredTargets = append(ignoredTargets, rec)
		} else {
			records = append(records, r)
		}
	}
	return &TestCase{
		Desc:           desc,
		Records:        records,
		IgnoredNames:   ignoredNames,
		IgnoredTargets: ignoredTargets,
	}
}

func clear(items ...interface{}) *TestCase {
	return tc("Empty")
}

type requiresFilter struct {
	caps []providers.Capability
}

func requires(c ...providers.Capability) requiresFilter {
	return requiresFilter{caps: c}
}

type notFilter struct {
	names []string
}

func not(n ...string) notFilter {
	return notFilter{names: n}
}

type onlyFilter struct {
	names []string
}

func only(n ...string) onlyFilter {
	return onlyFilter{names: n}
}

type alltrueFilter struct {
	flags []bool
}

func alltrue(f ...bool) alltrueFilter {
	return alltrueFilter{flags: f}
}

//

func makeTests(t *testing.T) []*TestGroup {

	sha256hash := strings.Repeat("0123456789abcdef", 4)
	sha512hash := strings.Repeat("0123456789abcdef", 8)
	reversedSha512 := strings.Repeat("fedcba9876543210", 8)

	// Each group of tests begins with testgroup("Title").
	// The system will remove any records so that the tests
	// begin with a clean slate (i.e. no records).

	// Filters:

	// Only apply to providers that CanUseAlias.
	//      requires(providers.CanUseAlias),
	// Only apply to ROUTE53 + GANDI_V5:
	//      only("ROUTE53", "GANDI_V5")
	// Only apply to all providers except ROUTE53 + GANDI_V5:
	//     not("ROUTE53", "GANDI_V5"),
	// Only run this test if all these bool flags are true:
	//     alltrue(*enableCFWorkers, *anotherFlag, myBoolValue)
	// NOTE: You can't mix not() and only()
	//     reset(not("ROUTE53"), only("GCLOUD")),  // ERROR!
	// NOTE: All requires()/not()/only() must appear before any tc().

	// tc()
	// Each tc() indicates a set of records.  The testgroup tries to
	// migrate from one tc() to the next.  For example the first tc()
	// creates some records. The next tc() might list the same records
	// but adds 1 new record and omits 1.  Therefore migrating to this
	// second tc() results in 1 record being created and 1 deleted; but
	// for some providers it may be converting 1 record to another.
	// Therefore some testgroups are testing the providers ability to
	// transition between different states. Others are just testing
	// whether or not a certain kind of record can be created and
	// deleted.

	// clear() is the same as tc("Empty").  It removes all records.  You
	// can use this to verify a provider can delete all the records in
	// the last tc(), or to provide a clean slate for the next tc().
	// Each testgroup() begins and ends with clear(), so you don't have
	// to list the clear() yourself.

	tests := []*TestGroup{

		//
		// Basic functionality (add/rename/change/delete).
		//
		// These tests verify the basic operations of the API: Create, Change, Delete.
		// These are tested on "@" and "www".
		// When these tests pass, you've implemented the basics correctly.

		testgroup("A",
			tc("Create A", a("testa", "1.1.1.1")),
			tc("Change A target", a("testa", "1.2.3.4")),
		),

		testgroup("Attl",
			tc("Create Arc", ttl(a("testa", "1.1.1.1"), 333)),
			tc("Change TTL", ttl(a("testa", "1.1.1.1"), 999)),
		),

		testgroup("MX",
			tc("Create MX", mx("testmx", 5, "foo.com.")),
			tc("Change MX target", mx("testmx", 5, "bar.com.")),
			tc("Change MX p", mx("testmx", 100, "bar.com.")),
		),

		testgroup("CNAME",
			tc("Create a CNAME", cname("testcname", "www.google.com.")),
			tc("Change CNAME target", cname("testcname", "www.yahoo.com.")),
		),

		testgroup("ManyAtOne",
			tc("CreateManyAtLabel", a("www", "1.1.1.1"), a("www", "2.2.2.2"), a("www", "3.3.3.3")),
			clear(),
			tc("Create an A record", a("www", "1.1.1.1")),
			tc("Add at label1", a("www", "1.1.1.1"), a("www", "2.2.2.2")),
			tc("Add at label2", a("www", "1.1.1.1"), a("www", "2.2.2.2"), a("www", "3.3.3.3")),
		),

		testgroup("manyAtOneTypes",
			tc("CreateManyTypesAtLabel", a("www", "1.1.1.1"), mx("testmx", 5, "foo.com."), mx("testmx", 100, "bar.com.")),
			clear(),
			tc("Create an A record", a("www", "1.1.1.1")),
			tc("Add Type At Label", a("www", "1.1.1.1"), mx("testmx", 5, "foo.com.")),
			tc("Add Type At Label", a("www", "1.1.1.1"), mx("testmx", 5, "foo.com."), mx("testmx", 100, "bar.com.")),
		),

		// Make sure changes at the apex (the bare domain) work.
		testgroup("Apex",
			tc("Create A", a("@", "1.1.1.1")),
			tc("Change A target", a("@", "1.2.3.4")),
		),

		// Exercise TTL operations.
		testgroup("TTL",
			not("NETCUP"), // NETCUP does not support TTLs.
			tc("Start", ttl(a("@", "8.8.8.8"), 666), a("www", "1.2.3.4"), a("www", "5.6.7.8")),
			tc("Change a ttl", ttl(a("@", "8.8.8.8"), 1000), a("www", "1.2.3.4"), a("www", "5.6.7.8")),
			tc("Change single target from set", ttl(a("@", "8.8.8.8"), 1000), a("www", "2.2.2.2"), a("www", "5.6.7.8")),
			tc("Change all ttls", ttl(a("@", "8.8.8.8"), 500), ttl(a("www", "2.2.2.2"), 400), ttl(a("www", "5.6.7.8"), 400)),
		),

		// This is a strange one.  It adds a new record to an existing
		// label but the pre-existing label has its TTL change.
		testgroup("add to label and change orig ttl",
			tc("Setup", ttl(a("www", "5.6.7.8"), 400)),
			tc("Add at same label, new ttl", ttl(a("www", "5.6.7.8"), 700), ttl(a("www", "1.2.3.4"), 700)),
		),

		testgroup("Protocol-Wildcard",
			// Test the basic Add/Change/Delete with the domain wildcard.
			not("HEDNS"), // Not supported by dns.he.net due to abuse
			tc("Create wildcard", a("*", "1.2.3.4"), a("www", "1.1.1.1")),
			tc("Delete wildcard", a("www", "1.1.1.1")),
		),

		testgroup("TypeChange",
			// Test whether the provider properly handles a label changing
			// from one rtype to another.
			tc("Create a CNAME", cname("foo", "google.com.")),
			tc("Change to A record", a("foo", "1.2.3.4")),
			tc("Change back to CNAME", cname("foo", "google2.com.")),
		),

		//
		// Test each basic DNS type
		//
		// This tests all the common DNS types in parallel for speed.
		// First: 1 of each type is created.
		// Second: the first parameter is modified.
		// Third: the second parameter is modified. (if there is none, no changes)

		// NOTE: Previously we did a seperate test for each type. It was
		// very slow on certain providers. This is faster but is a little
		// more difficult to read.

		testgroup("CommonDNS",
			tc("Create 1 of each",
				//a("testa", "1.1.1.1"),  // Duplicates work done by Protocol-Plain
				cname("testcname", "example.com."),
				mx("testmx", 5, "foo.com."),
				txt("testtxt", "simple"),
			),
			tc("Change param1",
				//a("testa", "2.2.2.2"),  // Duplicates work done by Protocol-Plain
				cname("testcname", "example2.com."),
				mx("testmx", 6, "foo.com."),
				txt("testtxt", "changed"),
			),
			tc("Change param2", // if there is one)
				//a("testa", "2.2.2.2"),  // Duplicates work done by Protocol-Plain
				cname("testcname", "example2.com."),
				mx("testmx", 6, "bar.com."),
				txt("testtxt", "changed"),
			),
		),

		//
		// Test edge cases from various types.
		//

		testgroup("CNAME",
			tc("Record pointing to @", cname("foo", "**current-domain**")),
		),

		testgroup("MX",
			tc("Record pointing to @", mx("foo", 8, "**current-domain**")),
			tc("Null MX", mx("@", 0, ".")), // RFC 7505
		),

		testgroup("NS",
			not(
				"DNSIMPLE", // Does not support NS records nor subdomains.
				"EXOSCALE", // Not supported.
				"NETCUP",   // NS records not currently supported.
			),
			tc("NS for subdomain", ns("xyz", "ns2.foo.com.")),
			tc("Dual NS for subdomain", ns("xyz", "ns2.foo.com."), ns("xyz", "ns1.foo.com.")),
			tc("NS Record pointing to @", a("@", "1.2.3.4"), ns("foo", "**current-domain**")),
		),

		// In this next section we test all the edge cases related to TXT
		// records. Compliance with the RFCs varies greatly with each provider.
		// Rather than creating a "Capability" for each possible different
		// failing or malcompliance (there would be many!), each provider
		// supplies a function AuditRecords() which returns an error if
		// the provider can not support a record.
		// The integration tests use this feedback to skip tests that we know would fail.
		// (Elsewhere the result of AuditRecords() is used in the
		// "dnscontrol check" phase.)

		testgroup("complex TXT",
			// Do not use only()/not()/requires() in this section.
			// If your provider needs to skip one of these tests, update
			// "provider/*/recordaudit.AuditRecords()" to reject that kind
			// of record. When the provider fixes the bug or changes behavior,
			// update the AuditRecords().

			// NB(tlim) 2023-03-07: Removing this test. Nobody does this.
			//tc("TXT with 0-octel string", txt("foo1", "")),
			// https://github.com/StackExchange/dnscontrol/issues/598
			// RFC1035 permits this, but rarely do provider support it.
			//clear(),
			//tc("a 255-byte TXT", txt("foo255", strings.Repeat("C", 255))),
			//clear(),
			//tc("a 256-byte TXT", txt("foo256", strings.Repeat("D", 256))),
			//clear(),
			//tc("a 512-byte TXT", txt("foo512", strings.Repeat("C", 512))),
			//clear(),
			//tc("a 513-byte TXT", txt("foo513", strings.Repeat("D", 513))),
			//clear(),

			tc("TXT with 1 single-quote", txt("foosq", "quo'te")),
			//clear(),
			tc("TXT with 1 backtick", txt("foobt", "blah`blah")),
			//clear(),
			tc("TXT with 1 double-quotes", txt("foodq", `quo"te`)),
			//clear(),
			tc("TXT with 2 double-quotes", txt("foodqs", `q"uo"te`)),
			//clear(),

			tc("a TXT with interior ws", txt("foosp", "with spaces")),
			//clear(),
			tc("TXT with ws at end", txt("foows1", "with space at end ")),
			//clear(),

			//tc("Create a TXT/SPF", txt("foo", "v=spf1 ip4:99.99.99.99 -all")),
			// This was added because Vultr syntax-checks TXT records with SPF contents.
			//clear(),

			// TODO(tlim): Re-add this when we fix the RFC1035 escaped-quotes issue.
			//tc("Create TXT with frequently escaped characters", txt("fooex", `!^.*$@#%^&()([][{}{<></:;-_=+\`)),
		),

		//
		// API Edge Cases
		//

		testgroup("Case Sensitivity",
			// The decoys are required so that there is at least one actual change in each tc.
			tc("Create CAPS", mx("BAR", 5, "BAR.com.")),
			tc("Downcase label", mx("bar", 5, "BAR.com."), a("decoy", "1.1.1.1")),
			tc("Downcase target", mx("bar", 5, "bar.com."), a("decoy", "2.2.2.2")),
			tc("Upcase both", mx("BAR", 5, "BAR.COM."), a("decoy", "3.3.3.3")),
		),

		// Make sure we can manipulate one DNS record when there is
		// another at the same label.
		testgroup("testByLabel",
			tc("initial",
				a("foo", "1.2.3.4"),
				a("foo", "2.3.4.5"),
			),
			tc("changeOne",
				a("foo", "1.2.3.4"),
				a("foo", "3.4.5.6"), // Change
			),
			tc("deleteOne",
				a("foo", "1.2.3.4"),
				//a("foo", "3.4.5.6"), // Delete
			),
			tc("addOne",
				a("foo", "1.2.3.4"),
				a("foo", "3.4.5.6"), // Add
			),
		),

<<<<<<< HEAD
=======
		// Make sure we can manipulate one DNS record when there is
		// another at the same RecordSet.
		testgroup("testByRecordSet",
			tc("initial",
				a("bar", "1.2.3.4"),
				a("foo", "2.3.4.5"),
				a("foo", "3.4.5.6"),
				mx("foo", 10, "foo.**current-domain**"),
				mx("foo", 20, "bar.**current-domain**"),
			),
			tc("changeOne",
				a("bar", "1.2.3.4"),
				a("foo", "2.3.4.5"),
				a("foo", "8.8.8.8"), // Change
				mx("foo", 10, "foo.**current-domain**"),
				mx("foo", 20, "bar.**current-domain**"),
			),
			tc("deleteOne",
				a("bar", "1.2.3.4"),
				a("foo", "2.3.4.5"),
				//a("foo", "8.8.8.8"),  // Delete
				mx("foo", 10, "foo.**current-domain**"),
				mx("foo", 20, "bar.**current-domain**"),
			),
			tc("addOne",
				a("bar", "1.2.3.4"),
				a("foo", "2.3.4.5"),
				a("foo", "8.8.8.8"), // Add
				mx("foo", 10, "foo.**current-domain**"),
				mx("foo", 20, "bar.**current-domain**"),
			),
		),

>>>>>>> 178ab463
		testgroup("IDNA",
			not("SOFTLAYER"),
			// SOFTLAYER: fails at direct internationalization, punycode works, of course.
			tc("Internationalized name", a("ööö", "1.2.3.4")),
			tc("Change IDN", a("ööö", "2.2.2.2")),
			tc("Internationalized CNAME Target", cname("a", "ööö.com.")),
		),
		testgroup("IDNAs in CNAME targets",
			not("LINODE", "CLOUDFLAREAPI"),
			// LINODE: hostname validation does not allow the target domain TLD
			tc("IDN CNAME AND Target", cname("öoö", "ööö.企业.")),
		),

		testgroup("pager101",
			// Tests the paging code of providers.  Many providers page at 100.
			// Notes:
			//  - Gandi: page size is 100, therefore we test with 99, 100, and 101
			//  - DIGITALOCEAN: page size is 100 (default: 20)
			not(
				"AZURE_DNS",     // Removed because it is too slow
				"CLOUDFLAREAPI", // Infinite pagesize but due to slow speed, skipping.
				"DIGITALOCEAN",  // No paging. Why bother?
				"CSCGLOBAL",     // Doesn't page. Works fine.  Due to the slow API we skip.
				"GANDI_V5",      // Their API is so damn slow. We'll add it back as needed.
				"LOOPIA",        // Their API is so damn slow. Plus, no paging.
				"MSDNS",         //  No paging done. No need to test.
				"NAMEDOTCOM",    // Their API is so damn slow. We'll add it back as needed.
				"NS1",           // Free acct only allows 50 records, therefore we skip
				//"ROUTE53",       // Batches up changes in pages.
			),
			tc("99 records", manyA("rec%04d", "1.2.3.4", 99)...),
			tc("100 records", manyA("rec%04d", "1.2.3.4", 100)...),
			tc("101 records", manyA("rec%04d", "1.2.3.4", 101)...),
		),

		testgroup("pager601",
			only(
				//"AZURE_DNS", // Removed because it is too slow
				//"CLOUDFLAREAPI", // Infinite pagesize but due to slow speed, skipping.
				//"CSCGLOBAL", // Doesn't page. Works fine.  Due to the slow API we skip.
				//"GANDI_V5",   // Their API is so damn slow. We'll add it back as needed.
				"GCLOUD",
				"HEXONET",
				//"MSDNS",     //  No paging done. No need to test.
				"ROUTE53", // Batches up changes in pages.
			),
			tc("601 records", manyA("rec%04d", "1.2.3.4", 600)...),
			tc("Update 601 records", manyA("rec%04d", "1.2.3.5", 600)...),
		),

		testgroup("pager1201",
			only(
				//"AKAMAIEDGEDNS", // No paging done. No need to test.
				//"AZURE_DNS", // Currently failing. See https://github.com/StackExchange/dnscontrol/issues/770
				//"CLOUDFLAREAPI", // Fails with >1000 corrections. See https://github.com/StackExchange/dnscontrol/issues/1440
				//"CSCGLOBAL",     // Doesn't page. Works fine.  Due to the slow API we skip.
				//"GANDI_V5",   // Their API is so damn slow. We'll add it back as needed.
				"HEXONET",
				"HOSTINGDE",
				//"MSDNS",         // No paging done. No need to test.
				"ROUTE53", // Batches up changes in pages.
			),
			tc("1200 records", manyA("rec%04d", "1.2.3.4", 1200)...),
			tc("Update 1200 records", manyA("rec%04d", "1.2.3.5", 1200)...),
		),

		testgroup("NS1_URLFWD tests",
			only("NS1"),
			tc("Add a urlfwd", urlfwd("urlfwd1", "/ http://example.com 302 2 0")),
			tc("Update a urlfwd", urlfwd("urlfwd1", "/ http://example.org 301 2 0")),
		),

		//
		// CanUse* types:
		//

		testgroup("CAA",
			requires(providers.CanUseCAA),
			tc("CAA record", caa("@", "issue", 0, "letsencrypt.org")),
			tc("CAA change tag", caa("@", "issuewild", 0, "letsencrypt.org")),
			tc("CAA change target", caa("@", "issuewild", 0, "example.com")),
			tc("CAA change flag", caa("@", "issuewild", 128, "example.com")),
			tc("CAA many records", caa("@", "issuewild", 128, ";")),
			// Test support of spaces in the 3rd field. Some providers don't
			// support this.  See providers/exoscale/auditrecords.go as an example.
			tc("CAA whitespace", caa("@", "issue", 0, "letsencrypt.org; validationmethods=dns-01; accounturi=https://acme-v02.api.letsencrypt.org/acme/acct/1234")),
		),

		testgroup("NAPTR",
			requires(providers.CanUseNAPTR),
			tc("NAPTR record", naptr("test", 100, 10, "U", "E2U+sip", "!^.*$!sip:customer-service@example.com!", "example.foo.com.")),
			tc("NAPTR second record", naptr("test", 102, 10, "U", "E2U+email", "!^.*$!mailto:information@example.com!", "example.foo.com.")),
			tc("NAPTR delete record", naptr("test", 100, 10, "U", "E2U+email", "!^.*$!mailto:information@example.com!", "example.foo.com.")),
			tc("NAPTR change target", naptr("test", 100, 10, "U", "E2U+email", "!^.*$!mailto:information@example.com!", "example2.foo.com.")),
			tc("NAPTR change order", naptr("test", 103, 10, "U", "E2U+email", "!^.*$!mailto:information@example.com!", "example2.foo.com.")),
			tc("NAPTR change preference", naptr("test", 103, 20, "U", "E2U+email", "!^.*$!mailto:information@example.com!", "example2.foo.com.")),
			tc("NAPTR change flags", naptr("test", 103, 20, "A", "E2U+email", "!^.*$!mailto:information@example.com!", "example2.foo.com.")),
			tc("NAPTR change service", naptr("test", 103, 20, "A", "E2U+sip", "!^.*$!mailto:information@example.com!", "example2.foo.com.")),
			tc("NAPTR change regexp", naptr("test", 103, 20, "A", "E2U+sip", "!^.*$!sip:customer-service@example.com!", "example2.foo.com.")),
		),

		// ClouDNS provider can work with PTR records, but you need to create special type of zone
		testgroup("PTR", requires(providers.CanUsePTR), not("CLOUDNS"),
			tc("Create PTR record", ptr("4", "foo.com.")),
			tc("Modify PTR record", ptr("4", "bar.com.")),
		),

		// SOA
		testgroup("SOA", requires(providers.CanUseSOA),
			clear(), // Extra clear required or only the first run passes.
			tc("Create SOA record", soa("@", "kim.ns.cloudflare.com.", "dns.cloudflare.com.", 2037190000, 10000, 2400, 604800, 3600)),
			tc("Modify SOA ns    ", soa("@", "mmm.ns.cloudflare.com.", "dns.cloudflare.com.", 2037190000, 10000, 2400, 604800, 3600)),
			tc("Modify SOA mbox  ", soa("@", "mmm.ns.cloudflare.com.", "eee.cloudflare.com.", 2037190000, 10000, 2400, 604800, 3600)),
			tc("Modify SOA refres", soa("@", "mmm.ns.cloudflare.com.", "eee.cloudflare.com.", 2037190000, 10001, 2400, 604800, 3600)),
			tc("Modify SOA retry ", soa("@", "mmm.ns.cloudflare.com.", "eee.cloudflare.com.", 2037190000, 10001, 2401, 604800, 3600)),
			tc("Modify SOA expire", soa("@", "mmm.ns.cloudflare.com.", "eee.cloudflare.com.", 2037190000, 10001, 2401, 604801, 3600)),
			tc("Modify SOA minttl", soa("@", "mmm.ns.cloudflare.com.", "eee.cloudflare.com.", 2037190000, 10001, 2401, 604801, 3601)),
		),

		testgroup("SRV", requires(providers.CanUseSRV),
			tc("SRV record", srv("_sip._tcp", 5, 6, 7, "foo.com.")),
			tc("Second SRV record, same prio", srv("_sip._tcp", 5, 6, 7, "foo.com."), srv("_sip._tcp", 5, 60, 70, "foo2.com.")),
			tc("3 SRV", srv("_sip._tcp", 5, 6, 7, "foo.com."), srv("_sip._tcp", 5, 60, 70, "foo2.com."), srv("_sip._tcp", 15, 65, 75, "foo3.com.")),
			tc("Delete one", srv("_sip._tcp", 5, 6, 7, "foo.com."), srv("_sip._tcp", 15, 65, 75, "foo3.com.")),
			tc("Change Target", srv("_sip._tcp", 5, 6, 7, "foo.com."), srv("_sip._tcp", 15, 65, 75, "foo4.com.")),
			tc("Change Priority", srv("_sip._tcp", 52, 6, 7, "foo.com."), srv("_sip._tcp", 15, 65, 75, "foo4.com.")),
			tc("Change Weight", srv("_sip._tcp", 52, 62, 7, "foo.com."), srv("_sip._tcp", 15, 65, 75, "foo4.com.")),
			tc("Change Port", srv("_sip._tcp", 52, 62, 72, "foo.com."), srv("_sip._tcp", 15, 65, 75, "foo4.com.")),
			clear(),
			tc("Null Target", srv("_sip._tcp", 15, 65, 75, ".")),
		),

		// https://github.com/StackExchange/dnscontrol/issues/2066
		testgroup("SRV", requires(providers.CanUseSRV),
			tc("Create SRV333", ttl(srv("_sip._tcp", 5, 6, 7, "foo.com."), 333)),
			tc("Change TTL999", ttl(srv("_sip._tcp", 5, 6, 7, "foo.com."), 999)),
		),

		testgroup("SSHFP",
			requires(providers.CanUseSSHFP),
			tc("SSHFP record",
				sshfp("@", 1, 1, "66c7d5540b7d75a1fb4c84febfa178ad99bdd67c")),
			tc("SSHFP change algorithm",
				sshfp("@", 2, 1, "66c7d5540b7d75a1fb4c84febfa178ad99bdd67c")),
			tc("SSHFP change fingerprint and type",
				sshfp("@", 2, 2, "745a635bc46a397a5c4f21d437483005bcc40d7511ff15fbfafe913a081559bc")),
		),

		testgroup("TLSA",
			requires(providers.CanUseTLSA),
			tc("TLSA record", tlsa("_443._tcp", 3, 1, 1, sha256hash)),
			tc("TLSA change usage", tlsa("_443._tcp", 2, 1, 1, sha256hash)),
			tc("TLSA change selector", tlsa("_443._tcp", 2, 0, 1, sha256hash)),
			tc("TLSA change matchingtype", tlsa("_443._tcp", 2, 0, 2, sha512hash)),
			tc("TLSA change certificate", tlsa("_443._tcp", 2, 0, 2, reversedSha512)),
		),

		testgroup("DS",
			requires(providers.CanUseDS),
			// Use a valid digest value here.  Some providers verify that a valid digest is in use.  See RFC 4034 and
			// https://www.iana.org/assignments/dns-sec-alg-numbers/dns-sec-alg-numbers.xhtml
			// https://www.iana.org/assignments/ds-rr-types/ds-rr-types.xhtml
			tc("DS create", ds("@", 1, 13, 1, "da39a3ee5e6b4b0d3255bfef95601890afd80709")),
			tc("DS change", ds("@", 8857, 8, 2, "4b9b6b073edd97feb5bc12dc4e1b32d2c6af7ae23a293936ceb87bb10494ec44")),
			tc("DS change f1", ds("@", 3, 8, 2, "4b9b6b073edd97feb5bc12dc4e1b32d2c6af7ae23a293936ceb87bb10494ec44")),
			tc("DS change f2", ds("@", 3, 13, 2, "4b9b6b073edd97feb5bc12dc4e1b32d2c6af7ae23a293936ceb87bb10494ec44")),
			tc("DS change f3+4", ds("@", 3, 13, 1, "da39a3ee5e6b4b0d3255bfef95601890afd80709")),
			tc("DS delete 1, create child", ds("another-child", 44, 13, 2, "4b9b6b073edd97feb5bc12dc4e1b32d2c6af7ae23a293936ceb87bb10494ec44")),
			tc("add 2 more DS",
				ds("another-child", 44, 13, 2, "4b9b6b073edd97feb5bc12dc4e1b32d2c6af7ae23a293936ceb87bb10494ec44"),
				ds("another-child", 1501, 13, 1, "ee02c885b5b4ed64899f2d43eb2b8e6619bdb50c"),
				ds("another-child", 1502, 8, 2, "2fa14f53e6b15cac9ac77846c7be87862c2a7e9ec0c6cea319db939317f126ed"),
				ds("another-child", 65535, 13, 2, "2fa14f53e6b15cac9ac77846c7be87862c2a7e9ec0c6cea319db939317f126ed"),
			),
			// These are the same as below.
			tc("DSchild create", ds("child", 1, 13, 1, "da39a3ee5e6b4b0d3255bfef95601890afd80709")),
			tc("DSchild change", ds("child", 8857, 8, 2, "4b9b6b073edd97feb5bc12dc4e1b32d2c6af7ae23a293936ceb87bb10494ec44")),
			tc("DSchild change f1", ds("child", 3, 8, 2, "4b9b6b073edd97feb5bc12dc4e1b32d2c6af7ae23a293936ceb87bb10494ec44")),
			tc("DSchild change f2", ds("child", 3, 13, 2, "4b9b6b073edd97feb5bc12dc4e1b32d2c6af7ae23a293936ceb87bb10494ec44")),
			tc("DSchild change f3+4", ds("child", 3, 13, 1, "da39a3ee5e6b4b0d3255bfef95601890afd80709")),
			tc("DSchild delete 1, create child", ds("another-child", 44, 13, 2, "4b9b6b073edd97feb5bc12dc4e1b32d2c6af7ae23a293936ceb87bb10494ec44")),
		),

		testgroup("DS (children only)",
			requires(providers.CanUseDSForChildren), not("CLOUDNS", "CLOUDFLAREAPI"),
			// Use a valid digest value here.  Some providers verify that a valid digest is in use.  See RFC 4034 and
			// https://www.iana.org/assignments/dns-sec-alg-numbers/dns-sec-alg-numbers.xhtml
			// https://www.iana.org/assignments/ds-rr-types/ds-rr-types.xhtml
			tc("DSchild create", ds("child", 1, 14, 4, "417212fd1c8bc5896fefd8db58af824545e85b0d0546409366a30aef7269fae258173bd185fb262c86f3bb86fba04368")),
			tc("DSchild change", ds("child", 8857, 8, 2, "4b9b6b073edd97feb5bc12dc4e1b32d2c6af7ae23a293936ceb87bb10494ec44")),
			tc("DSchild change f1", ds("child", 3, 8, 2, "4b9b6b073edd97feb5bc12dc4e1b32d2c6af7ae23a293936ceb87bb10494ec44")),
			tc("DSchild change f2", ds("child", 3, 13, 2, "4b9b6b073edd97feb5bc12dc4e1b32d2c6af7ae23a293936ceb87bb10494ec44")),
			tc("DSchild change f3+4", ds("child", 3, 14, 4, "3115238f89e0bf5252d9718113b1b9fff854608d84be94eefb9210dc1cc0b4f3557342a27465cfacc42ef137ae9a5489")),
			tc("DSchild delete 1, create child", ds("another-child", 44, 13, 2, "4b9b6b073edd97feb5bc12dc4e1b32d2c6af7ae23a293936ceb87bb10494ec44")),
			tc("add 2 more DSchild",
				ds("another-child", 44, 13, 2, "4b9b6b073edd97feb5bc12dc4e1b32d2c6af7ae23a293936ceb87bb10494ec44"),
				ds("another-child", 1501, 14, 4, "109bb6b5b6d5547c1ce03c7a8bd7d8f80c1cb0957f50c4f7fda04692079917e4f9cad52b878f3d8234e1a170b154b72d"),
				ds("another-child", 1502, 8, 2, "2fa14f53e6b15cac9ac77846c7be87862c2a7e9ec0c6cea319db939317f126ed"),
				ds("another-child", 65535, 13, 2, "2fa14f53e6b15cac9ac77846c7be87862c2a7e9ec0c6cea319db939317f126ed"),
			),
		),

		testgroup("DS (children only) CLOUDNS",
			requires(providers.CanUseDSForChildren),
			only("CLOUDNS", "CLOUDFLAREAPI"),
			// Cloudns requires NS records before creating DS Record. Verify
			// they are done in the right order, even if they are listed in
			// the wrong order in dnsconfig.js.
			tc("create DS",
				// we test that provider correctly handles creating NS first by reversing the entries here
				ds("child", 35632, 13, 1, "1E07663FF507A40874B8605463DD41DE482079D6"),
				ns("child", "ns101.cloudns.net."),
			),
			tc("modify field 1",
				ds("child", 2075, 13, 1, "2706D12E256C8FDD9BFB45EFB25FE537E21A82F6"),
				ns("child", "ns101.cloudns.net."),
			),
			tc("modify field 3",
				ds("child", 2075, 13, 2, "3F7A1EAC8C813A0BEBD0C3B8AAB387E31945EA0CD5E1D84A2E8E27674566C156"),
				ns("child", "ns101.cloudns.net."),
			),
			tc("modify field 2+3",
				ds("child", 2159, 1, 4, "F50BEFEA333EE2901D72D31A08E1A3CD3F7E943FF4B38CF7C8AD92807F5302F76FB0B419182C0F47FFC71CBCB6EF4BD4"),
				ns("child", "ns101.cloudns.net."),
			),
			tc("modify field 2",
				ds("child", 63909, 3, 4, "EEC7FA02E6788DA889B2CE41D43D92F948AB126EDCF83B7037E73CE9531C8E7E45653ABBAA76C2D6E42F98316EDE599B"),
				ns("child", "ns101.cloudns.net."),
			),
			//tc("modify field 2", ds("child", 65535, 254, 4, "0123456789ABCDEF")),
			tc("delete 1, create 1",
				ds("another-child", 35632, 13, 4, "F5F32ABCA6B01AA7A9963012F90B7C8523A1D946185A3AD70B67F3C9F18E7312FA9DD6AB2F7D8382F789213DB173D429"),
				ns("another-child", "ns101.cloudns.net."),
			),
			tc("add 2 more DS",
				ds("another-child", 35632, 13, 4, "F5F32ABCA6B01AA7A9963012F90B7C8523A1D946185A3AD70B67F3C9F18E7312FA9DD6AB2F7D8382F789213DB173D429"),
				ds("another-child", 2159, 1, 4, "F50BEFEA333EE2901D72D31A08E1A3CD3F7E943FF4B38CF7C8AD92807F5302F76FB0B419182C0F47FFC71CBCB6EF4BD4"),
				ds("another-child", 63909, 3, 4, "EEC7FA02E6788DA889B2CE41D43D92F948AB126EDCF83B7037E73CE9531C8E7E45653ABBAA76C2D6E42F98316EDE599B"),
				ns("another-child", "ns101.cloudns.net."),
			),
			// in CLouDNS  we must delete DS Record before deleting NS record
			// should no longer be necessary, provider should handle order correctly
			//tc("delete all DS",
			//	ns("another-child", "ns101.cloudns.net."),
			//),
		),

		//
		// Pseudo rtypes:
		//

		testgroup("ALIAS",
			requires(providers.CanUseAlias),
			tc("ALIAS at root", alias("@", "foo.com.")),
			tc("change it", alias("@", "foo2.com.")),
			tc("ALIAS at subdomain", alias("test", "foo.com.")),
			tc("change it", alias("test", "foo2.com.")),
		),

		// AZURE features

		testgroup("AZURE_ALIAS_A",
			requires(providers.CanUseAzureAlias),
			tc("create dependent A records",
				a("foo.a", "1.2.3.4"),
				a("quux.a", "2.3.4.5"),
			),
			tc("ALIAS to A record in same zone",
				a("foo.a", "1.2.3.4"),
				a("quux.a", "2.3.4.5"),
				azureAlias("bar.a", "A", "/subscriptions/**subscription-id**/resourceGroups/**resource-group**/providers/Microsoft.Network/dnszones/**current-domain-no-trailing**/A/foo.a"),
			),
			tc("change aliasA",
				a("foo.a", "1.2.3.4"),
				a("quux.a", "2.3.4.5"),
				azureAlias("bar.a", "A", "/subscriptions/**subscription-id**/resourceGroups/**resource-group**/providers/Microsoft.Network/dnszones/**current-domain-no-trailing**/A/quux.a"),
			),
			tc("change backA",
				a("foo.a", "1.2.3.4"),
				a("quux.a", "2.3.4.5"),
				azureAlias("bar.a", "A", "/subscriptions/**subscription-id**/resourceGroups/**resource-group**/providers/Microsoft.Network/dnszones/**current-domain-no-trailing**/A/foo.a"),
			),
		),

		testgroup("AZURE_ALIAS_CNAME",
			requires(providers.CanUseAzureAlias),
			tc("create dependent CNAME records",
				cname("foo.cname", "google.com"),
				cname("quux.cname", "google2.com"),
			),
			tc("ALIAS to CNAME record in same zone",
				cname("foo.cname", "google.com"),
				cname("quux.cname", "google2.com"),
				azureAlias("bar.cname", "CNAME", "/subscriptions/**subscription-id**/resourceGroups/**resource-group**/providers/Microsoft.Network/dnszones/**current-domain-no-trailing**/CNAME/foo.cname"),
			),
			tc("change aliasCNAME",
				cname("foo.cname", "google.com"),
				cname("quux.cname", "google2.com"),
				azureAlias("bar.cname", "CNAME", "/subscriptions/**subscription-id**/resourceGroups/**resource-group**/providers/Microsoft.Network/dnszones/**current-domain-no-trailing**/CNAME/quux.cname"),
			),
			tc("change backCNAME",
				cname("foo.cname", "google.com"),
				cname("quux.cname", "google2.com"),
				azureAlias("bar.cname", "CNAME", "/subscriptions/**subscription-id**/resourceGroups/**resource-group**/providers/Microsoft.Network/dnszones/**current-domain-no-trailing**/CNAME/foo.cname"),
			),
		),

		// ROUTE43 features

		testgroup("R53_ALIAS2",
			requires(providers.CanUseRoute53Alias),
			tc("create dependent records",
				a("kyle", "1.2.3.4"),
				a("cartman", "2.3.4.5"),
			),
			tc("ALIAS to A record in same zone",
				a("kyle", "1.2.3.4"),
				a("cartman", "2.3.4.5"),
				r53alias("kenny", "A", "kyle.**current-domain**"),
			),
			tc("modify an r53 alias",
				a("kyle", "1.2.3.4"),
				a("cartman", "2.3.4.5"),
				r53alias("kenny", "A", "cartman.**current-domain**"),
			),
		),

		testgroup("R53_ALIAS_ORDER",
			requires(providers.CanUseRoute53Alias),
			tc("create target cnames",
				cname("dev-system18", "ec2-54-91-33-155.compute-1.amazonaws.com."),
				cname("dev-system19", "ec2-54-91-99-999.compute-1.amazonaws.com."),
			),
			tc("add an alias to 18",
				cname("dev-system18", "ec2-54-91-33-155.compute-1.amazonaws.com."),
				cname("dev-system19", "ec2-54-91-99-999.compute-1.amazonaws.com."),
				r53alias("dev-system", "CNAME", "dev-system18.**current-domain**"),
			),
			tc("modify alias to 19",
				cname("dev-system18", "ec2-54-91-33-155.compute-1.amazonaws.com."),
				cname("dev-system19", "ec2-54-91-99-999.compute-1.amazonaws.com."),
				r53alias("dev-system", "CNAME", "dev-system19.**current-domain**"),
			),
			tc("remove alias",
				cname("dev-system18", "ec2-54-91-33-155.compute-1.amazonaws.com."),
				cname("dev-system19", "ec2-54-91-99-999.compute-1.amazonaws.com."),
			),
			tc("add an alias back",
				cname("dev-system18", "ec2-54-91-33-155.compute-1.amazonaws.com."),
				cname("dev-system19", "ec2-54-91-99-999.compute-1.amazonaws.com."),
				r53alias("dev-system", "CNAME", "dev-system19.**current-domain**"),
			),
			tc("remove cnames",
				r53alias("dev-system", "CNAME", "dev-system19.**current-domain**"),
			),
		),

		testgroup("R53_ALIAS_CNAME",
			requires(providers.CanUseRoute53Alias),
			tc("create alias+cname in one step",
				r53alias("dev-system", "CNAME", "dev-system18.**current-domain**"),
				cname("dev-system18", "ec2-54-91-33-155.compute-1.amazonaws.com."),
			),
		),

		testgroup("R53_ALIAS_Loop",
			// This will always be skipped because rejectifTargetEqualsLabel
			// will always flag it as not permitted.
			// See https://github.com/StackExchange/dnscontrol/issues/2107
			requires(providers.CanUseRoute53Alias),
			tc("loop should fail",
				r53alias("test-islandora", "CNAME", "test-islandora.**current-domain**"),
			),
		),

		// CLOUDFLAREAPI features

		testgroup("CF_REDIRECT",
			only("CLOUDFLAREAPI"),
			tc("redir", cfRedir("cnn.**current-domain-no-trailing**/*", "https://www.cnn.com/$1")),
			tc("change", cfRedir("cnn.**current-domain-no-trailing**/*", "https://change.cnn.com/$1")),
			tc("changelabel", cfRedir("cable.**current-domain-no-trailing**/*", "https://change.cnn.com/$1")),

			// Removed these for speed.  They were testing if order matters,
			// which it doesn't seem to.  Re-add if needed.
			//clear(),
			//tc("multipleA",
			//	cfRedir("cnn.**current-domain-no-trailing**/*", "https://www.cnn.com/$1"),
			//	cfRedir("msnbc.**current-domain-no-trailing**/*", "https://msnbc.cnn.com/$1"),
			//),
			//clear(),
			//tc("multipleB",
			//	cfRedir("msnbc.**current-domain-no-trailing**/*", "https://msnbc.cnn.com/$1"),
			//	cfRedir("cnn.**current-domain-no-trailing**/*", "https://www.cnn.com/$1"),
			//),
			//tc("change1",
			//	cfRedir("msnbc.**current-domain-no-trailing**/*", "https://msnbc.cnn.com/$1"),
			//	cfRedir("cnn.**current-domain-no-trailing**/*", "https://change.cnn.com/$1"),
			//),
			//tc("change1",
			//	cfRedir("msnbc.**current-domain-no-trailing**/*", "https://msnbc.cnn.com/$1"),
			//	cfRedir("cablenews.**current-domain-no-trailing**/*", "https://change.cnn.com/$1"),
			//),

			// TODO(tlim): Fix this test case. It is currently failing.
			//clear(),
			//tc("multiple3",
			//	cfRedir("msnbc.**current-domain-no-trailing**/*", "https://msnbc.cnn.com/$1"),
			//	cfRedir("cnn.**current-domain-no-trailing**/*", "https://www.cnn.com/$1"),
			//	cfRedir("nytimes.**current-domain-no-trailing**/*", "https://www.nytimes.com/$1"),
			//),

			// Repeat the above using CF_TEMP_REDIR instead
			clear(),
			tc("tempredir", cfRedirTemp("cnn.**current-domain-no-trailing**/*", "https://www.cnn.com/$1")),
			tc("tempchange", cfRedirTemp("cnn.**current-domain-no-trailing**/*", "https://change.cnn.com/$1")),
			tc("tempchangelabel", cfRedirTemp("cable.**current-domain-no-trailing**/*", "https://change.cnn.com/$1")),
			clear(),
			tc("tempmultipleA",
				cfRedirTemp("cnn.**current-domain-no-trailing**/*", "https://www.cnn.com/$1"),
				cfRedirTemp("msnbc.**current-domain-no-trailing**/*", "https://msnbc.cnn.com/$1"),
			),
			clear(),
			tc("tempmultipleB",
				cfRedirTemp("msnbc.**current-domain-no-trailing**/*", "https://msnbc.cnn.com/$1"),
				cfRedirTemp("cnn.**current-domain-no-trailing**/*", "https://www.cnn.com/$1"),
			),
			tc("tempchange1",
				cfRedirTemp("msnbc.**current-domain-no-trailing**/*", "https://msnbc.cnn.com/$1"),
				cfRedirTemp("cnn.**current-domain-no-trailing**/*", "https://change.cnn.com/$1"),
			),
			tc("tempchange1",
				cfRedirTemp("msnbc.**current-domain-no-trailing**/*", "https://msnbc.cnn.com/$1"),
				cfRedirTemp("cablenews.**current-domain-no-trailing**/*", "https://change.cnn.com/$1"),
			),
			// TODO(tlim): Fix this test case:
			//clear(),
			//tc("tempmultiple3",
			//	cfRedirTemp("msnbc.**current-domain-no-trailing**/*", "https://msnbc.cnn.com/$1"),
			//	cfRedirTemp("cnn.**current-domain-no-trailing**/*", "https://www.cnn.com/$1"),
			//	cfRedirTemp("nytimes.**current-domain-no-trailing**/*", "https://www.nytimes.com/$1"),
			//),
		),

		testgroup("CF_PROXY",
			only("CLOUDFLAREAPI"),
			tc("proxyon", cfProxyA("proxyme", "1.2.3.4", "on")),
			tc("proxychangetarget", cfProxyA("proxyme", "1.2.3.5", "on")),
			tc("proxychangeonoff", cfProxyA("proxyme", "1.2.3.5", "off")),
			tc("proxychangeoffon", cfProxyA("proxyme", "1.2.3.5", "on")),
			clear(),
			tc("proxycname", cfProxyCNAME("anewproxy", "example.com.", "on")),
			tc("proxycnamechange", cfProxyCNAME("anewproxy", "example.com.", "off")),
			tc("proxycnameoffon", cfProxyCNAME("anewproxy", "example.com.", "on")),
			tc("proxycnameonoff", cfProxyCNAME("anewproxy", "example.com.", "off")),
			clear(),
		),

		testgroup("CF_WORKER_ROUTE",
			only("CLOUDFLAREAPI"),
			alltrue(*enableCFWorkers),
			// TODO(fdcastel): Add worker scripts via api call before test execution
			tc("simple", cfWorkerRoute("cnn.**current-domain-no-trailing**/*", "dnscontrol_integrationtest_cnn")),
			tc("changeScript", cfWorkerRoute("cnn.**current-domain-no-trailing**/*", "dnscontrol_integrationtest_msnbc")),
			tc("changePattern", cfWorkerRoute("cable.**current-domain-no-trailing**/*", "dnscontrol_integrationtest_msnbc")),
			clear(),
			tc("createMultiple",
				cfWorkerRoute("cnn.**current-domain-no-trailing**/*", "dnscontrol_integrationtest_cnn"),
				cfWorkerRoute("msnbc.**current-domain-no-trailing**/*", "dnscontrol_integrationtest_msnbc"),
			),
			tc("addOne",
				cfWorkerRoute("msnbc.**current-domain-no-trailing**/*", "dnscontrol_integrationtest_msnbc"),
				cfWorkerRoute("cnn.**current-domain-no-trailing**/*", "dnscontrol_integrationtest_cnn"),
				cfWorkerRoute("api.**current-domain-no-trailing**/cnn/*", "dnscontrol_integrationtest_cnn"),
			),
			tc("changeOne",
				cfWorkerRoute("msn.**current-domain-no-trailing**/*", "dnscontrol_integrationtest_msnbc"),
				cfWorkerRoute("cnn.**current-domain-no-trailing**/*", "dnscontrol_integrationtest_cnn"),
				cfWorkerRoute("api.**current-domain-no-trailing**/cnn/*", "dnscontrol_integrationtest_cnn"),
			),
			tc("deleteOne",
				cfWorkerRoute("msn.**current-domain-no-trailing**/*", "dnscontrol_integrationtest_msnbc"),
				cfWorkerRoute("api.**current-domain-no-trailing**/cnn/*", "dnscontrol_integrationtest_cnn"),
			),
		),

		// IGNORE* features

		testgroup("IGNORE_NAME function",
			tc("Create some records",
				txt("foo", "simple"),
				a("foo", "1.2.3.4"),
			),
			tc("Add a new record - ignoring foo",
				a("bar", "1.2.3.4"),
				ignoreName("foo"),
			),
			clear(),
			tc("Create some records",
				txt("bar.foo", "simple"),
				a("bar.foo", "1.2.3.4"),
			),
			tc("Add a new record - ignoring *.foo",
				a("bar", "1.2.3.4"),
				ignoreName("*.foo"),
			),
		),

		testgroup("IGNORE_NAME apex",
			tc("Create some records",
				txt("@", "simple"),
				a("@", "1.2.3.4"),
				txt("bar", "stringbar"),
				a("bar", "2.4.6.8"),
			),
			tc("Add a new record - ignoring apex",
				txt("bar", "stringbar"),
				a("bar", "2.4.6.8"),
				a("added", "4.6.8.9"),
				ignoreName("@"),
			),
		),

		testgroup("IGNORE_TARGET function",
			tc("Create some records",
				cname("foo", "test.foo.com."),
				cname("bar", "test.bar.com."),
			),
			tc("Add a new record - ignoring test.foo.com.",
				cname("bar", "bar.foo.com."),
				ignoreTarget("test.foo.com.", "CNAME"),
			),
			clear(),
			tc("Create some records",
				cname("bar.foo", "a.b.foo.com."),
				a("test.foo", "1.2.3.4"),
			),
			tc("Add a new record - ignoring **.foo.com. targets",
				a("bar", "1.2.3.4"),
				ignoreTarget("**.foo.com.", "CNAME"),
			),
		),
		// NB(tlim): We don't have a test for IGNORE_TARGET at the apex
		// because IGNORE_TARGET only works on CNAMEs and you can't have a
		// CNAME at the apex.  If we extend IGNORE_TARGET to support other
		// types of records, we should add a test at the apex.

		// LOCation records. // No.47
		testgroup("LOC",
			requires(providers.CanUseLOC),
			//42 21 54     N  71 06  18     W -24m 30m
			tc("Single LOC record", loc("@", 42, 21, 54, "N", 71, 6, 18, "W", -24, 30, 0, 0)),
			//42 21 54     N  71 06  18     W -24m 30m
			tc("Update single LOC record", loc("@", 42, 21, 54, "N", 71, 6, 18, "W", -24, 30, 10, 0)),
			tc("Multiple LOC records-create a-d modify apex", //create a-d, modify @
				//42 21 54     N  71 06  18     W -24m 30m
				loc("@", 42, 21, 54, "N", 71, 6, 18, "W", -24, 30, 0, 0),
				//42 21 43.952 N  71 5   6.344  W -24m 1m 200m
				loc("a", 42, 21, 43.952, "N", 71, 5, 6.344, "W", -24, 1, 200, 10),
				//52 14 05     N  00 08  50     E 10m
				loc("b", 52, 14, 5, "N", 0, 8, 50, "E", 10, 0, 0, 0),
				//32  7 19     S 116  2  25     E 10m
				loc("c", 32, 7, 19, "S", 116, 2, 25, "E", 10, 0, 0, 0),
				//42 21 28.764 N  71 00  51.617 W -44m 2000m
				loc("d", 42, 21, 28.764, "N", 71, 0, 51.617, "W", -44, 2000, 0, 0),
			),
		),
	}

	return tests
}<|MERGE_RESOLUTION|>--- conflicted
+++ resolved
@@ -921,8 +921,6 @@
 			),
 		),
 
-<<<<<<< HEAD
-=======
 		// Make sure we can manipulate one DNS record when there is
 		// another at the same RecordSet.
 		testgroup("testByRecordSet",
@@ -956,7 +954,6 @@
 			),
 		),
 
->>>>>>> 178ab463
 		testgroup("IDNA",
 			not("SOFTLAYER"),
 			// SOFTLAYER: fails at direct internationalization, punycode works, of course.
