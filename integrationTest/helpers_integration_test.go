--- conflicted
+++ resolved
@@ -109,24 +109,11 @@
 		dom, _ := dc.Copy()
 		for _, r := range tst.Records {
 			rc := models.RecordConfig(*r)
-<<<<<<< HEAD
-			fmt.Printf("DEBUG: rc.GetTargetField() = %q\n", rc.GetTargetField())
-			if strings.Contains(rc.GetTargetField(), "**current-domain**") {
-				//_ = rc.SetTarget(strings.Replace(rc.GetTargetField(), "**current-domain**", domainName, 1) + ".")
-				_ = rc.SetTarget(strings.Replace(rc.GetTargetField(), "**current-domain**", domainName, 1))
-			}
-			//			if strings.Contains(rc.GetTargetField(), "**current-domain-no-trailing**") {
-			//				_ = rc.SetTarget(strings.Replace(rc.GetTargetField(), "**current-domain-no-trailing**", domainName, 1))
-			//			}
-			if strings.Contains(rc.GetLabelFQDN(), "**current-domain**") {
-				rc.SetLabelFromFQDN(strings.Replace(rc.GetLabelFQDN(), "**current-domain**", domainName, 1), domainName)
-=======
 			if strings.Contains(rc.GetTargetField(), "**current-domain**.") {
 				_ = rc.SetTarget(strings.Replace(rc.GetTargetField(), "**current-domain**.", domainName, 1))
 			}
 			if strings.Contains(rc.GetLabelFQDN(), "**current-domain**.") {
 				rc.SetLabelFromFQDN(strings.Replace(rc.GetLabelFQDN(), "**current-domain**.", domainName, 1), domainName)
->>>>>>> 25050a91
 			}
 			// if providers.ProviderHasCapability(*providerToRun, providers.CanUseAzureAlias) {
 			if strings.Contains(rc.GetTargetField(), "**subscription-id**") {
