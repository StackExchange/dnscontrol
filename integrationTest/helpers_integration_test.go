--- conflicted
+++ resolved
@@ -302,15 +302,6 @@
 	return r
 }
 
-<<<<<<< HEAD
-=======
-func caa(name string, flag uint8, tag string, target string) *models.RecordConfig {
-	r := makeRec(name, target, "CAA")
-	panicOnErr(r.SetTargetCAA(flag, tag, target))
-	return r
-}
-
->>>>>>> 52e7caa8
 func cfProxyA(name, target, status string) *models.RecordConfig {
 	r := a(name, target)
 	r.Metadata = make(map[string]string)
