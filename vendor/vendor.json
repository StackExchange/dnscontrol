--- conflicted
+++ resolved
@@ -423,17 +423,16 @@
 			"revisionTime": "2016-04-27T18:05:39Z"
 		},
 		{
-<<<<<<< HEAD
+			"checksumSHA1": "GQ9bu6PuydK3Yor1JgtVKUfEJm8=",
+			"path": "github.com/tent/http-link-go",
+			"revision": "ac974c61c2f990f4115b119354b5e0b47550e888",
+			"revisionTime": "2013-07-02T22:55:49Z"
+		},
+		{
 			"checksumSHA1": "9LeR7BH4PSu8LRDZ8bY7QY1HXJE=",
 			"path": "github.com/urfave/cli",
 			"revision": "4b90d79a682b4bf685762c7452db20f2a676ecb2",
 			"revisionTime": "2017-07-06T19:46:25Z"
-=======
-			"checksumSHA1": "GQ9bu6PuydK3Yor1JgtVKUfEJm8=",
-			"path": "github.com/tent/http-link-go",
-			"revision": "ac974c61c2f990f4115b119354b5e0b47550e888",
-			"revisionTime": "2013-07-02T22:55:49Z"
->>>>>>> 92f09c83
 		},
 		{
 			"checksumSHA1": "9jjO5GjLa0XF/nfWihF02RoH4qc=",
