package normalize

import (
	"errors"
	"fmt"
	"net"
	"sort"
	"strconv"
	"strings"

	"github.com/StackExchange/dnscontrol/v4/models"
	"github.com/StackExchange/dnscontrol/v4/pkg/transform"
	"github.com/StackExchange/dnscontrol/v4/providers"
	"github.com/miekg/dns/dnsutil"
)

// Returns false if target does not validate.
func checkIPv4(label string) error {
	if net.ParseIP(label).To4() == nil {
		return fmt.Errorf("WARNING: target (%v) is not an IPv4 address", label)
	}
	return nil
}

// Returns false if target does not validate.
func checkIPv6(label string) error {
	if net.ParseIP(label).To16() == nil {
		return fmt.Errorf("WARNING: target (%v) is not an IPv6 address", label)
	}
	return nil
}

// make sure target is valid reference for cnames, mx, etc.
func checkTarget(target string) error {
	if target == "@" {
		return nil
	}
	if target == "" {
		return errors.New("empty target")
	}
	if strings.ContainsAny(target, `'" +,|!£$%&()=?^*ç°§;:<>[]()@`) {
		return fmt.Errorf("target (%v) includes invalid char", target)
	}
	if !strings.HasSuffix(target, ".in-addr.arpa.") && strings.Contains(target, "/") {
		return fmt.Errorf("target (%v) includes invalid char", target)
	}
	// If it contains a ".", it must end in a ".".
	if strings.ContainsRune(target, '.') && target[len(target)-1] != '.' {
		return fmt.Errorf("target (%v) must end with a (.) [https://docs.dnscontrol.org/language-reference/why-the-dot]", target)
	}
	return nil
}

// validateRecordTypes list of valid rec.Type values. Returns true if this is a real DNS record type, false means it is a pseudo-type used internally.
func validateRecordTypes(rec *models.RecordConfig, domain string, pTypes []string) error {
	// #rtype_variations
	validTypes := map[string]bool{
		"A":                true,
		"AAAA":             true,
		"ALIAS":            false,
		"CAA":              true,
		"CNAME":            true,
		"DHCID":            true,
		"DNAME":            true,
		"DS":               true,
		"DNSKEY":           true,
		"HTTPS":            true,
		"IMPORT_TRANSFORM": false,
		"LOC":              true,
		"MX":               true,
		"NAPTR":            true,
		"NS":               true,
		"PTR":              true,
		"SOA":              true,
		"SRV":              true,
		"SSHFP":            true,
		"SVCB":             true,
		"TLSA":             true,
		"TXT":              true,
	}
	_, ok := validTypes[rec.Type]
	if !ok {
		cType := providers.GetCustomRecordType(rec.Type)
		if cType == nil {
			return fmt.Errorf("unsupported record type (%v) domain=%v name=%v", rec.Type, domain, rec.GetLabel())
		}
		for _, providerType := range pTypes {
			if providerType != cType.Provider {
				return fmt.Errorf("custom record type %s is not compatible with provider type %s", rec.Type, providerType)
			}
		}
		// it is ok. Lets replace the type with real type and add metadata to say we checked it
		rec.Metadata["orig_custom_type"] = rec.Type
		if cType.RealType != "" {
			rec.Type = cType.RealType
		}
	}
	return nil
}

func errorRepeat(label, domain string) string {
	shortname := strings.TrimSuffix(label, "."+domain)
	return fmt.Sprintf(
		`The name "%s.%s." is an error (repeats the domain). Maybe instead of "%s" you intended "%s"? If not add DISABLE_REPEATED_DOMAIN_CHECK to this record to permit this as-is.`,
		label, domain,
		label,
		shortname,
	)
}

func checkLabel(label string, rType string, domain string, meta map[string]string) error {
	if label == "@" {
		return nil
	}
	if label == "" {
		return fmt.Errorf("empty %s label in %s", rType, domain)
	}
	if label[len(label)-1] == '.' {
		return fmt.Errorf("label %s.%s ends with a (.)", label, domain)
	}
	if label == domain || strings.HasSuffix(label, "."+domain) {
		if m := meta["skip_fqdn_check"]; m != "true" {
			return errors.New(errorRepeat(label, domain))
		}
	}

	// Underscores are permitted in labels, but we print a warning unless they
	// are used in a way we consider typical.  Yes, we're opinionated here.

	// Don't warn for certain rtypes:
	for _, ex := range []string{"SRV", "TLSA", "TXT"} {
		if rType == ex {
			return nil
		}
	}
	// Don't warn for records that start with _
	// See https://github.com/StackExchange/dnscontrol/issues/829
	if strings.HasPrefix(label, "_") || strings.Contains(label, "._") || strings.HasPrefix(label, "sql-") {
		return nil
	}

	// Otherwise, warn.
	if strings.ContainsRune(label, '_') {
		return Warning{fmt.Errorf("label %s.%s contains \"_\" (can't be used in a URL)", label, domain)}
	}

	return nil
}

func checkSoa(expire uint32, minttl uint32, refresh uint32, retry uint32, mbox string) error {
	if expire <= 0 {
		return errors.New("SOA Expire must be > 0")
	}
	if minttl <= 0 {
		return errors.New("SOA Minimum TTL must be > 0")
	}
	if refresh <= 0 {
		return errors.New("SOA Refresh must be > 0")
	}
	if retry <= 0 {
		return errors.New("SOA Retry must be > 0")
	}
	if mbox == "" {
		return errors.New("SOA MBox must be specified")
	}
	if strings.ContainsRune(mbox, '@') {
		return errors.New("SOA MBox must have '.' instead of '@'")
	}
	return nil
}

// checkTargets returns true if rec.Target is valid for the rec.Type.
func checkTargets(rec *models.RecordConfig, domain string) (errs []error) {
	label := rec.GetLabel()
	target := rec.GetTargetField()
	check := func(e error) {
		if e != nil {
			err := fmt.Errorf("in %s %s.%s: %s", rec.Type, rec.GetLabel(), domain, e.Error())
			if _, ok := e.(Warning); ok {
				err = Warning{err}
			}
			errs = append(errs, err)
		}
	}
	switch rec.Type { // #rtype_variations
	case "A":
		check(checkIPv4(target))
	case "AAAA":
		check(checkIPv6(target))
	case "ALIAS":
		check(checkTarget(target))
	case "CNAME":
		check(checkTarget(target))
		if label == "@" {
			check(errors.New("cannot create CNAME record for bare domain"))
		}
		labelFQDN := dnsutil.AddOrigin(label, domain)
		targetFQDN := dnsutil.AddOrigin(target, domain)
		if labelFQDN == targetFQDN {
			check(errors.New("CNAME loop (target points at itself)"))
		}
	case "DNAME":
		check(checkTarget(target))
	case "LOC":
	case "MX":
		check(checkTarget(target))
	case "NAPTR":
		if target != "" {
			check(checkTarget(target))
		}
	case "NS":
		check(checkTarget(target))
		if label == "@" {
			check(errors.New("cannot create NS record for bare domain. Use NAMESERVER instead"))
		}
	case "NS1_URLFWD":
		if len(strings.Fields(target)) != 5 {
			check(errors.New("record should follow format: \"from to redirectType pathForwardingMode queryForwarding\""))
		}
	case "PTR":
		check(checkTarget(target))
	case "SOA":
		check(checkSoa(rec.SoaExpire, rec.SoaMinttl, rec.SoaRefresh, rec.SoaRetry, rec.SoaMbox))
		check(checkTarget(target))
		if label != "@" {
			check(errors.New("SOA record is only valid for bare domain"))
		}
	case "SRV":
		check(checkTarget(target))
	case "CAA", "DHCID", "DNSKEY", "DS", "HTTPS", "IMPORT_TRANSFORM", "SSHFP", "SVCB", "TLSA", "TXT":
	default:
		if rec.Metadata["orig_custom_type"] != "" {
			// it is a valid custom type. We perform no validation on target
			return errs
		}
		errs = append(errs, fmt.Errorf("checkTargets: Unimplemented record type (%v) domain=%v name=%v",
			rec.Type, domain, rec.GetLabel()))
	}
	return errs
}

func transformCNAME(target, oldDomain, newDomain, suffixstrip string) string {
	// Canonicalize the target.  Add the newDomain minus the suffixstrip.
	//  foo -> foo.oldDomain.newDomain
	//  foo. -> foo.newDomain
	nd := strings.TrimPrefix(newDomain, suffixstrip+".")
	if strings.HasSuffix(target, ".") {
		return target + nd + "."
	}
	return dnsutil.AddOrigin(target, oldDomain) + "." + nd + "."
}

func newRec(rec *models.RecordConfig, ttl uint32) *models.RecordConfig {
	rec2, _ := rec.Copy()
	if ttl != 0 {
		rec2.TTL = ttl
	}
	return rec2
}

func transformLabel(label, suffixstrip string) (string, error) {
	if suffixstrip == "" {
		return label, nil
	}
	suffixstrip = "." + suffixstrip
	if !strings.HasSuffix(label, suffixstrip) {
		return "", fmt.Errorf("label %q does not end with %q", label, suffixstrip)
	}
	return label[:len(label)-len(suffixstrip)], nil
}

// import_transform imports the records of one zone into another, modifying records along the way.
func importTransform(srcDomain, dstDomain *models.DomainConfig,
	transforms []transform.IPConversion, ttl uint32, suffixstrip string,
) error {
	// Read srcDomain.Records, transform, and append to dstDomain.Records:
	// 1. Skip any that aren't A or CNAMEs.
	// 2. Append destDomainname to the end of the label.
	// 3. For CNAMEs, append destDomainname to the end of the target.
	// 4. For As, change the target as described the transforms.

	for _, rec := range srcDomain.Records {
		// If this record is marked to be skipped, skip it.
		if rec.Metadata["import_transform_skip"] != "" {
			continue
		}
		// If the dstDomain already has a record with this type+label, skip it.
		if dstDomain.Records.HasRecordTypeName(rec.Type, rec.GetLabelFQDN()) {
			continue
		}
		switch rec.Type {
		case "A":
			trs, err := transform.IPToList(net.ParseIP(rec.GetTargetField()), transforms)
			if err != nil {
				return fmt.Errorf("import_transform: TransformIP(%v, %v) returned err=%w", rec.GetTargetField(), transforms, err)
			}
			for _, tr := range trs {
				r := newRec(rec, ttl)
				l, err := transformLabel(r.GetLabelFQDN(), suffixstrip)
				if err != nil {
					return err
				}
				r.SetLabel(l, dstDomain.Name)
				if err := r.SetTarget(tr.String()); err != nil {
					return err
				}
				dstDomain.Records = append(dstDomain.Records, r)
			}
		case "CNAME":
			r := newRec(rec, ttl)
			l, err := transformLabel(r.GetLabelFQDN(), suffixstrip)
			if err != nil {
				return err
			}
			r.SetLabel(l, dstDomain.Name)
			if err := r.SetTarget(transformCNAME(r.GetTargetField(), srcDomain.Name, dstDomain.Name, suffixstrip)); err != nil {
				return err
			}
			dstDomain.Records = append(dstDomain.Records, r)
		default:
			// Anything else is ignored.
			continue
		}
	}
	return nil
}

// deleteImportTransformRecords deletes any IMPORT_TRANSFORM records from a domain.
func deleteImportTransformRecords(domain *models.DomainConfig) {
	for i := len(domain.Records) - 1; i >= 0; i-- {
		rec := domain.Records[i]
		if rec.Type == "IMPORT_TRANSFORM" {
			domain.Records = append(domain.Records[:i], domain.Records[i+1:]...)
		}
	}
}

// Warning is a wrapper around error that can be used to indicate it should not
// stop execution, but is still likely a problem.
type Warning struct {
	error
}

// ValidateAndNormalizeConfig performs and normalization and/or validation of the IR.
func ValidateAndNormalizeConfig(config *models.DNSConfig) (errs []error) {
	err := processSplitHorizonDomains(config)
	if err != nil {
		return []error{err}
	}

	for _, domain := range config.Domains {
		pTypes := []string{}
		for _, provider := range domain.DNSProviderInstances {
			pType := provider.ProviderType
			if pType == "-" {
				// "-" indicates that we don't yet know who the provider type
				// is.  This is probably due to the fact that `dnscontrol
				// check` doesn't read creds.json, which is where the TYPE is
				// set.  We will skip this test in this instance.  Later if
				// `dnscontrol preview` or `push` is used, the full check will
				// be performed.
				continue
			}
			//			// If NO_PURGE is in use, make sure this *isn't* a provider that *doesn't* support NO_PURGE.
			//			if domain.KeepUnknown && providers.ProviderHasCapability(pType, providers.CantUseNOPURGE) {
			//				errs = append(errs, fmt.Errorf("%s uses NO_PURGE which is not supported by %s(%s)", domain.Name, provider.Name, pType))
			//			}
		}

		// Normalize Nameservers.
		for _, ns := range domain.Nameservers {
			// NB(tlim): Like any target, NAMESERVER() is input by the user
			// as a shortname or a FQDN+dot.
			if err := checkTarget(ns.Name); err != nil {
				errs = append(errs, err)
			}
			// Unlike any other FQDN in this system, it is stored as a FQDN without the trailing dot.
			n := dnsutil.AddOrigin(ns.Name, domain.Name+".")
			ns.Name = strings.TrimSuffix(n, ".")
		}

		// Normalize Records.
		models.PostProcessRecords(domain.Records)
		for _, rec := range domain.Records {
			if rec.TTL == 0 {
				rec.TTL = models.DefaultTTL
			}

			// Canonicalize Label:
			if rec.GetLabel() == (domain.Name + ".") {
				// If label == ${domain}DOT, change to "@"
				rec.SetLabel("@", domain.Name)
			} else if lab, suf := rec.GetLabel(), "."+domain.Name+"."; strings.HasSuffix(lab, suf) {
				// If label ends with DOT${domain}DOT, strip it to a short name.
				rec.SetLabel(lab[:len(lab)-len(suf)], domain.Name)
			}
			// If label ends with dot, add to the list of errors.
			if strings.HasSuffix(rec.GetLabel(), ".") {
				errs = append(errs, fmt.Errorf("label %q does not match D(%q)", rec.GetLabel(), domain.Name))
				return errs // Exit early.
			}

			// in-addr.arpa magic
			if strings.HasSuffix(domain.Name, ".in-addr.arpa") || strings.HasSuffix(domain.Name, ".ip6.arpa") {
				label := rec.GetLabel()
				if strings.HasSuffix(label, "."+domain.Name) {
					rec.SetLabel(label[0:(len(label)-len("."+domain.Name))], domain.Name)
				}
			}

			// Validate the unmodified inputs:
			if err := validateRecordTypes(rec, domain.Name, pTypes); err != nil {
				errs = append(errs, err)
			}
			if err := checkLabel(rec.GetLabel(), rec.Type, domain.Name, rec.Metadata); err != nil {
				errs = append(errs, err)
			}

			if errs2 := checkTargets(rec, domain.Name); errs2 != nil {
				errs = append(errs, errs2...)
			}

			// Canonicalize Targets.
			if rec.Type == "ALIAS" || rec.Type == "CNAME" || rec.Type == "MX" || rec.Type == "NS" || rec.Type == "SRV" {
				// #rtype_variations
				// These record types have a target that is a hostname.
				// We normalize them to a FQDN so there is less variation to handle.  If a
				// provider API requires a shortname, the provider must do the shortening.
				origin := domain.Name + "."
				if rec.SubDomain != "" {
					origin = rec.SubDomain + "." + origin
				}
				if err := rec.SetTarget(dnsutil.AddOrigin(rec.GetTargetField(), origin)); err != nil {
					errs = append(errs, err)
				}
			} else if rec.Type == "A" || rec.Type == "AAAA" {
				if err := rec.SetTarget(net.ParseIP(rec.GetTargetField()).String()); err != nil {
					errs = append(errs, err)
				}
			} else if rec.Type == "PTR" {
				var err error
				var name string
				if name, err = transform.PtrNameMagic(rec.GetLabel(), domain.Name); err != nil {
					errs = append(errs, err)
				}
				rec.SetLabel(name, domain.Name)
			} else if rec.Type == "CAA" {
				if rec.CaaTag != "issue" && rec.CaaTag != "issuewild" && rec.CaaTag != "iodef" {
					errs = append(errs, fmt.Errorf("CAA tag %s is invalid", rec.CaaTag))
				}
			} else if rec.Type == "TLSA" {
				if rec.TlsaUsage > 3 {
					errs = append(errs, fmt.Errorf("TLSA Usage %d is invalid in record %s (domain %s)",
						rec.TlsaUsage, rec.GetLabel(), domain.Name))
				}
				if rec.TlsaSelector > 1 {
					errs = append(errs, fmt.Errorf("TLSA Selector %d is invalid in record %s (domain %s)",
						rec.TlsaSelector, rec.GetLabel(), domain.Name))
				}
				if rec.TlsaMatchingType > 2 {
					errs = append(errs, fmt.Errorf("TLSA MatchingType %d is invalid in record %s (domain %s)",
						rec.TlsaMatchingType, rec.GetLabel(), domain.Name))
				}
			}

			// Populate FQDN:
			rec.SetLabel(rec.GetLabel(), domain.Name)

			if _, ok := rec.Metadata["ignore_name_disable_safety_check"]; ok {
				errs = append(errs, errors.New("IGNORE_NAME_DISABLE_SAFETY_CHECK no longer supported. Please use DISABLE_IGNORE_SAFETY_CHECK for the entire domain"))
			}
		}
	}

	// SPF flattening
	if ers := flattenSPFs(config); len(ers) > 0 {
		errs = append(errs, ers...)
	}

	// Process IMPORT_TRANSFORM
	for _, domain := range config.Domains {
		for _, rec := range domain.Records {
			if rec.Type == "IMPORT_TRANSFORM" {
				suffixstrip := rec.Metadata["transform_suffixstrip"]
				table, err := transform.DecodeTransformTable(rec.Metadata["transform_table"])
				if err != nil {
					errs = append(errs, err)
					continue
				}
				c := config.FindDomain(rec.GetTargetField())
				if c == nil {
					err = fmt.Errorf("IMPORT_TRANSFORM mentions non-existent domain %q", rec.GetTargetField())
					errs = append(errs, err)
				}
				err = importTransform(c, domain, table, rec.TTL, suffixstrip)
				if err != nil {
					errs = append(errs, err)
				}
			}
		}
	}
	// Clean up:
	for _, domain := range config.Domains {
		deleteImportTransformRecords(domain)
	}
	// Run record transforms
	for _, domain := range config.Domains {
		if err := applyRecordTransforms(domain); err != nil {
			errs = append(errs, err)
		}
	}

	for _, d := range config.Domains {
		// Check that CNAMES don't have to co-exist with any other records
		errs = append(errs, checkCNAMEs(d)...)
		// Check that if any advanced record types are used in a domain, every provider for that domain supports them
		err := checkProviderCapabilities(d)
		if err != nil {
			errs = append(errs, err)
		}
		// Check for duplicates
		errs = append(errs, checkDuplicates(d.Records)...)
		// Check for different TTLs under the same label
		errs = append(errs, checkRecordSetHasMultipleTTLs(d.Records)...)
		// Validate FQDN consistency
		for _, r := range d.Records {
			//if r.NameFQDN == "" || !strings.HasSuffix(r.NameFQDN, d.Name) {
			// FIXME(tlim): Why was .NameFQDN ever ""?  check the "git blame"
			if r.Name != "@" && r.NameFQDN != "" && !strings.HasSuffix(r.NameFQDN, d.Name) {
				fmt.Printf("DEBUG: validate.go: fqdn=%q short=%q dom=%q\n", r.NameFQDN, r.Name, d.Name)
				errs = append(errs, fmt.Errorf("record named '%s' does not have correct FQDN for domain '%s'. FQDN: %s", r.Name, d.Name, r.NameFQDN))
			}
		}
		// Verify AutoDNSSEC is valid.
		errs = append(errs, checkAutoDNSSEC(d)...)
	}

	// At this point we've munged anything that needs to be munged, and
	// validated anything that can be globally validated.
	// Let's ask the provider if there are any records they can't handle.
	for _, domain := range config.Domains { // For each domain..
		for _, provider := range domain.DNSProviderInstances { // For each provider...
			if provider.ProviderBase.ProviderType == "-" {
				// "-" indicates that we don't yet know who the provider type
				// is.  This is probably due to the fact that `dnscontrol
				// check` doesn't read creds.json, which is where the TYPE is
				// set.  We will skip this test in this instance.  Later if
				// `dnscontrol preview` or `push` is used, the full check will
				// be performed.
				continue
			}
			if es := providers.AuditRecords(provider.ProviderBase.ProviderType, domain.Records); len(es) != 0 {
				for _, e := range es {
					errs = append(errs, fmt.Errorf("%s rejects domain %s: %w", provider.ProviderBase.ProviderType, domain.Name, e))
				}
			}
		}
	}

	return errs
}

// processSplitHorizonDomains finds "domain.tld!tag" domains and pre-processes them.
func processSplitHorizonDomains(config *models.DNSConfig) error {
	// Parse out names and tags.
	for _, d := range config.Domains {
		d.UpdateSplitHorizonNames()
	}

	// Verify uniquenames are unique
	seen := map[string]bool{}
	for _, d := range config.Domains {
		uniquename := d.GetUniqueName()
		if seen[uniquename] {
			return fmt.Errorf("duplicate domain name: %q", uniquename)
		}
		seen[uniquename] = true
	}

	return nil
}

func checkAutoDNSSEC(dc *models.DomainConfig) (errs []error) {
	if strings.ToLower(dc.RegistrarName) == "none" {
		return
	}
	if dc.AutoDNSSEC == "on" {
		for providerName := range dc.DNSProviderNames {
			if dc.RegistrarName != providerName {
				errs = append(errs, Warning{fmt.Errorf("AutoDNSSEC is enabled, but DNS provider %s does not match registrar %s", providerName, dc.RegistrarName)})
			}
		}
	}
	return
}

func checkCNAMEs(dc *models.DomainConfig) (errs []error) {
	cnames := map[string]bool{}
	for _, r := range dc.Records {
		if r.Type == "CNAME" {
			if cnames[r.GetLabel()] {
				errs = append(errs, fmt.Errorf("cannot have multiple CNAMEs with same name: %s", r.GetLabelFQDN()))
			}
			cnames[r.GetLabel()] = true
		}
	}
	for _, r := range dc.Records {
		if cnames[r.GetLabel()] && r.Type != "CNAME" {
			errs = append(errs, fmt.Errorf("cannot have CNAME and %s record with same name: %s", r.Type, r.GetLabelFQDN()))
		}
	}
	return
}

func checkDuplicates(records []*models.RecordConfig) (errs []error) {
	seen := map[string]*models.RecordConfig{}
	for _, r := range records {
		diffable := fmt.Sprintf("%s %s %s", r.GetLabelFQDN(), r.Type, r.ToComparableNoTTL())
		if seen[diffable] != nil {
			errs = append(errs, fmt.Errorf("exact duplicate record found: %s", diffable))
		}
		seen[diffable] = r
	}
	return errs
}

func checkRecordSetHasMultipleTTLs(records []*models.RecordConfig) (errs []error) {
	// The RFCs say that all records at a particular recordset should have
	// the same TTL.  Most providers don't care, and if they do the
	// dnscontrol provider code usually picks the lowest TTL for all of them.

	// General algorithm:
	// gather all records at a particular label.
	//     has[label] -> ttl -> type(s)
	// for each label, if there is more than one ttl, output ttl:A/TXT ttl:TXT/NS

	// Find the inconsistencies:
	m := make(map[string]map[uint32]map[string]bool)
	for _, r := range records {
		label := r.GetLabelFQDN()
		ttl := r.TTL
		rtype := r.Type

		if _, ok := m[label]; !ok {
			m[label] = make(map[uint32]map[string]bool)
		}
		if _, ok := m[label][ttl]; !ok {
			m[label][ttl] = make(map[string]bool)
		}
		m[label][ttl][rtype] = true
	}

	labels := make([]string, len(m))
	i := 0
	for k := range m {
		labels[i] = k
		i++
	}
	sort.Strings(labels)
	// NB(tlim): No need to de-dup labels. They come from map keys.

	for _, label := range labels {
		if len(m[label]) > 1 {
			// Invert for a more clear error message:
			r := make(map[string]map[uint32]bool)
			for ttl, rtypes := range m[label] {
				for rtype := range rtypes {
					if _, ok := r[rtype]; !ok {
						r[rtype] = make(map[uint32]bool)
					}
					r[rtype][ttl] = true
				}
			}

			// Report any cases where a RecordSet has > 1 different TTLs
			for rtype := range r {
				if len(r[rtype]) > 1 {
					result := formatInconsistency(r)
					errs = append(errs, Warning{fmt.Errorf("inconsistent TTLs at %q: %s", label, result)})
				}
			}
		}
	}

	return errs
}

func formatInconsistency(r map[string]map[uint32]bool) string {
	var rtypeResult []string
	for rtype, ttlsMap := range r {
		ttlList := make([]int, len(ttlsMap))
		i := 0
		for k := range ttlsMap {
			ttlList[i] = int(k)
			i++
		}

		sort.Ints(ttlList)

		rtypeResult = append(rtypeResult, fmt.Sprintf("%s:%v", rtype, commaSepInts(ttlList)))
	}
	sort.Strings(rtypeResult)
	return strings.Join(rtypeResult, " ")
}

func commaSepInts(list []int) string {
	slist := make([]string, len(list))
	for i, v := range list {
		slist[i] = strconv.Itoa(v)
	}
	return strings.Join(slist, ",")
}

// We pull this out of checkProviderCapabilities() so that it's visible within
// the package elsewhere, so that our test suite can look at the list of
// capabilities we're checking and make sure that it's up-to-date.
var providerCapabilityChecks = []pairTypeCapability{
	// #rtype_variations
	// If a zone uses rType X, the provider must support capability Y.
	// {"X", providers.Y},
	capabilityCheck("AKAMAICDN", providers.CanUseAKAMAICDN),
	capabilityCheck("ALIAS", providers.CanUseAlias),
	capabilityCheck("AUTODNSSEC", providers.CanAutoDNSSEC),
	capabilityCheck("AZURE_ALIAS", providers.CanUseAzureAlias),
	capabilityCheck("CAA", providers.CanUseCAA),
	capabilityCheck("DHCID", providers.CanUseDHCID),
	capabilityCheck("DNAME", providers.CanUseDNAME),
	capabilityCheck("DNSKEY", providers.CanUseDNSKEY),
	capabilityCheck("HTTPS", providers.CanUseHTTPS),
	capabilityCheck("LOC", providers.CanUseLOC),
	capabilityCheck("NAPTR", providers.CanUseNAPTR),
	capabilityCheck("PTR", providers.CanUsePTR),
	capabilityCheck("R53_ALIAS", providers.CanUseRoute53Alias),
	capabilityCheck("SOA", providers.CanUseSOA),
	capabilityCheck("SRV", providers.CanUseSRV),
	capabilityCheck("SSHFP", providers.CanUseSSHFP),
	capabilityCheck("SVCB", providers.CanUseSVCB),
	capabilityCheck("TLSA", providers.CanUseTLSA),

	// DS needs special record-level checks
	{
		rType:     "DS",
		caps:      []providers.Capability{providers.CanUseDS, providers.CanUseDSForChildren},
		checkFunc: checkProviderDS,
	},
}

type pairTypeCapability struct {
	rType string
	// Capabilities the provider must implement if any records of type rType are found
	// in the zonefile. This is a disjunction - implementing at least one of the listed
	// capabilities is sufficient.
	caps []providers.Capability
	// checkFunc provides additional checks of each provider. This function should be
	// called if records of type rType are found in the zonefile.
	checkFunc func(pType string, _ models.Records) error
}

func capabilityCheck(rType string, caps ...providers.Capability) pairTypeCapability {
	return pairTypeCapability{
		rType: rType,
		caps:  caps,
	}
}

func providerHasAtLeastOneCapability(pType string, caps ...providers.Capability) bool {
	for _, cap := range caps {
		if providers.ProviderHasCapability(pType, cap) {
			return true
		}
	}

	return false
}

func checkProviderDS(pType string, records models.Records) error {
	switch {
	case providers.ProviderHasCapability(pType, providers.CanUseDS):
		// The provider can use DS records anywhere, including at the root
		return nil
	case !providers.ProviderHasCapability(pType, providers.CanUseDSForChildren):
		// Provider has no support for DS records
		return fmt.Errorf("provider %s uses DS records but does not support them", pType)
	default:
		// Provider supports DS records but not at the root
		for _, record := range records {
			if record.Type == "DS" && record.Name == "@" {
				return fmt.Errorf(
					"provider %s only supports child DS records, but zone had a record at the root (@)",
					pType,
				)
			}
		}
	}

	return nil
}

func checkProviderCapabilities(dc *models.DomainConfig) error {
	// Check if the zone uses a capability that the provider doesn't
	// support.
	for _, ty := range providerCapabilityChecks {
		hasAny := false
		switch ty.rType {
		case "AUTODNSSEC":
			if dc.AutoDNSSEC != "" {
				hasAny = true
			}
		default:
			for _, r := range dc.Records {
				if r.Type == ty.rType {
					hasAny = true
					break
				}
			}
		}
		if !hasAny {
			continue
		}
		for _, provider := range dc.DNSProviderInstances {
			if provider.ProviderType == "-" {
				// "-" indicates that we don't yet know who the provider type
				// is.  This is probably due to the fact that `dnscontrol
				// check` doesn't read creds.json, which is where the TYPE is
				// set.  We will skip this test in this instance.  Later if
				// `dnscontrol preview` or `push` is used, the full check will
				// be performed.
				continue
			}
			// fmt.Printf("  (checking if %q can %q for domain %q)\n", provider.ProviderType, ty.rType, dc.Name)
			if !providerHasAtLeastOneCapability(provider.ProviderType, ty.caps...) {
				return fmt.Errorf("domain %s uses %s records, but DNS provider type %s does not support them", dc.Name, ty.rType, provider.ProviderType)
			}

			if ty.checkFunc != nil {
				checkErr := ty.checkFunc(provider.ProviderType, dc.Records)
				if checkErr != nil {
					return fmt.Errorf("while checking %s records in domain %s: %w", ty.rType, dc.Name, checkErr)
				}
			}
		}
	}
	return nil
}

func applyRecordTransforms(domain *models.DomainConfig) error {
	for _, rec := range domain.Records {
		if rec.Type != "A" {
			continue
		}
		tt, ok := rec.Metadata["transform"]
		if !ok {
			continue
		}
		table, err := transform.DecodeTransformTable(tt)
		if err != nil {
			return err
		}
		ip := net.ParseIP(rec.GetTargetField()) // ip already validated above
		newIPs, err := transform.IPToList(net.ParseIP(rec.GetTargetField()), table)
		if err != nil {
			return err
		}
		fmt.Printf("DEBUG: transformed ip=%v to ips=%v\n", ip, newIPs)
		for i, newIP := range newIPs {
			if i == 0 && !newIP.Equal(ip) {
<<<<<<< HEAD
				// replace target of first record if different
				if err := rec.SetTarget(newIP.String()); err != nil {
					return err
				}
=======
				rec.SetTargetA(newIP.String()) // replace target of first record if different
>>>>>>> 43e70566
			} else if i > 0 {
				// any additional ips need identical records with the alternate ip added to the domain
				cpy, err := rec.Copy()
				if err != nil {
					return err
				}
<<<<<<< HEAD
				if err := copy.SetTarget(newIP.String()); err != nil {
					return err
				}
				domain.Records = append(domain.Records, copy)
=======
				cpy.Fields = &models.A{}
				cpy.SetTargetA(newIP.String())
				domain.Records = append(domain.Records, cpy)
>>>>>>> 43e70566
			}
		}
	}
	return nil
}<|MERGE_RESOLUTION|>--- conflicted
+++ resolved
@@ -864,30 +864,21 @@
 		fmt.Printf("DEBUG: transformed ip=%v to ips=%v\n", ip, newIPs)
 		for i, newIP := range newIPs {
 			if i == 0 && !newIP.Equal(ip) {
-<<<<<<< HEAD
 				// replace target of first record if different
-				if err := rec.SetTarget(newIP.String()); err != nil {
+				if err := rec.SetTargetA(newIP.String()); err != nil {
 					return err
 				}
-=======
-				rec.SetTargetA(newIP.String()) // replace target of first record if different
->>>>>>> 43e70566
 			} else if i > 0 {
 				// any additional ips need identical records with the alternate ip added to the domain
 				cpy, err := rec.Copy()
 				if err != nil {
 					return err
 				}
-<<<<<<< HEAD
-				if err := copy.SetTarget(newIP.String()); err != nil {
+				if err := cpy.SetTargetA(newIP.String()); err != nil {
 					return err
 				}
-				domain.Records = append(domain.Records, copy)
-=======
 				cpy.Fields = &models.A{}
-				cpy.SetTargetA(newIP.String())
 				domain.Records = append(domain.Records, cpy)
->>>>>>> 43e70566
 			}
 		}
 	}
