--- conflicted
+++ resolved
@@ -865,11 +865,7 @@
 		for i, newIP := range newIPs {
 			if i == 0 && !newIP.Equal(ip) {
 				// replace target of first record if different
-<<<<<<< HEAD
 				if err := rec.SetTargetA(newIP.String()); err != nil {
-=======
-				if err := rec.SetTarget(newIP.String()); err != nil {
->>>>>>> b2176a2b
 					return err
 				}
 			} else if i > 0 {
@@ -878,16 +874,10 @@
 				if err != nil {
 					return err
 				}
-<<<<<<< HEAD
-				if err := cpy.SetTargetA(newIP.String()); err != nil {
-					return err
-				}
-				cpy.Fields = &models.A{}
-=======
+				cpy.Fields = &models.A{} // Allocate new memory to prevent aliasing.
 				if err := cpy.SetTarget(newIP.String()); err != nil {
 					return err
 				}
->>>>>>> b2176a2b
 				domain.Records = append(domain.Records, cpy)
 			}
 		}
