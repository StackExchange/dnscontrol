--- conflicted
+++ resolved
@@ -547,12 +547,6 @@
 //}
 
 func checkAutoDNSSEC(dc *models.DomainConfig) (errs []error) {
-<<<<<<< HEAD
-=======
-	if dc.AutoDNSSEC != "" && dc.AutoDNSSEC != "on" && dc.AutoDNSSEC != "off" {
-		errs = append(errs, fmt.Errorf("domain %q AutoDNSSEC=%q is invalid (expecting \"\", \"off\", or \"on\")", dc.Name, dc.AutoDNSSEC))
-	}
-
 	if dc.AutoDNSSEC == "on" {
 		for providerName, _ := range dc.DNSProviderNames {
 			if dc.RegistrarName != providerName {
@@ -560,7 +554,6 @@
 			}
 		}
 	}
->>>>>>> 7236ea81
 	return
 }
 
