package rtypes

import (
	"fmt"

	"github.com/StackExchange/dnscontrol/v4/models"
	"github.com/StackExchange/dnscontrol/v4/providers/cloudflare/rtypes/cfsingleredirect"
)

func PostProcess(domains []*models.DomainConfig) error {

	var err error

	for _, dc := range domains {

		for _, rawRec := range dc.RawRecords {
			rec := &models.RecordConfig{
				Type:     rawRec.Type,
				TTL:      rawRec.TTL,
				Name:     rawRec.Args[0].(string),
				Metadata: map[string]string{},
			}

			// Copy the metadata (convert everything to string)
			for _, m := range rawRec.Metas {
				for mk, mv := range m {
					if v, ok := mv.(string); ok {
						rec.Metadata[mk] = v // Already a string. No new malloc.
					} else {
						rec.Metadata[mk] = fmt.Sprintf("%v", mv)
					}
				}
			}

			// Call the proper initialize function.
			// TODO(tlim): Good candiate for an interface or a lookup table.
			switch rawRec.Type {

			case "CLOUDFLAREAPI_SINGLE_REDIRECT":
<<<<<<< HEAD
				err = cfsingleredirect.FromRawArgs(rec, rawRec.Args)
=======
				err = cfsingleredirect.FromRaw(rec, rawRec.Args)
				rec.SetLabel("@", dc.Name)
>>>>>>> 08690524

			default:
				err = fmt.Errorf("unknown rawrec type=%q", rawRec.Type)
			}
			if err != nil {
				return fmt.Errorf("%s (%q, %q) record error: %w", rawRec.Type, rec.Name, dc.Name, err)
			}

			// Free memeory:
			clear(rawRec.Args)
			rawRec.Args = nil

			dc.Records = append(dc.Records, rec)
		}
		dc.RawRecords = nil
	}

	return nil
}<|MERGE_RESOLUTION|>--- conflicted
+++ resolved
@@ -37,12 +37,8 @@
 			switch rawRec.Type {
 
 			case "CLOUDFLAREAPI_SINGLE_REDIRECT":
-<<<<<<< HEAD
 				err = cfsingleredirect.FromRawArgs(rec, rawRec.Args)
-=======
-				err = cfsingleredirect.FromRaw(rec, rawRec.Args)
 				rec.SetLabel("@", dc.Name)
->>>>>>> 08690524
 
 			default:
 				err = fmt.Errorf("unknown rawrec type=%q", rawRec.Type)
