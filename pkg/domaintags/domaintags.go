--- conflicted
+++ resolved
@@ -2,6 +2,8 @@
 
 import (
 	"strings"
+
+	"golang.org/x/net/idna"
 )
 
 // DomainFixedForms stores the various fixed forms of a domain name and tag.
@@ -21,14 +23,9 @@
 // * .Name: punycode version, downcased.
 // * .NameUnicode: unicode version of the name, downcased.
 // * .UniqueName: "example.com!tag" unique across the entire config.
-<<<<<<< HEAD
 func MakeDomainNameVarieties(n string) DomainFixedForms {
-	var tag, nameRaw, nameIDN, nameUnicode, uniqueName string
-=======
-func MakeDomainFixForms(n string) DomainFixedForms {
 	var err error
 	var tag, nameRaw, nameASCII, nameUnicode, uniqueName string
->>>>>>> c11a5239
 	var hasBang bool
 
 	// Split tag from name.
@@ -47,10 +44,6 @@
 		nameRaw = n[0:len(nameRaw)]
 	}
 
-<<<<<<< HEAD
-	nameIDN = EfficientToASCII(nameRaw)
-	nameUnicode = EfficientToUnicode(nameRaw)
-=======
 	nameASCII, err = idna.ToASCII(nameRaw)
 	if err != nil {
 		nameASCII = nameRaw // Fallback to raw name on error.
@@ -73,7 +66,6 @@
 			nameUnicode = n[0:len(nameUnicode)]
 		}
 	}
->>>>>>> c11a5239
 
 	if hasBang {
 		uniqueName = nameASCII + "!" + tag
