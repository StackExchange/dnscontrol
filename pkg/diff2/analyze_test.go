--- conflicted
+++ resolved
@@ -9,22 +9,6 @@
 	"github.com/kylelemons/godebug/diff"
 )
 
-<<<<<<< HEAD
-var testDataAA1234 = makeRec("laba", "A", "1.2.3.4") //      [0]
-var testDataAA5678 = makeRec("laba", "A", "5.6.7.8")
-var testDataAMX10a = makeRec("laba", "MX", "10 laba")  //     [1]
-var testDataCCa = makeRec("labc", "CNAME", "laba")     //     [2]
-var testDataEA15 = makeRec("labe", "A", "10.10.10.15") //  [3]
-var e4 = makeRec("labe", "A", "10.10.10.16")           //  [4]
-var e5 = makeRec("labe", "A", "10.10.10.17")           //  [5]
-var e6 = makeRec("labe", "A", "10.10.10.18")           //  [6]
-var e7 = makeRec("labg", "NS", "10.10.10.15")          // [7]
-var e8 = makeRec("labg", "NS", "10.10.10.16")          // [8]
-var e9 = makeRec("labg", "NS", "10.10.10.17")          // [9]
-var e10 = makeRec("labg", "NS", "10.10.10.18")         // [10]
-var e11mx = makeRec("labh", "MX", "22 ttt")            //     [11]
-var e11 = makeRec("labh", "CNAME", "labd")             //     [11]
-=======
 var testDataAA1234 = makeRec("laba", "A", "1.2.3.4")               //  [0]
 var testDataAA5678 = makeRec("laba", "A", "5.6.7.8")               //
 var testDataAA1234ttl700 = makeRecTTL("laba", "A", "1.2.3.4", 700) //
@@ -41,7 +25,6 @@
 var e10 = makeRec("labg", "NS", "10.10.10.18")                     // [10]
 var e11mx = makeRec("labh", "MX", "22 ttt")                        //     [11]
 var e11 = makeRec("labh", "CNAME", "labd")                         //     [11]
->>>>>>> 87c88583
 var testDataApexMX1aaa = makeRec("", "MX", "1 aaa")
 
 var testDataAA1234clone = makeRec("laba", "A", "1.2.3.4") //      [0']
@@ -433,8 +416,6 @@
 	return tc
 }
 
-<<<<<<< HEAD
-=======
 func mkTargetConfigMap(x ...*models.RecordConfig) map[string]*targetConfig {
 	var m = map[string]*targetConfig{}
 	for _, v := range mkTargetConfig(x...) {
@@ -443,13 +424,7 @@
 	return m
 }
 
->>>>>>> 87c88583
 func Test_diffTargets(t *testing.T) {
-
-	testDataAA5678ttl700 := testDataAA5678
-	testDataAA5678ttl700.TTL = 700
-	testDataAA1234ttl700 := testDataAA1234
-	testDataAA1234ttl700.TTL = 700
 
 	type args struct {
 		existing []targetConfig
@@ -469,9 +444,9 @@
 			},
 			want: ChangeList{
 				Change{Type: CHANGE,
-					Key:  models.RecordKey{NameFQDN: "laba.f.com", Type: "MX"},
-					New:  models.Records{testDataAMX10a},
-					Msgs: []string{"CREATE laba.f.com MX 10 laba"},
+					Key:  models.RecordKey{NameFQDN: "laba.f.com", Type: "A"},
+					New:  models.Records{testDataAA5678ttl700, testDataAA1234ttl700},
+					Msgs: []string{"CREATE laba.f.com A 5.6.7.8 ttl=700", "CHANGE laba.f.com A (1.2.3.4 ttl=400 -> (1.2.3.4 ttl=700)"},
 				},
 			},
 		},
