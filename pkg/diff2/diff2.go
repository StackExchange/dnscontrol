package diff2

//go:generate stringer -type=Verb

// This module provides functions that "diff" the existing records
// against the desired records.

import (
	"bytes"
	"fmt"
	"strings"

	"github.com/StackExchange/dnscontrol/v3/models"
)

type Verb int

const (
	_      Verb = iota // Skip the first value of 0
	CREATE             // Create a record/recordset/label where none existed before.
	CHANGE             // Change existing record/recordset/label
	DELETE             // Delete existing record/recordset/label
	REPORT             // No change, but boy do I have something to say!
)

type ChangeList []Change

type Change struct {
	Type Verb // Add, Change, Delete

	Key        models.RecordKey // .Key.Type is "" unless using ByRecordSet
	Old        models.Records
	New        models.Records                // any changed or added records at Key.
	Msgs       []string                      // Human-friendly explanation of what changed
	MsgsJoined string                        // strings.Join(Msgs, "\n")
	MsgsByKey  map[models.RecordKey][]string // Messages for a given key
}

/*
General instructions:

  changes, err := diff2.ByRecord(existing, dc, nil)
  //changes, err := diff2.ByRecordSet(existing, dc, nil)
  //changes, err := diff2.ByLabel(existing, dc, nil)
  if err != nil {
    return nil, err
  }

  var corrections []*models.Correction

  for _, change := range changes {
    switch change.Type {
    case diff2.REPORT:
      corr = &models.Correction{Msg: change.MsgsJoined}
    case diff2.CREATE:
      corr = &models.Correction{
        Msg: change.MsgsJoined,
        F: func() error {
          return c.createRecord(FILL_IN)
        },
      }
    case diff2.CHANGE:
      corr = &models.Correction{
        Msg: change.MsgsJoined,
        F: func() error {
          return c.modifyRecord(FILL_IN)
        },
      }
    case diff2.DELETE:
      corr = &models.Correction{
        Msg: change.MsgsJoined,
        F: func() error {
          return c.deleteRecord(FILL_IN)
        },
      }
	  default:
		  panic("unhandled change.TYPE %s", change.Type)
    }

    corrections = append(corrections, corr)
  }

  return corrections, nil
}


*/

// ByRecordSet takes two lists of records (existing and desired) and
// returns instructions for turning existing into desired.
//
// Use this with DNS providers whose API updates one recordset at a
// time. A recordset is all the records of a particular type at a
// label. For example, if www.example.com has 3 A records and a TXT
// record, if A records are added, changed, or removed, the API takes
// www.example.com, A, and a list of all the desired IP addresses.
//
// Examples include:
func ByRecordSet(existing models.Records, dc *models.DomainConfig, compFunc ComparableFunc) (ChangeList, error) {
	return byHelper(analyzeByRecordSet, existing, dc, compFunc)
}

// ByLabel takes two lists of records (existing and desired) and
// returns instructions for turning existing into desired.
//
// Use this with DNS providers whose API updates one label at a
// time. That is, updates are done by sending a list of DNS records
// to be served at a particular label, or the label itself is deleted.
//
// Examples include:
func ByLabel(existing models.Records, dc *models.DomainConfig, compFunc ComparableFunc) (ChangeList, error) {
	return byHelper(analyzeByLabel, existing, dc, compFunc)
}

// ByRecord takes two lists of records (existing and desired) and
// returns instructions for turning existing into desired.
//
// Use this with DNS providers whose API updates one record at a time.
//
// Note: The .Old and .New field are lists ([]models.RecordConfig) but
// when using ByRecord() they will never have more than one entry.
// A create always has exactly 1 new: .New[0]
// A change always has exactly 1 old and 1 new: .Old[0] and .New[0]
// A delete always has exactly 1 old: .Old[0]
//
// Examples include: INWX
func ByRecord(existing models.Records, dc *models.DomainConfig, compFunc ComparableFunc) (ChangeList, error) {
	return byHelper(analyzeByRecord, existing, dc, compFunc)
}

// ByZone takes two lists of records (existing and desired) and
// returns text to output to users describing the change, a bool
// indicating if there were any changes, and a possible err value.
//
// Use this with DNS providers whose API updates the entire zone at a
// time. That is, to make any change (even just 1 record) the entire DNS
// zone is uploaded.
//
// The user should see a list of changes as if individual records were updated.
//
// Example usage:
//
<<<<<<< HEAD
//	msgs, changes, err := diff2.ByZone(foundRecords, dc, nil)
=======
// msgs, changes, err := diff2.ByZone(foundRecords, dc, nil)
//
>>>>>>> ab872cc1
//	if err != nil {
//	  return nil, err
//	}
//
//	if changes {
//		// Generate a "correction" that uploads the entire zone.
//		// (dc.Records are the new records for the zone).
//	}
//
// Example providers include: BIND
func ByZone(existing models.Records, dc *models.DomainConfig, compFunc ComparableFunc) ([]string, bool, error) {

	if len(existing) == 0 {
		// Nothing previously existed. No need to output a list of individual changes.
		return nil, true, nil
	}

	// Only return the messages.
	instructions, err := byHelper(analyzeByRecord, existing, dc, compFunc)
	return justMsgs(instructions), len(instructions) != 0, err
}

//

// byHelper does 90% of the work for the By*() calls.
func byHelper(fn func(cc *CompareConfig) ChangeList, existing models.Records, dc *models.DomainConfig, compFunc ComparableFunc) (ChangeList, error) {

	// Process NO_PURGE/ENSURE_ABSENT and UNMANAGED/IGNORE_*.
	desired, msgs, err := handsoff(
		dc.Name,
		existing, dc.Records, dc.EnsureAbsent,
		dc.Unmanaged,
		dc.UnmanagedUnsafe,
		dc.KeepUnknown,
	)
	if err != nil {
		return nil, err
	}

	// Regroup existing/desiredd for easy comparison:
	cc := NewCompareConfig(dc.Name, existing, desired, compFunc)

	// Analyze and generate the instructions:
	instructions := fn(cc)

	// If we have msgs, create a change to output them:
	if len(msgs) != 0 {
		chg := Change{
			Type:       REPORT,
			Msgs:       msgs,
			MsgsJoined: strings.Join(msgs, "\n"),
		}
		_ = chg
		instructions = append([]Change{chg}, instructions...)
	}

	return instructions, nil
}

// Stringify the datastructures for easier debugging

func (c Change) String() string {
	var buf bytes.Buffer
	b := &buf

	fmt.Fprintf(b, "Change: verb=%v\n", c.Type)
	fmt.Fprintf(b, "    key=%v\n", c.Key)
	if len(c.Old) != 0 {
		fmt.Fprintf(b, "    old=%v\n", c.Old)
	}
	if len(c.New) != 0 {
		fmt.Fprintf(b, "    new=%v\n", c.New)
	}
	fmt.Fprintf(b, "    msg=%q\n", c.Msgs)

	return b.String()
}

func (cl ChangeList) String() string {
	var buf bytes.Buffer
	b := &buf

	fmt.Fprintf(b, "ChangeList: len=%d\n", len(cl))
	for i, j := range cl {
		fmt.Fprintf(b, "%02d: %s", i, j)
	}

	return b.String()
}<|MERGE_RESOLUTION|>--- conflicted
+++ resolved
@@ -140,16 +140,10 @@
 //
 // Example usage:
 //
-<<<<<<< HEAD
 //	msgs, changes, err := diff2.ByZone(foundRecords, dc, nil)
-=======
-// msgs, changes, err := diff2.ByZone(foundRecords, dc, nil)
-//
->>>>>>> ab872cc1
 //	if err != nil {
 //	  return nil, err
 //	}
-//
 //	if changes {
 //		// Generate a "correction" that uploads the entire zone.
 //		// (dc.Records are the new records for the zone).
