package prettyzone

// Generate zonefiles.
// This generates a zonefile that prioritizes beauty over efficiency.

import (
	"bytes"
	"log"
	"strconv"
	"strings"

	"github.com/StackExchange/dnscontrol/v4/models"
)

// ZoneGenData is the configuration description for the zone generator.
type ZoneGenData struct {
	Origin     string
	DefaultTTL uint32
	Records    models.Records
	Comments   []string
}

func (z *ZoneGenData) Len() int      { return len(z.Records) }
func (z *ZoneGenData) Swap(i, j int) { z.Records[i], z.Records[j] = z.Records[j], z.Records[i] }
func (z *ZoneGenData) Less(i, j int) bool {
	a, b := z.Records[i], z.Records[j]

	// Sort by name.

	// If we are at the apex, use "@" in the sorting.
	compA, compB := a.NameFQDN, b.NameFQDN
<<<<<<< HEAD
	// fmt.Printf("DEBUG: LabelLess(%q, %q) = %v %q %q\n", compA, compB, LabelLess(compA, compB), a.Name, b.Name)
=======
	if a.Name == "@" {
		compA = "@"
	}
	if b.Name == "@" {
		compB = "@"
	}
>>>>>>> 43e70566
	if compA != compB {
		return LabelLess(compA, compB)
	}

	// sub-sort by type
	if a.Type != b.Type {
		return zoneRrtypeLess(a.Type, b.Type)
	}

	// sub-sort within type:
	switch a.Type { // #rtype_variations
	case "A":
		ta2, tb2 := a.GetTargetIP(), b.GetTargetIP()
		ipa, ipb := ta2.To4(), tb2.To4()
		if ipa == nil || ipb == nil {
			log.Fatalf("should not happen: IPs are not 4 bytes: %#v %#v", ta2, tb2)
		}
		return bytes.Compare(ipa, ipb) == -1
	case "AAAA":
		ta2, tb2 := a.GetTargetIP(), b.GetTargetIP()
		ipa, ipb := ta2.To16(), tb2.To16()
		if ipa == nil || ipb == nil {
			log.Fatalf("should not happen: IPs are not 16 bytes: %#v %#v", ta2, tb2)
		}
		return bytes.Compare(ipa, ipb) == -1
	case "MX":
		// sort by priority. If they are equal, sort by Mx.
		if a.MxPreference == b.MxPreference {
			return a.GetTargetField() < b.GetTargetField()
		}
		return a.MxPreference < b.MxPreference
	case "SRV":
		// ta2, tb2 := a.(*dns.SRV), b.(*dns.SRV)
		pa, pb := a.SrvPort, b.SrvPort
		if pa != pb {
			return pa < pb
		}
		pa, pb = a.SrvPriority, b.SrvPriority
		if pa != pb {
			return pa < pb
		}
		pa, pb = a.SrvWeight, b.SrvWeight
		if pa != pb {
			return pa < pb
		}
	case "SVCB", "HTTPS":
		// sort by priority. If they are equal, sort by record.
		if a.SvcPriority == b.SvcPriority {
			return a.GetTargetField() < b.GetTargetField()
		}
		return a.SvcPriority < b.SvcPriority
	case "PTR":
		// ta2, tb2 := a.(*dns.PTR), b.(*dns.PTR)
		pa, pb := a.GetTargetField(), b.GetTargetField()
		if pa != pb {
			return pa < pb
		}
	case "CAA":
		// ta2, tb2 := a.(*dns.CAA), b.(*dns.CAA)
		// sort by tag
		pa, pb := a.CaaTag, b.CaaTag
		if pa != pb {
			return pa < pb
		}
		// then flag
		fa, fb := a.CaaFlag, b.CaaFlag
		if fa != fb {
			// flag set goes before ones without flag set
			return fa > fb
		}
	case "DS":
		pa, pb := a.DsKeyTag, b.DsKeyTag
		if pa != pb {
			return pa < pb
		}
	case "DNSKEY":
		pa, pb := a.DnskeyFlags, b.DnskeyFlags
		if pa != pb {
			return pa < pb
		}
		fa, fb := a.DnskeyProtocol, b.DnskeyProtocol
		if fa != fb {
			return fa < fb
		}
	default:
		// pass through. String comparison is sufficient.
	}
	// fmt.Printf("DEBUG: Less %q < %q == %v\n", a.String(), b.String(), a.String() < b.String())
	return a.String() < b.String()
}

// LabelLess provides a "Less" function for two labels as needed for sorting. It
// sorts labels in prefix order, to make output pretty.
func LabelLess(a, b string) bool {
	// Compare two zone labels for the purpose of sorting the RRs in a Zone.

	// If they are equal, we are done. All other code is simplified
	// because we can assume a!=b.
	if a == b {
		return false
	}

	// Sort @ at the top, then *, then everything else lexigraphically.
	// i.e. @ always is less. * is less than everything but @.
	if a == "@" {
		return true
	}
	if b == "@" {
		return false
	}
	if a == "*" {
		return true
	}
	if b == "*" {
		return false
	}

	// Split into elements and match up last elements to first. Compare the
	// first non-equal elements.

	as := strings.Split(a, ".")
	bs := strings.Split(b, ".")
	ia := len(as) - 1
	ib := len(bs) - 1

	var min int
	if ia < ib {
		min = len(as) - 1
	} else {
		min = len(bs) - 1
	}

	// Skip the matching highest elements, then compare the next item.
	for i, j := ia, ib; min >= 0; i, j, min = i-1, j-1, min-1 {
		// Compare as[i] < bs[j]
		// Sort @ at the top, then *, then everything else.
		// i.e. @ always is less. * is less than everything but @.
		// If both are numeric, compare as integers, otherwise as strings.

		if as[i] != bs[j] {
			// If the first element is *, it is always less.
			if i == 0 && as[i] == "*" {
				return true
			}
			if j == 0 && bs[j] == "*" {
				return false
			}

			// If the elements are both numeric, compare as integers:
			au, aerr := strconv.ParseUint(as[i], 10, 64)
			bu, berr := strconv.ParseUint(bs[j], 10, 64)
			if aerr == nil && berr == nil {
				return au < bu
			}
			// otherwise, compare as strings:
			return as[i] < bs[j]
		}
	}
	// The min top elements were equal, so the shorter name is less.
	return ia < ib
}

func zoneRrtypeLess(a, b string) bool {
	// Compare two RR types for the purpose of sorting the RRs in a Zone.

	if a == b {
		return false
	}

	// List SOAs, NSs, etc. then all others alphabetically.

	for _, t := range []string{
		"SOA", "NS", "CNAME",
		"A", "AAAA", "MX", "SRV", "TXT",
	} {
		if a == t {
			return true
		}
		if b == t {
			return false
		}
	}
	return a < b
}<|MERGE_RESOLUTION|>--- conflicted
+++ resolved
@@ -29,16 +29,13 @@
 
 	// If we are at the apex, use "@" in the sorting.
 	compA, compB := a.NameFQDN, b.NameFQDN
-<<<<<<< HEAD
 	// fmt.Printf("DEBUG: LabelLess(%q, %q) = %v %q %q\n", compA, compB, LabelLess(compA, compB), a.Name, b.Name)
-=======
 	if a.Name == "@" {
 		compA = "@"
 	}
 	if b.Name == "@" {
 		compB = "@"
 	}
->>>>>>> 43e70566
 	if compA != compB {
 		return LabelLess(compA, compB)
 	}
