--- conflicted
+++ resolved
@@ -27,21 +27,15 @@
 
 	// Sort by name.
 
-<<<<<<< HEAD
-	// If we are at the apex, use "@" in the sorting.
-	compA, compB := a.NameFQDN, b.NameFQDN
-	// fmt.Printf("DEBUG: LabelLess(%q, %q) = %v %q %q\n", compA, compB, LabelLess(compA, compB), a.Name, b.Name)
-=======
 	//fmt.Printf("DEBUG: LabelLess(%q, %q) = %v %q %q\n", compA, compB, LabelLess(compA, compB), a.Name, b.Name)
 	compA, compB := a.NameFQDN, b.NameFQDN
-	// If we are at the apex, pass "@" to the Less function.
+	// Unify FQDNs to "@". LabelLess needs FQDNs to be "@" to work properly.
 	if a.Name == "@" {
 		compA = "@"
 	}
 	if b.Name == "@" {
 		compB = "@"
 	}
->>>>>>> 2461f3dc
 	if compA != compB {
 		return LabelLess(compA, compB)
 	}
@@ -166,17 +160,6 @@
 	ia := len(as) - 1
 	ib := len(bs) - 1
 
-<<<<<<< HEAD
-	var fewestSegments int
-	if ia < ib {
-		fewestSegments = len(as) - 1
-	} else {
-		fewestSegments = len(bs) - 1
-	}
-
-	// Skip the matching highest elements, then compare the next item.
-	for i, j := ia, ib; fewestSegments >= 0; i, j, fewestSegments = i-1, j-1, fewestSegments-1 {
-=======
 	var minIdx int
 	if ia < ib {
 		minIdx = len(as) - 1
@@ -186,7 +169,6 @@
 
 	// Skip the matching highest elements, then compare the next item.
 	for i, j := ia, ib; minIdx >= 0; i, j, minIdx = i-1, j-1, minIdx-1 {
->>>>>>> 2461f3dc
 		// Compare as[i] < bs[j]
 		// Sort @ at the top, then *, then everything else.
 		// i.e. @ always is less. * is less than everything but @.
