package diff

import (
	"fmt"

	"github.com/StackExchange/dnscontrol/v4/models"
	"github.com/StackExchange/dnscontrol/v4/pkg/diff2"
)

// NewCompat is a constructor that uses the new pkg/diff2 system
// instead of pkg/diff.
//
// It is for backwards compatibility only. New providers should use pkg/diff2.
//
// To use this simply change New() to NewCompat(). If that doesn't
<<<<<<< HEAD
// work please report a bug.  The "extraValues" parameter is not supported.
=======
// work please report a bug. The extraValues parameter is not supported.
>>>>>>> a726ad98
func NewCompat(dc *models.DomainConfig, extraValues ...func(*models.RecordConfig) map[string]string) Differ {
	if len(extraValues) != 0 {
		panic("extraValues not supported")
	}

	return &differCompat{
		dc: dc,
	}
}

// differCompat meets the Differ interface but provides its service
// using pkg/diff2 instead of pkg/diff.
type differCompat struct {
	dc *models.DomainConfig
}

// IncrementalDiff usees pkg/diff2 to generate output compatible with systems
// still using NewCompat().
func (d *differCompat) IncrementalDiff(existing []*models.RecordConfig) (reportMsgs []string, toCreate, toDelete, toModify Changeset, err error) {
	instructions, err := diff2.ByRecord(existing, d.dc, nil)
	if err != nil {
		return nil, nil, nil, nil, err
	}

	for _, inst := range instructions {
		cor := Correlation{}
		switch inst.Type {
		case diff2.REPORT:
			reportMsgs = append(reportMsgs, inst.Msgs...)
		case diff2.CREATE:
			cor.Desired = inst.New[0]
			toCreate = append(toCreate, cor)
		case diff2.CHANGE:
			cor.Existing = inst.Old[0]
			cor.Desired = inst.New[0]
			toModify = append(toModify, cor)
		case diff2.DELETE:
			cor.Existing = inst.Old[0]
			toDelete = append(toDelete, cor)
		default:
			panic(fmt.Sprintf("unhandled inst.Type %s", inst.Type))
		}
	}

	return
}

func GenerateMessageCorrections(msgs []string) (corrections []*models.Correction) {
	for _, msg := range msgs {
		corrections = append(corrections, &models.Correction{Msg: msg})
	}
	return
}

// ChangedGroups provides the same results as IncrementalDiff but grouped by key.
func (d *differCompat) ChangedGroups(existing []*models.RecordConfig) (map[models.RecordKey][]string, []string, error) {
	changedKeys := map[models.RecordKey][]string{}
	toReport, toCreate, toDelete, toModify, err := d.IncrementalDiff(existing)
	if err != nil {
		return nil, nil, err
	}
	for _, c := range toCreate {
		changedKeys[c.Desired.Key()] = append(changedKeys[c.Desired.Key()], c.String())
	}
	for _, d := range toDelete {
		changedKeys[d.Existing.Key()] = append(changedKeys[d.Existing.Key()], d.String())
	}
	for _, m := range toModify {
		changedKeys[m.Desired.Key()] = append(changedKeys[m.Desired.Key()], m.String())
	}
	return changedKeys, toReport, nil
}<|MERGE_RESOLUTION|>--- conflicted
+++ resolved
@@ -13,11 +13,7 @@
 // It is for backwards compatibility only. New providers should use pkg/diff2.
 //
 // To use this simply change New() to NewCompat(). If that doesn't
-<<<<<<< HEAD
-// work please report a bug.  The "extraValues" parameter is not supported.
-=======
 // work please report a bug. The extraValues parameter is not supported.
->>>>>>> a726ad98
 func NewCompat(dc *models.DomainConfig, extraValues ...func(*models.RecordConfig) map[string]string) Differ {
 	if len(extraValues) != 0 {
 		panic("extraValues not supported")
