--- conflicted
+++ resolved
@@ -31,23 +31,8 @@
 
 // get normalized content for record. target, ttl, mxprio, and specified metadata
 func (d *differ) content(r *models.RecordConfig) string {
-<<<<<<< HEAD
 	return fmt.Sprintf("%s ttl=%d", r.ToComparableNoTTL(), r.TTL)
 }
-
-// // CorrectionLess returns true when comparing corrections.
-// func CorrectionLess(c []*models.Correction, i, j int) bool {
-// 	return c[i].Msg < c[j].Msg
-// }
-=======
-	return r.ToDiffable()
-}
-
-// CorrectionLess returns true when comparing corrections.
-func CorrectionLess(c []*models.Correction, i, j int) bool {
-	return c[i].Msg < c[j].Msg
-}
->>>>>>> 8040e7bb
 
 func (c Correlation) String() string {
 	if c.Existing == nil {
