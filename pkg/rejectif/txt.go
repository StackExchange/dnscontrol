package rejectif

import (
	"fmt"
	"strings"

	"github.com/StackExchange/dnscontrol/v4/models"
)

// Keep these in alphabetical order.

// TxtHasBackslash audits TXT records for strings that contains one or more backslashes.
func TxtHasBackslash(rc *models.RecordConfig) error {
<<<<<<< HEAD
	if strings.Contains(rc.GetTargetTXTJoined(), `\`) {
		return fmt.Errorf("txtstring contains backslashes")
=======
	for _, txt := range rc.TxtStrings {
		if strings.Contains(txt, `\`) {
			return fmt.Errorf("txtstring contains backslash")
		}
	}
	return nil
}

// TxtHasBackticks audits TXT records for strings that contain backticks.
func TxtHasBackticks(rc *models.RecordConfig) error {
	for _, txt := range rc.TxtStrings {
		if strings.Contains(txt, "`") {
			return fmt.Errorf("txtstring contains backtick")
		}
>>>>>>> a726ad98
	}
	return nil
}

// TxtHasBackticks audits TXT records for strings that contain backticks.
func TxtHasBackticks(rc *models.RecordConfig) error {
	if strings.Contains(rc.GetTargetTXTJoined(), "`") {
		return fmt.Errorf("txtstring contains backtick")
	}
	return nil
}

// TxtHasDoubleQuotes audits TXT records for strings that contain doublequotes.
func TxtHasDoubleQuotes(rc *models.RecordConfig) error {
	if strings.Contains(rc.GetTargetTXTJoined(), `"`) {
		return fmt.Errorf("txtstring contains doublequotes")
	}
	return nil
}

// TxtHasSegmentLen256orLonger audits TXT records for strings that are >255 octets.
func TxtHasSegmentLen256orLonger(rc *models.RecordConfig) error {
	if len(rc.GetTargetTXTJoined()) > 255 {
		return fmt.Errorf("%q txtstring length > 255", rc.GetLabel())
	}
	return nil
}

// TxtHasSingleQuotes audits TXT records for strings that contain single-quotes.
func TxtHasSingleQuotes(rc *models.RecordConfig) error {
	if strings.Contains(rc.GetTargetTXTJoined(), "'") {
		return fmt.Errorf("txtstring contains single-quotes")
	}
	return nil
}

// TxtHasMultipleSegments audits TXT records for multiple strings
func TxtHasMultipleSegments(rc *models.RecordConfig) error {
	if len(rc.GetTargetTXTSegmented()) > 1 {
		return fmt.Errorf("multiple strings in one txt")
	}
	return nil
}

// TxtHasTrailingSpace audits TXT records for strings that end with space.
func TxtHasTrailingSpace(rc *models.RecordConfig) error {
	txt := rc.GetTargetTXTJoined()
	if txt != "" && txt[ultimate(txt)] == ' ' {
		return fmt.Errorf("txtstring ends with space")
	}
	return nil
}

// TxtHasUnpairedDoubleQuotes audits TXT records for strings that contain unpaired doublequotes.
func TxtHasUnpairedDoubleQuotes(rc *models.RecordConfig) error {
	if strings.Count(rc.GetTargetTXTJoined(), `"`)%2 == 1 {
		return fmt.Errorf("txtstring contains unpaired doublequotes")
	}
	return nil
}

// TxtIsEmpty audits TXT records for empty strings.
func TxtIsEmpty(rc *models.RecordConfig) error {
	if len(rc.GetTargetTXTJoined()) == 0 {
		return fmt.Errorf("txtstring is empty")
	}
	return nil
}

// TxtIsExactlyLen255 audits TXT records for strings exactly 255 octets long.
// This is rare; you probably want to use TxtNoStringsLen256orLonger() instead.
func TxtIsExactlyLen255(rc *models.RecordConfig) error {
	if len(rc.GetTargetTXTJoined()) == 255 {
		return fmt.Errorf("txtstring length is 255")
	}
	return nil
}

// TxtLongerThan255 audits TXT records for multiple strings
func TxtLongerThan255(rc *models.RecordConfig) error {
	if len(rc.GetTargetTXTJoined()) > 255 {
		return fmt.Errorf("multiple strings in one txt")
	}
	return nil
}<|MERGE_RESOLUTION|>--- conflicted
+++ resolved
@@ -11,14 +11,8 @@
 
 // TxtHasBackslash audits TXT records for strings that contains one or more backslashes.
 func TxtHasBackslash(rc *models.RecordConfig) error {
-<<<<<<< HEAD
 	if strings.Contains(rc.GetTargetTXTJoined(), `\`) {
 		return fmt.Errorf("txtstring contains backslashes")
-=======
-	for _, txt := range rc.TxtStrings {
-		if strings.Contains(txt, `\`) {
-			return fmt.Errorf("txtstring contains backslash")
-		}
 	}
 	return nil
 }
@@ -29,7 +23,6 @@
 		if strings.Contains(txt, "`") {
 			return fmt.Errorf("txtstring contains backtick")
 		}
->>>>>>> a726ad98
 	}
 	return nil
 }
