--- conflicted
+++ resolved
@@ -181,16 +181,10 @@
 			dc:   dc,
 			n:    "example.com.",
 			expectedRec: &models.RecordConfig{
-<<<<<<< HEAD
 				NameRaw:         "@",
 				Name:            "@",
 				NameUnicode:     "@",
 				NameFQDNRaw:     "example.com",
-=======
-				Name:            "@",
-				NameRaw:         "@",
-				NameUnicode:     "@",
->>>>>>> f7c145a5
 				NameFQDN:        "example.com",
 				NameFQDNUnicode: "example.com",
 			},
@@ -313,7 +307,7 @@
 		},
 
 		{
-			name: "dotted_apex",
+			name: "dotted_normal_at",
 			rec:  &models.RecordConfig{},
 			dc:   dc,
 			n:    "example.com.",
@@ -326,8 +320,6 @@
 				NameFQDNUnicode: "example.com",
 			},
 		},
-<<<<<<< HEAD
-=======
 		{
 			name: "dotted_normal_label_outside",
 			rec:  &models.RecordConfig{},
@@ -460,7 +452,6 @@
 				NameFQDNUnicode: "example.com",
 			},
 		},
->>>>>>> f7c145a5
 
 		{
 			name: "dotted_label",
@@ -468,19 +459,11 @@
 			dc:   dcIDN,
 			n:    "www.bücher.com.",
 			expectedRec: &models.RecordConfig{
-<<<<<<< HEAD
 				NameRaw:         "www",
 				Name:            "www",
 				NameUnicode:     "www",
 				NameFQDNRaw:     "www.bücher.com",
 				NameFQDN:        "www.xn--bcher-kva.com",
-=======
-				Name:            "www",
-				NameRaw:         "www",
-				NameUnicode:     "www",
-				NameFQDN:        "www.xn--bcher-kva.com",
-				NameFQDNRaw:     "www.bücher.com",
->>>>>>> f7c145a5
 				NameFQDNUnicode: "www.bücher.com",
 			},
 		},
