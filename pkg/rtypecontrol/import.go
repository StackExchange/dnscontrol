package rtypecontrol

import (
	"fmt"
	"strings"

	"github.com/StackExchange/dnscontrol/v4/models"
	"github.com/StackExchange/dnscontrol/v4/pkg/domaintags"
	"github.com/miekg/dns"
)

// ImportRawRecords imports the RawRecordConfigs into RecordConfigs.
func ImportRawRecords(domains []*models.DomainConfig) error {
	for _, dc := range domains {
		for _, rawRec := range dc.RawRecords {
<<<<<<< HEAD
			filePos := models.FixPosition(rawRec.FilePos)

			rec, err := NewRecordConfigFromRaw(FromRawOpts{
				Type:    rawRec.Type,
				TTL:     rawRec.TTL,
				Args:    rawRec.Args,
				Metas:   rawRec.Metas,
				DCN:     dc.DomainNameVarieties(),
				FilePos: filePos,
			})
=======

			rec, err := NewRecordConfigFromRaw(rawRec.Type, rawRec.TTL, rawRec.Args, dc.DomainNameVarieties(), models.FixPosition(rawRec.FilePos))
>>>>>>> 41efba6f
			if err != nil {
				return fmt.Errorf("error processing record at %s [%s(%s)]: %v",
					filePos,
					rawRec.Type, StringifyQuoted(rawRec.Args),
					err)
			}
			if rec.Metadata["skip_fqdn_check"] != "true" && stutters(rec.Name, dc.Name) {
				var shortname string
				if rec.Name == dc.Name {
					shortname = "@"
				} else {
					shortname = strings.TrimSuffix(rec.Name, "."+dc.Name)
				}
				return fmt.Errorf(
					"The name %q is an error (repeats the domain). Maybe instead of %q you intended %q? If not add DISABLE_REPEATED_DOMAIN_CHECK to this record to disable this check",
					rec.NameFQDNRaw,
					rec.NameRaw,
					shortname,
				)
			}
<<<<<<< HEAD
=======
			if rec.Metadata["skip_fqdn_check"] != "true" && stutters(rec.Name, dc.Name) {
				var shortname string
				if rec.Name == dc.Name {
					shortname = "@"
				} else {
					shortname = strings.TrimSuffix(rec.Name, "."+dc.Name)
				}
				return fmt.Errorf(
					"The name %q is an error (repeats the domain). Maybe instead of %q you intended %q? If not add DISABLE_REPEATED_DOMAIN_CHECK to this record to disable this check",
					rec.NameFQDNRaw,
					rec.NameRaw,
					shortname,
				)
			}
>>>>>>> 41efba6f

			// Free memeory:
			clear(rawRec.Args)
			rawRec.Args = nil

			dc.Records = append(dc.Records, rec)
		}
		dc.RawRecords = nil
	}

	return nil
}

func stutters(name, domain string) bool {
	if name == "@" {
		return false
	}
	if name == domain || strings.HasSuffix(name, "."+domain) {
		return true
	}
	return false
}

<<<<<<< HEAD
// FromRawOpts contains the options for creating a RecordConfig from raw data.
type FromRawOpts struct {
	Type    string                          // Record type (e.g., "A", "CNAME")
	TTL     uint32                          // Time to live
	Args    []any                           // Arguments for the record
	Metas   []map[string]any                // Metadata for the record
	DCN     *domaintags.DomainNameVarieties // Domain name varieties
	FilePos string                          // Position in the file where this record was defined
}

// NewRecordConfigFromRaw creates a new RecordConfig from the raw ([]any) args,
// usually from the parsed dnsconfig.js file, but also useful when a provider
// returns the fields of a record as individual values.
func NewRecordConfigFromRaw(opts FromRawOpts) (*models.RecordConfig, error) {
	t := opts.Type
	ttl := opts.TTL
	args := opts.Args
	dcn := opts.DCN
	FilePos := opts.FilePos

=======
// NewRecordConfigFromRaw creates a new RecordConfig from the raw ([]any) args,
// usually from the parsed dnsconfig.js file, but also useful when a provider
// returns the fields of a record as individual values.
func NewRecordConfigFromRaw(t string, ttl uint32, args []any, dcn *domaintags.DomainNameVarieties, FilePos string) (*models.RecordConfig, error) {
>>>>>>> 41efba6f
	if _, ok := Func[t]; !ok {
		return nil, fmt.Errorf("record type %q is not supported", t)
	}
	if t == "" {
		panic("rtypecontrol: NewRecordConfigFromRaw: empty record type")
	}

	// Create as much of the RecordConfig as we can now. Allow New() to fill in the reset.
	rec := &models.RecordConfig{
		Type:     t,
		TTL:      ttl,
		Metadata: map[string]string{},
		FilePos:  FilePos,
	}
	if err := setRecordNames(rec, dcn, args[0].(string)); err != nil {
		return rec, err
	}
	if strings.HasSuffix(rec.Name, ".") {
		return nil, fmt.Errorf("label %q is not in zone %s", args[0].(string), dcn.DisplayName)
<<<<<<< HEAD
	}

	// Fill in the metadata fields.
	for _, meta := range opts.Metas {
		for k, v := range meta {
			vStr := fmt.Sprintf("%v", v)
			v, exists := rec.Metadata[k]
			//fmt.Printf("DEBUG: meta key=%q value=%q v,e=%q,%q\n", k, vStr, v, exists)
			if exists && v == vStr {
				return nil, fmt.Errorf("duplicate metadata key %q (%q -- %q)", k, rec.Metadata[k], vStr)
			}
			rec.Metadata[k] = vStr
		}
=======
>>>>>>> 41efba6f
	}

	// Fill in the .F/.Fields* fields.
	err := Func[t].FromArgs(dcn, rec, args)
	if err != nil {
		return nil, err
	}

	return rec, nil
}

// NewRecordConfigFromString creates a new RecordConfig from a string in the
// format usually used in a zonefile but typically also used by providers
// returning the fields of a record as a string.
func NewRecordConfigFromString(name string, ttl uint32, t string, s string, dcn *domaintags.DomainNameVarieties) (*models.RecordConfig, error) {
	if _, ok := Func[t]; !ok {
		return nil, fmt.Errorf("record type %q is not supported", t)
	}
	if t == "" {
		panic("rtypecontrol: NewRecordConfigFromStruct: empty record type")
	}

	rec, err := dns.NewRR(fmt.Sprintf("$ORIGIN .\n. %d IN %s %s", ttl, t, s))
	if err != nil {
		return nil, err
	}
	return NewRecordConfigFromStruct(name, ttl, t, rec, dcn)

}

// NewRecordConfigFromStruct creates a new RecordConfig from a struct, typically
// a miekg/dns struct. It must be the exact struct type used by the FromStruct()
// method of the rtype package.
func NewRecordConfigFromStruct(name string, ttl uint32, t string, fields any, dcn *domaintags.DomainNameVarieties) (*models.RecordConfig, error) {
	if _, ok := Func[t]; !ok {
		return nil, fmt.Errorf("record type %q is not supported", t)
	}
	if t == "" {
		panic("rtypecontrol: NewRecordConfigFromStruct: empty record type")
	}

	// Create as much of the RecordConfig as we can now. Allow New() to fill in the reset.
	rec := &models.RecordConfig{
		Type:     t,
		TTL:      ttl,
		Metadata: map[string]string{},
	}
	if err := setRecordNames(rec, dcn, name); err != nil {
		return rec, err
	}
	if strings.HasSuffix(rec.Name, ".") {
		return nil, fmt.Errorf("label %q is not in zone %q", name, dcn.NameASCII+".")
	}

	err := Func[t].FromStruct(dcn, rec, name, fields)
	if err != nil {
		return nil, err
	}

	return rec, nil
}<|MERGE_RESOLUTION|>--- conflicted
+++ resolved
@@ -13,7 +13,6 @@
 func ImportRawRecords(domains []*models.DomainConfig) error {
 	for _, dc := range domains {
 		for _, rawRec := range dc.RawRecords {
-<<<<<<< HEAD
 			filePos := models.FixPosition(rawRec.FilePos)
 
 			rec, err := NewRecordConfigFromRaw(FromRawOpts{
@@ -24,10 +23,6 @@
 				DCN:     dc.DomainNameVarieties(),
 				FilePos: filePos,
 			})
-=======
-
-			rec, err := NewRecordConfigFromRaw(rawRec.Type, rawRec.TTL, rawRec.Args, dc.DomainNameVarieties(), models.FixPosition(rawRec.FilePos))
->>>>>>> 41efba6f
 			if err != nil {
 				return fmt.Errorf("error processing record at %s [%s(%s)]: %v",
 					filePos,
@@ -48,23 +43,6 @@
 					shortname,
 				)
 			}
-<<<<<<< HEAD
-=======
-			if rec.Metadata["skip_fqdn_check"] != "true" && stutters(rec.Name, dc.Name) {
-				var shortname string
-				if rec.Name == dc.Name {
-					shortname = "@"
-				} else {
-					shortname = strings.TrimSuffix(rec.Name, "."+dc.Name)
-				}
-				return fmt.Errorf(
-					"The name %q is an error (repeats the domain). Maybe instead of %q you intended %q? If not add DISABLE_REPEATED_DOMAIN_CHECK to this record to disable this check",
-					rec.NameFQDNRaw,
-					rec.NameRaw,
-					shortname,
-				)
-			}
->>>>>>> 41efba6f
 
 			// Free memeory:
 			clear(rawRec.Args)
@@ -88,12 +66,12 @@
 	return false
 }
 
-<<<<<<< HEAD
 // FromRawOpts contains the options for creating a RecordConfig from raw data.
+// Except Type and Args, all fields are optional.
 type FromRawOpts struct {
-	Type    string                          // Record type (e.g., "A", "CNAME")
+	Type    string                          // (required) Record type (e.g., "A", "CNAME")
 	TTL     uint32                          // Time to live
-	Args    []any                           // Arguments for the record
+	Args    []any                           // (required) Arguments for the record
 	Metas   []map[string]any                // Metadata for the record
 	DCN     *domaintags.DomainNameVarieties // Domain name varieties
 	FilePos string                          // Position in the file where this record was defined
@@ -109,12 +87,6 @@
 	dcn := opts.DCN
 	FilePos := opts.FilePos
 
-=======
-// NewRecordConfigFromRaw creates a new RecordConfig from the raw ([]any) args,
-// usually from the parsed dnsconfig.js file, but also useful when a provider
-// returns the fields of a record as individual values.
-func NewRecordConfigFromRaw(t string, ttl uint32, args []any, dcn *domaintags.DomainNameVarieties, FilePos string) (*models.RecordConfig, error) {
->>>>>>> 41efba6f
 	if _, ok := Func[t]; !ok {
 		return nil, fmt.Errorf("record type %q is not supported", t)
 	}
@@ -129,12 +101,16 @@
 		Metadata: map[string]string{},
 		FilePos:  FilePos,
 	}
+
+	// Set the label names:
 	if err := setRecordNames(rec, dcn, args[0].(string)); err != nil {
 		return rec, err
 	}
+	// If setRecordNames notices that a FQDN was used but it is outside the
+	// D()/D_EXTEND() domain, it will leave the name as a FQDN ending in a dot.
+	// We catch that here:
 	if strings.HasSuffix(rec.Name, ".") {
 		return nil, fmt.Errorf("label %q is not in zone %s", args[0].(string), dcn.DisplayName)
-<<<<<<< HEAD
 	}
 
 	// Fill in the metadata fields.
@@ -148,8 +124,6 @@
 			}
 			rec.Metadata[k] = vStr
 		}
-=======
->>>>>>> 41efba6f
 	}
 
 	// Fill in the .F/.Fields* fields.
@@ -203,6 +177,12 @@
 	if strings.HasSuffix(rec.Name, ".") {
 		return nil, fmt.Errorf("label %q is not in zone %q", name, dcn.NameASCII+".")
 	}
+	if err := setRecordNames(rec, dcn, name); err != nil {
+		return rec, err
+	}
+	if strings.HasSuffix(rec.Name, ".") {
+		return nil, fmt.Errorf("label %q is not in zone %q", name, dcn.NameASCII+".")
+	}
 
 	err := Func[t].FromStruct(dcn, rec, name, fields)
 	if err != nil {
