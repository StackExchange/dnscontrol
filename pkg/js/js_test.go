--- conflicted
+++ resolved
@@ -87,11 +87,7 @@
 			as := string(actualJSON)
 			_, _ = es, as
 			// When debugging, leave behind the actual result:
-<<<<<<< HEAD
-			//os.WriteFile(expectedFile+".ACTUAL", []byte(es), 0644)
-=======
 			// os.WriteFile(expectedFile+".ACTUAL", []byte(es), 0644)
->>>>>>> cd61c2c7
 			testifyrequire.JSONEqf(t, es, as, "EXPECTING %q = \n```\n%s\n```", expectedFile, as)
 
 			// For each domain, if there is a zone file, test against it:
