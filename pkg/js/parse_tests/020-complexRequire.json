{
  "dns_providers": [],
  "domains": [
    {
      "dnsProviders": {},
      "meta": {
        "dnscontrol_tag": "",
        "dnscontrol_uniquename": "sortfoo.com"
      },
      "name": "sortfoo.com",
      "records": [
        {
          "name": "@",
          "target": "1.2.3.4",
<<<<<<< HEAD
          "type": "A"
        },
        {
          "name": "A",
          "target": "foo.com.",
          "type": "CNAME"
=======
          "ttl": 300,
          "type": "A"
>>>>>>> 97d7ab0e
        },
        {
          "name": "a",
          "target": "foo.com.",
          "ttl": 300,
          "type": "CNAME"
        },
        {
          "name": "b",
          "target": "foo.com.",
          "ttl": 300,
          "type": "CNAME"
        },
        {
          "name": "c",
          "target": "foo.com.",
          "ttl": 300,
          "type": "CNAME"
<<<<<<< HEAD
=======
        },
        {
          "name": "d",
          "target": "foo.com.",
          "ttl": 300,
          "type": "CNAME"
>>>>>>> 97d7ab0e
        }
      ],
      "registrar": "none"
    }
  ],
  "registrars": []
}<|MERGE_RESOLUTION|>--- conflicted
+++ resolved
@@ -12,17 +12,8 @@
         {
           "name": "@",
           "target": "1.2.3.4",
-<<<<<<< HEAD
-          "type": "A"
-        },
-        {
-          "name": "A",
-          "target": "foo.com.",
-          "type": "CNAME"
-=======
           "ttl": 300,
           "type": "A"
->>>>>>> 97d7ab0e
         },
         {
           "name": "a",
@@ -41,15 +32,12 @@
           "target": "foo.com.",
           "ttl": 300,
           "type": "CNAME"
-<<<<<<< HEAD
-=======
         },
         {
           "name": "d",
           "target": "foo.com.",
           "ttl": 300,
           "type": "CNAME"
->>>>>>> 97d7ab0e
         }
       ],
       "registrar": "none"
