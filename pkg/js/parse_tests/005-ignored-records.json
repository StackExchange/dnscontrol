--- conflicted
+++ resolved
@@ -3,49 +3,9 @@
   "domains": [
     {
       "dnsProviders": {},
-<<<<<<< HEAD
-      "ignored_names": [
-        {
-          "pattern": "testignore",
-          "types": "*"
-        },
-        {
-          "pattern": "testignore2",
-          "types": "A"
-        },
-        {
-          "pattern": "testignore3",
-          "types": "A, CNAME, TXT"
-        },
-        {
-          "pattern": "testignore4",
-          "types": "*"
-        },
-        {
-          "pattern": "legacyignore",
-          "types": "*"
-        },
-        {
-          "pattern": "@",
-          "types": "*"
-        }
-      ],
-      "ignored_targets": [
-        {
-          "pattern": "testtarget",
-          "type": "CNAME"
-        },
-        {
-          "pattern": "@",
-          "type": "CNAME"
-        }
-      ],
       "name": "foo.com",
       "records": [],
       "registrar": "none",
-=======
-      "records": [],
->>>>>>> e859f535
       "unmanaged": [
         {
           "label_pattern": "testignore",
@@ -91,69 +51,9 @@
     },
     {
       "dnsProviders": {},
-<<<<<<< HEAD
-      "ignored_names": [
-        {
-          "pattern": "mylabel",
-          "types": "*"
-        },
-        {
-          "pattern": "mylabel2",
-          "types": ""
-        },
-        {
-          "pattern": "mylabel3",
-          "types": ""
-        },
-        {
-          "pattern": "",
-          "types": "A"
-        },
-        {
-          "pattern": "",
-          "types": "A,AAAA"
-        },
-        {
-          "pattern": "",
-          "types": ""
-        },
-        {
-          "pattern": "labelc",
-          "types": "CNAME"
-        },
-        {
-          "pattern": "silenttrue",
-          "types": "CNAME"
-        },
-        {
-          "pattern": "silentfalse",
-          "types": "CNAME"
-        },
-        {
-          "pattern": "silentnull",
-          "types": ""
-        },
-        {
-          "pattern": "nametest",
-          "types": "*"
-        }
-      ],
-      "ignored_targets": [
-        {
-          "pattern": "targettest1",
-          "type": ""
-        },
-        {
-          "pattern": "targettest2",
-          "type": "A"
-        }
-      ],
       "name": "diff2.com",
       "records": [],
       "registrar": "none",
-=======
-      "records": [],
->>>>>>> e859f535
       "unmanaged": [
         {
           "label_pattern": "mylabel",
