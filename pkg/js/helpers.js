--- conflicted
+++ resolved
@@ -200,7 +200,12 @@
             ' was not declared yet and therefore cannot be updated. Use D() before.'
         );
     }
-<<<<<<< HEAD
+
+    // Handle weird REV() case.
+    if (name.indexOf('/') !== -1) {
+        name = name.substring(name.indexOf('.') + 1);
+    }
+
     global_currentExtendSubDomain = name.substr(
         0,
         name.length - domain.obj.name.length - 1
@@ -208,18 +213,6 @@
     domain.obj.subdomain = global_currentExtendSubDomain;
     // global_currentExtendSubDomain is used by RawRecords. (new)
     // domain.obj.subdomain is used by recordBuilder(). (legacy)
-=======
-
-    // Handle weird REV() case.
-    if (name.indexOf('/') !== -1) {
-        name = name.substring(name.indexOf('.') + 1);
-    }
-
-    domain.obj.subdomain = name.substr(
-        0,
-        name.length - domain.obj.name.length - 1
-    );
->>>>>>> 52e7caa8
 
     for (var i = 1; i < arguments.length; i++) {
         var m = arguments[i];
@@ -316,7 +309,7 @@
 }
 
 // CAA_CRITICAL: Critical CAA flag
-var CAA_CRITICAL = { caa_critical: "1" };
+var CAA_CRITICAL = { caa_critical: '1' };
 
 // DnsProvider("providerName", 0)
 // nsCount of 0 means don't use or register any nameservers.
@@ -709,15 +702,15 @@
         (args.alt < -100000
             ? -100000
             : args.alt > 42849672.95
-                ? 42849672.95
-                : args.alt.toString()) + 'm';
+              ? 42849672.95
+              : args.alt.toString()) + 'm';
     precisionbuffer +=
         ' ' +
         (args.siz > 90000000
             ? 90000000
             : args.siz < 0
-                ? 0
-                : args.siz.toString()) +
+              ? 0
+              : args.siz.toString()) +
         'm';
     precisionbuffer +=
         ' ' +
@@ -757,8 +750,8 @@
         record.localtitude > 4294967295
             ? 4294967295
             : record.localtitude < 0
-                ? 0
-                : record.localtitude;
+              ? 0
+              : record.localtitude;
     // Size
     record.locsize = getENotationInt(args.siz);
     // Horizontal Precision
@@ -1586,7 +1579,7 @@
         throw 'CAA_BUILDER requires at least one entry at issue or issuewild';
     }
 
-    var CAA_TTL = function () { };
+    var CAA_TTL = function () {};
     if (value.ttl) {
         CAA_TTL = TTL(value.ttl);
     }
@@ -1603,7 +1596,7 @@
     }
 
     if (value.issue) {
-        var flag = function () { };
+        var flag = function () {};
         if (value.issue_critical) {
             flag = CAA_CRITICAL;
         }
@@ -1612,7 +1605,7 @@
     }
 
     if (value.issuewild) {
-        var flag = function () { };
+        var flag = function () {};
         if (value.issuewild_critical) {
             flag = CAA_CRITICAL;
         }
@@ -1852,20 +1845,20 @@
             CNAME(
                 'selector1._domainkey',
                 'selector1-' +
-                value.domainGUID +
-                '._domainkey.' +
-                value.initialDomain +
-                '.'
+                    value.domainGUID +
+                    '._domainkey.' +
+                    value.initialDomain +
+                    '.'
             )
         );
         r.push(
             CNAME(
                 'selector2._domainkey',
                 'selector2-' +
-                value.domainGUID +
-                '._domainkey.' +
-                value.initialDomain +
-                '.'
+                    value.domainGUID +
+                    '._domainkey.' +
+                    value.initialDomain +
+                    '.'
             )
         );
     }
@@ -2044,4 +2037,4 @@
             return record;
         };
     };
-};+}