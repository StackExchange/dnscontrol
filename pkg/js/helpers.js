'use strict';

// How to keep this file clean:
// 1. Add new functions in alphabetical order when it makes sense.
// 2. Run [prettier](https://github.com/prettier/prettier) on the file to ensure
//    your code conforms to our coding standard:
//        npm install prettier
//        node_modules/.bin/prettier --write pkg/js/helpers.js

// Development tip:
// This file is embeded in the binary via "go build". If you are
// debugging/developing this code, it may be faster to specify the
// -dev file to have helpers.js read from the file instead.

var conf = {
    registrars: [],
    dns_providers: [],
    domains: [],
    domain_names: [],
};

var defaultArgs = [];

function initialize() {
    conf = {
        registrars: [],
        dns_providers: [],
        domains: [],
    };
    defaultArgs = [];
}

function _isDomain(d) {
    return (
        _.isArray(d.nameservers) && _.isArray(d.records) && _.isString(d.name)
    );
}

// Returns an array of domains which were registered so far during runtime
// Own function for compatibility reasons or if some day special processing would be required.
function getConfiguredDomains() {
    return conf.domain_names;
}

// NewRegistrar returns an registrar object.
// For backwards compatibility, it accepts (name), (name, meta),
// (name, type), (name, type, meta).
function NewRegistrar() {
    // For backwards compatibility, this is a wrapper around the legacy
    // version of this function.
    switch (arguments.length) {
        case 1:
            return oldNewRegistrar(arguments[0], '-');
        case 2:
            // x = NewRegistrar("myThing", "THING")
            // x = NewRegistrar("myThing", { metakey: metavalue } )
            if (typeof arguments[1] === 'object') {
                return oldNewRegistrar(arguments[0], '-', arguments[1]);
            }
            break;
        default: // do nothing
    }
    return oldNewRegistrar.apply(null, arguments);
}
function oldNewRegistrar(name, type, meta) {
    if (type) {
        type == 'MANUAL';
    }
    var reg = { name: name, type: type, meta: meta };
    conf.registrars.push(reg);
    return name;
}

function NewDnsProvider(name, type, meta) {
    // For backwards compatibility, this is a wrapper around the legacy
    // version of this function.
    switch (arguments.length) {
        case 1:
            return oldNewDnsProvider(arguments[0], '-');
        case 2:
            // x = NewDnsProvider("myThing", "THING")
            // x = NewDnsProvider("myThing", { metakey: metavalue } )
            if (typeof arguments[1] === 'object') {
                return oldNewDnsProvider(arguments[0], '-', arguments[1]);
            }
            break;
        default: // do nothing
    }
    return oldNewDnsProvider.apply(null, arguments);
}
function oldNewDnsProvider(name, type, meta) {
    if (typeof meta === 'object' && 'ip_conversions' in meta) {
        meta.ip_conversions = format_tt(meta.ip_conversions);
    }
    var dsp = { name: name, type: type, meta: meta };
    conf.dns_providers.push(dsp);
    return name;
}

function newDomain(name, registrar) {
    return {
        name: name,
        subdomain: '',
        registrar: registrar,
        meta: {},
        records: [],
        dnsProviders: {},
        defaultTTL: 0,
        nameservers: [],
        ignored_names: [],
        ignored_targets: [],
    };
}

function processDargs(m, domain) {
    // for each modifier, if it is a...
    // function: call it with domain
    // array: process recursively
    // object: merge it into metadata
    if (_.isFunction(m)) {
        m(domain);
    } else if (_.isArray(m)) {
        for (var j in m) {
            processDargs(m[j], domain);
        }
    } else if (_.isObject(m)) {
        _.extend(domain.meta, m);
    } else {
        throw (
            'WARNING: domain modifier type unsupported: ' +
            typeof m +
            ' Domain: ' +
            domain.name
        );
    }
}

// D(name,registrar): Create a DNS Domain. Use the parameters as records and mods.
function D(name, registrar) {
    var domain = newDomain(name, registrar);
    for (var i = 0; i < defaultArgs.length; i++) {
        processDargs(defaultArgs[i], domain);
    }
    for (var i = 2; i < arguments.length; i++) {
        var m = arguments[i];
        processDargs(m, domain);
    }
    if (conf.domain_names.indexOf(name) !== -1) {
        throw name + ' is declared more than once';
    }
    conf.domains.push(domain);
    conf.domain_names.push(name);
}

function INCLUDE(name) {
    var domain = _getDomainObject(name);
    if (domain == null) {
        throw (
            name +
            ' was not declared yet and therefore cannot be updated. Use D() before.'
        );
    }
    return function (d) {
        d.records.push.apply(d.records, domain.obj.records);
    };
}

// D_EXTEND(name): Update a DNS Domain already added with D(), or subdomain thereof
function D_EXTEND(name) {
    var domain = _getDomainObject(name);
    if (domain == null) {
        throw (
            name +
            ' was not declared yet and therefore cannot be updated. Use D() before.'
        );
    }
    domain.obj.subdomain = name.substr(
        0,
        name.length - domain.obj.name.length - 1
    );
    for (var i = 1; i < arguments.length; i++) {
        var m = arguments[i];
        processDargs(m, domain.obj);
    }
    conf.domains[domain.id] = domain.obj; // let's overwrite the object.
}

// _getDomainObject(name): This implements the domain matching
// algorithm used by D_EXTEND(). Candidate matches are an exact match
// of the domain's name, or if name is a proper subdomain of the
// domain's name. The longest match is returned.
function _getDomainObject(name) {
    var domain = null;
    var domainLen = 0;
    for (var i = 0; i < conf.domains.length; i++) {
        var thisName = conf.domains[i]['name'];
        var desiredSuffix = '.' + thisName;
        var foundSuffix = name.substr(-desiredSuffix.length);
        // If this is an exact match or the suffix matches...
        if (name === thisName || foundSuffix === desiredSuffix) {
            // If this match is a longer match than our current best match...
            if (thisName.length > domainLen) {
                domainLen = thisName.length;
                domain = { id: i, obj: conf.domains[i] };
            }
        }
    }
    return domain;
}

// DEFAULTS provides a set of default arguments to apply to all future domains.
// Each call to DEFAULTS will clear any previous values set.
function DEFAULTS() {
    defaultArgs = [];
    for (var i = 0; i < arguments.length; i++) {
        defaultArgs.push(arguments[i]);
    }
}

// TTL(v): Set the TTL for a DNS record.
function TTL(v) {
    if (_.isString(v)) {
        v = stringToDuration(v);
    }
    return function (r) {
        r.ttl = v;
    };
}

function stringToDuration(v) {
    var matches = v.match(/^(\d+)([smhdwny]?)$/);
    if (matches == null) {
        throw v + ' is not a valid duration string';
    }
    unit = 's';
    if (matches[2]) {
        unit = matches[2];
    }
    v = parseInt(matches[1]);
    var u = { s: 1, m: 60, h: 3600 };
    u['d'] = u.h * 24;
    u['w'] = u.d * 7;
    u['n'] = u.d * 30;
    u['y'] = u.d * 365;
    v *= u[unit];
    return v;
}

// DefaultTTL(v): Set the default TTL for the domain.
function DefaultTTL(v) {
    if (_.isString(v)) {
        v = stringToDuration(v);
    }
    return function (d) {
        d.defaultTTL = v;
    };
}

function makeCAAFlag(value) {
    return function (record) {
        record.caaflag |= value;
    };
}

// CAA_CRITICAL: Critical CAA flag
var CAA_CRITICAL = makeCAAFlag(1 << 7);

// DnsProvider("providerName", 0)
// nsCount of 0 means don't use or register any nameservers.
// nsCount not provider means use all.
function DnsProvider(name, nsCount) {
    if (typeof nsCount === 'undefined') {
        nsCount = -1;
    }
    return function (d) {
        d.dnsProviders[name] = nsCount;
    };
}

// A(name,ip, recordModifiers...)
var A = recordBuilder('A');

// AAAA(name,ip, recordModifiers...)
var AAAA = recordBuilder('AAAA');

// AKAMAICDN(name, target, recordModifiers...)
var AKAMAICDN = recordBuilder('AKAMAICDN');

// ALIAS(name,target, recordModifiers...)
var ALIAS = recordBuilder('ALIAS');

// AZURE_ALIAS(name, type, target, recordModifiers...)
var AZURE_ALIAS = recordBuilder('AZURE_ALIAS', {
    args: [
        ['name', _.isString],
        ['type', validateAzureAliasType],
        ['target', _.isString],
    ],
    transform: function (record, args, modifier) {
        record.name = args.name;
        record.target = args.target;
        if (_.isObject(record.azure_alias)) {
            record.azure_alias['type'] = args.type;
        } else {
            record.azure_alias = { type: args.type };
        }
    },
});

function validateAzureAliasType(value) {
    if (!_.isString(value)) {
        return false;
    }
    return ['A', 'AAAA', 'CNAME'].indexOf(value) !== -1;
}

// R53_ALIAS(name, target, type, recordModifiers...)
var R53_ALIAS = recordBuilder('R53_ALIAS', {
    args: [
        ['name', _.isString],
        ['type', validateR53AliasType],
        ['target', _.isString],
    ],
    transform: function (record, args, modifiers) {
        record.name = args.name;
        record.target = args.target;
        if (_.isObject(record.r53_alias)) {
            record.r53_alias['type'] = args.type;
        } else {
            record.r53_alias = { type: args.type };
        }
    },
});

// R53_ZONE(zone_id)
function R53_ZONE(zone_id) {
    return function (r) {
        if (_isDomain(r)) {
            r.meta.zone_id = zone_id;
        } else if (_.isObject(r.r53_alias)) {
            r.r53_alias['zone_id'] = zone_id;
        } else {
            r.r53_alias = { zone_id: zone_id };
        }
    };
}

function validateR53AliasType(value) {
    if (!_.isString(value)) {
        return false;
    }
    return (
        [
            'A',
            'AAAA',
            'CNAME',
            'CAA',
            'MX',
            'TXT',
            'PTR',
            'SPF',
            'SRV',
            'NAPTR',
        ].indexOf(value) !== -1
    );
}

// CAA(name,tag,value, recordModifiers...)
var CAA = recordBuilder('CAA', {
    // TODO(tlim): It should be an error if value is not 0 or 128.
    args: [
        ['name', _.isString],
        ['tag', _.isString],
        ['value', _.isString],
    ],
    transform: function (record, args, modifiers) {
        record.name = args.name;
        record.caatag = args.tag;
        record.target = args.value;
    },
    modifierNumber: function (record, value) {
        record.caaflags |= value;
    },
});

// CNAME(name,target, recordModifiers...)
var CNAME = recordBuilder('CNAME');

// DS(name, keytag, algorithm, digestype, digest)
var DS = recordBuilder('DS', {
    args: [
        ['name', _.isString],
        ['keytag', _.isNumber],
        ['algorithm', _.isNumber],
        ['digesttype', _.isNumber],
        ['digest', _.isString],
    ],
    transform: function (record, args, modifiers) {
        record.name = args.name;
        record.dskeytag = args.keytag;
        record.dsalgorithm = args.algorithm;
        record.dsdigesttype = args.digesttype;
        record.dsdigest = args.digest;
        record.target = args.target;
    },
});

// PTR(name,target, recordModifiers...)
var PTR = recordBuilder('PTR');

// NAPTR(name,order,preference,flags,service,regexp,target, recordModifiers...)
var NAPTR = recordBuilder('NAPTR', {
    args: [
        ['name', _.isString],
        ['order', _.isNumber],
        ['preference', _.isNumber],
        ['flags', _.isString],
        ['service', _.isString],
        ['regexp', _.isString],
        ['target', _.isString],
    ],
    transform: function (record, args, modifiers) {
        record.name = args.name;
        record.naptrorder = args.order;
        record.naptrpreference = args.preference;
        record.naptrflags = args.flags;
        record.naptrservice = args.service;
        record.naptrregexp = args.regexp;
        record.target = args.target;
    },
});

// SOA(name,ns,mbox,refresh,retry,expire,minimum, recordModifiers...)
var SOA = recordBuilder('SOA', {
    args: [
        ['name', _.isString],
        ['target', _.isString],
        ['mbox', _.isString],
        ['refresh', _.isNumber],
        ['retry', _.isNumber],
        ['expire', _.isNumber],
        ['minttl', _.isNumber],
    ],
    transform: function (record, args, modifiers) {
        record.name = args.name;
        record.target = args.target;
        record.soambox = args.mbox;
        record.soarefresh = args.refresh;
        record.soaretry = args.retry;
        record.soaexpire = args.expire;
        record.soaminttl = args.minttl;
    },
});

// SRV(name,priority,weight,port,target, recordModifiers...)
var SRV = recordBuilder('SRV', {
    args: [
        ['name', _.isString],
        ['priority', _.isNumber],
        ['weight', _.isNumber],
        ['port', _.isNumber],
        ['target', _.isString],
    ],
    transform: function (record, args, modifiers) {
        record.name = args.name;
        record.srvpriority = args.priority;
        record.srvweight = args.weight;
        record.srvport = args.port;
        record.target = args.target;
    },
});

// SSHFP(name,algorithm,type,value, recordModifiers...)
var SSHFP = recordBuilder('SSHFP', {
    args: [
        ['name', _.isString],
        ['algorithm', _.isNumber],
        ['fingerprint', _.isNumber],
        ['value', _.isString],
    ],
    transform: function (record, args, modifiers) {
        record.name = args.name;
        record.sshfpalgorithm = args.algorithm;
        record.sshfpfingerprint = args.fingerprint;
        record.target = args.value;
    },
});

// name, usage, selector, matchingtype, certificate
var TLSA = recordBuilder('TLSA', {
    args: [
        ['name', _.isString],
        ['usage', _.isNumber],
        ['selector', _.isNumber],
        ['matchingtype', _.isNumber],
        ['target', _.isString], // recordBuilder needs a "target" argument
    ],
    transform: function (record, args, modifiers) {
        record.name = args.name;
        record.tlsausage = args.usage;
        record.tlsaselector = args.selector;
        record.tlsamatchingtype = args.matchingtype;
        record.target = args.target;
    },
});

function isStringOrArray(x) {
    return _.isString(x) || _.isArray(x);
}

// AUTOSPLIT is deprecated. It is now a no-op.
var AUTOSPLIT = {};

// TXT(name,target, recordModifiers...)
var TXT = recordBuilder('TXT', {
    args: [
        ['name', _.isString],
        ['target', isStringOrArray],
    ],
    transform: function (record, args, modifiers) {
        record.name = args.name;
        // Store the strings from the user verbatim.
        if (_.isString(args.target)) {
            record.txtstrings = [args.target];
            record.target = args.target; // Overwritten by the Go code
        } else {
            record.txtstrings = args.target;
            record.target = args.target.join(''); // Overwritten by the Go code
        }
    },
});

// MX(name,priority,target, recordModifiers...)
var MX = recordBuilder('MX', {
    args: [
        ['name', _.isString],
        ['priority', _.isNumber],
        ['target', _.isString],
    ],
    transform: function (record, args, modifiers) {
        record.name = args.name;
        record.mxpreference = args.priority;
        record.target = args.target;
    },
});

// NS(name,target, recordModifiers...)
var NS = recordBuilder('NS');

// NAMESERVER(name,target)
function NAMESERVER(name) {
    if (arguments.length != 1) {
        throw 'NAMESERVER only accepts one argument for name.';
    }
    return function (d) {
        d.nameservers.push({ name: name });
    };
}

// NAMESERVER_TTL(v): Set the TTL for NAMESERVER records.
function NAMESERVER_TTL(v) {
    if (_.isString(v)) {
        v = stringToDuration(v);
    }
    return { ns_ttl: v.toString() };
}

function format_tt(transform_table) {
    // Turn [[low: 1, high: 2, newBase: 3], [low: 4, high: 5, newIP: 6]]
    // into "1 ~ 2 ~ 3 ~; 4 ~ 5 ~  ~ 6"
    var lines = [];
    for (var i = 0; i < transform_table.length; i++) {
        var ip = transform_table[i];
        var newIP = ip.newIP;
        if (newIP) {
            if (_.isArray(newIP)) {
                newIP = _.map(newIP, function (i) {
                    return num2dot(i);
                }).join(',');
            } else {
                newIP = num2dot(newIP);
            }
        }
        var newBase = ip.newBase;
        if (newBase) {
            if (_.isArray(newBase)) {
                newBase = _.map(newBase, function (i) {
                    return num2dot(i);
                }).join(',');
            } else {
                newBase = num2dot(newBase);
            }
        }
        var row = [num2dot(ip.low), num2dot(ip.high), newBase, newIP];
        lines.push(row.join(' ~ '));
    }
    return lines.join(' ; ');
}

// IGNORE(name)
function IGNORE(name) {
    // deprecated, use IGNORE_NAME
    return IGNORE_NAME(name);
}

// IGNORE_NAME(name, rTypes)
function IGNORE_NAME(name, rTypes) {
    if (rTypes === undefined) {
        rTypes = '*';
    }
<<<<<<< HEAD
    return function(d) {
        d.ignored_names.push({pattern: name, types: rTypes});
        d.unmanaged.push({
          label_pattern: name,
          rType_pattern: rTypes,
          target_pattern: "*",
        });
=======
    return function (d) {
        d.ignored_names.push({ pattern: name, types: rTypes });
>>>>>>> fe03b29a
    };
}

var IGNORE_NAME_DISABLE_SAFETY_CHECK = {
    ignore_name_disable_safety_check: 'true',
    // This disables a safety check intended to prevent:
    // 1. Two owners toggling a record between two settings.
    // 2. The other owner wiping all records at this label, which won't
    // be noticed until the next time dnscontrol is run.
    // See https://github.com/StackExchange/dnscontrol/issues/1106
};

// IGNORE_TARGET(target, rType)
function IGNORE_TARGET(target, rType) {
<<<<<<< HEAD
    return function(d) {
        d.ignored_targets.push({pattern: target, type: rType});
        d.unmanaged.push({
          label_pattern: "*",
          rType_pattern: rType,
          target_pattern: target,
        });
    };
}

function UNMANAGED(label_pattern, rType_pattern, target_pattern) {
    if (rType_pattern === undefined) {
      rType_pattern = "*";
    }
    if (target_pattern === undefined) {
      target_pattern = "*";
    }
    return function(d) {
        d.unmanaged.push({
          label_pattern: label_pattern,
          rType_pattern: rType_pattern,
          target_pattern: target_pattern,
        });
    };
}

var DISABLE_UNMANAGED_SAFETY_CHECK = {
  // This disables a safety check intended to prevent DNSControl and
  // another system getting into a battle as they both try to update
  // the same record over and over, back and forth.  However, people
  // kept asking for it so... caveat emptor!
  // It only affects the current domain.
    d.unmanaged_disable_safety_check = false;
}

=======
    return function (d) {
        d.ignored_targets.push({ pattern: target, type: rType });
    };
}

>>>>>>> fe03b29a
// IMPORT_TRANSFORM(translation_table, domain)
var IMPORT_TRANSFORM = recordBuilder('IMPORT_TRANSFORM', {
    args: [['translation_table'], ['domain'], ['ttl', _.isNumber]],
    transform: function (record, args, modifiers) {
        record.name = '@';
        record.target = args.domain;
        record.meta['transform_table'] = format_tt(args.translation_table);
        record.ttl = args.ttl;
    },
});

// PURGE()
function PURGE(d) {
    d.KeepUnknown = false;
}

// NO_PURGE()
function NO_PURGE(d) {
    d.KeepUnknown = true;
}

// AUTODNSSEC
// Permitted values are:
// ""  Do not modify the setting (the default)
// "on"   Enable AUTODNSSEC for this domain
// "off"  Disable AUTODNSSEC for this domain
function AUTODNSSEC_ON(d) {
    d.auto_dnssec = 'on';
}
function AUTODNSSEC_OFF(d) {
    d.auto_dnssec = 'off';
}
function AUTODNSSEC(d) {
    console.log(
        'WARNING: AUTODNSSEC is deprecated. It is now a no-op.  Please use AUTODNSSEC_ON or AUTODNSSEC_OFF. The default is to make no modifications. This message will disappear in a future release.'
    );
}

/**
 * @deprecated
 */
function getModifiers(args, start) {
    var mods = [];
    for (var i = start; i < args.length; i++) {
        mods.push(args[i]);
    }
    return mods;
}

/**
 * Record type builder
 * @param {string} type Record type
 * @param {string} opts.args[][0] Argument name
 * @param {function=} opts.args[][1] Optional validator
 * @param {function=} opts.transform Function to apply arguments to record.
 *        Take (record, args, modifier) as arguments. Any modifiers will be
 *        applied before this function. It should mutate the given record.
 * @param {function=} opts.applyModifier Function to apply modifiers to the record
 */
function recordBuilder(type, opts) {
    opts = _.defaults({}, opts, {
        args: [['name', _.isString], ['target']],

        transform: function (record, args, modifiers) {
            // record will have modifiers already applied
            // args will be an object for parameters defined
            record.name = args.name;
            if (_.isNumber(args.target)) {
                record.target = num2dot(args.target);
            } else {
                record.target = args.target;
            }
        },

        applyModifier: function (record, modifiers) {
            for (var i = 0; i < modifiers.length; i++) {
                var mod = modifiers[i];

                if (_.isFunction(mod)) {
                    mod(record);
                } else if (_.isObject(mod)) {
                    // convert transforms to strings
                    if (mod.transform && _.isArray(mod.transform)) {
                        mod.transform = format_tt(mod.transform);
                    }
                    _.extend(record.meta, mod);
                } else {
                    throw 'ERROR: Unknown modifier type';
                }
            }
        },
    });

    return function () {
        var parsedArgs = {};
        var modifiers = [];

        if (arguments.length < opts.args.length) {
            var argumentsList = opts.args
                .map(function (item) {
                    return item[0];
                })
                .join(', ');
            throw (
                type +
                ' record requires ' +
                opts.args.length +
                ' arguments (' +
                argumentsList +
                '). Only ' +
                arguments.length +
                ' were supplied'
            );
            return;
        }

        // collect arguments
        for (var i = 0; i < opts.args.length; i++) {
            var argDefinition = opts.args[i];
            var value = arguments[i];
            if (argDefinition.length > 1) {
                // run validator if supplied
                if (!argDefinition[1](value)) {
                    throw (
                        type +
                        ' record ' +
                        argDefinition[0] +
                        ' argument validation failed'
                    );
                }
            }
            parsedArgs[argDefinition[0]] = value;
        }

        // collect modifiers
        for (var i = opts.args.length; i < arguments.length; i++) {
            modifiers.push(arguments[i]);
        }

        return function (d) {
            var record = {
                type: type,
                meta: {},
                ttl: d.defaultTTL,
            };

            opts.applyModifier(record, modifiers);
            opts.transform(record, parsedArgs, modifiers);

            // Handle D_EXTEND() with subdomains.
            if (
                d.subdomain &&
                record.type != 'CF_REDIRECT' &&
                record.type != 'CF_TEMP_REDIRECT' &&
                record.type != 'CF_WORKER_ROUTE'
            ) {
                fqdn = [d.subdomain, d.name].join('.');

                record.subdomain = d.subdomain;
                if (record.name == '@') {
                    record.subdomain = d.subdomain;
                    record.name = d.subdomain;
                } else if (fqdn != record.name && record.type != 'PTR') {
                    record.subdomain = d.subdomain;
                    record.name += '.' + d.subdomain;
                }
            }

            d.records.push(record);
            return record;
        };
    };
}

/**
 * @deprecated
 */
function addRecord(d, type, name, target, mods) {
    // if target is number, assume ip address. convert it.
    if (_.isNumber(target)) {
        target = num2dot(target);
    }
    var rec = {
        type: type,
        name: name,
        target: target,
        ttl: d.defaultTTL,
        priority: 0,
        meta: {},
    };
    // for each modifier, decide based on type:
    // - Function: call is with the record as the argument
    // - Object: merge it into the metadata
    // - Number: IF MX record assume it is priority
    if (mods) {
        for (var i = 0; i < mods.length; i++) {
            var m = mods[i];
            if (_.isFunction(m)) {
                m(rec);
            } else if (_.isObject(m)) {
                // convert transforms to strings
                if (m.transform && _.isArray(m.transform)) {
                    m.transform = format_tt(m.transform);
                }
                _.extend(rec.meta, m);
                _.extend(rec.meta, m);
            } else {
                console.log(
                    'WARNING: Modifier type unsupported:',
                    typeof m,
                    '(Skipping!)'
                );
            }
        }
    }
    d.records.push(rec);
    return rec;
}

// ip conversion functions from http://stackoverflow.com/a/8105740/121660
// via http://javascript.about.com/library/blipconvert.htm
function IP(dot) {
    var d = dot.split('.');
    // prettier-ignore
    return ((((((+d[0]) * 256) + (+d[1])) * 256) + (+d[2])) * 256) + (+d[3]);
}

function num2dot(num) {
    if (num === undefined) {
        return '';
    }
    if (_.isString(num)) {
        return num;
    }
    var d = num % 256;
    for (var i = 3; i > 0; i--) {
        num = Math.floor(num / 256);
        d = (num % 256) + '.' + d;
    }
    return d;
}

// Cloudflare aliases:

// Meta settings for individual records.
var CF_PROXY_OFF = { cloudflare_proxy: 'off' }; // Proxy disabled.
var CF_PROXY_ON = { cloudflare_proxy: 'on' }; // Proxy enabled.
var CF_PROXY_FULL = { cloudflare_proxy: 'full' }; // Proxy+Railgun enabled.
// Per-domain meta settings:
// Proxy default off for entire domain (the default):
var CF_PROXY_DEFAULT_OFF = { cloudflare_proxy_default: 'off' };
// Proxy default on for entire domain:
var CF_PROXY_DEFAULT_ON = { cloudflare_proxy_default: 'on' };
// UniversalSSL off for entire domain:
var CF_UNIVERSALSSL_OFF = { cloudflare_universalssl: 'off' };
// UniversalSSL on for entire domain:
var CF_UNIVERSALSSL_ON = { cloudflare_universalssl: 'on' };

// CUSTOM, PROVIDER SPECIFIC RECORD TYPES

function _validateCloudflareRedirect(value) {
    if (!_.isString(value)) {
        return false;
    }
    return value.indexOf(',') === -1;
}

var CF_REDIRECT = recordBuilder('CF_REDIRECT', {
    args: [
        ['source', _validateCloudflareRedirect],
        ['destination', _validateCloudflareRedirect],
    ],
    transform: function (record, args, modifiers) {
        record.name = '@';
        record.target = args.source + ',' + args.destination;
    },
});

var CF_TEMP_REDIRECT = recordBuilder('CF_TEMP_REDIRECT', {
    args: [
        ['source', _validateCloudflareRedirect],
        ['destination', _validateCloudflareRedirect],
    ],
    transform: function (record, args, modifiers) {
        record.name = '@';
        record.target = args.source + ',' + args.destination;
    },
});

var CF_WORKER_ROUTE = recordBuilder('CF_WORKER_ROUTE', {
    args: [
        ['pattern', _validateCloudflareRedirect],
        ['script', _validateCloudflareRedirect],
    ],
    transform: function (record, args, modifiers) {
        record.name = '@';
        record.target = args.pattern + ',' + args.script;
    },
});

var URL = recordBuilder('URL');
var URL301 = recordBuilder('URL301');
var FRAME = recordBuilder('FRAME');
var NS1_URLFWD = recordBuilder('NS1_URLFWD');
var CLOUDNS_WR = recordBuilder('CLOUDNS_WR');

// SPF_BUILDER takes an object:
// parts: The parts of the SPF record (to be joined with ' ').
// label: The DNS label for the primary SPF record. (default: '@')
// raw: Where (which label) to store an unaltered version of the SPF settings.
// ttl: The time for TTL, integer or string. (default: not defined, using DefaultTTL)
// split: The template for additional records to be created (default: '_spf%d')
// flatten: A list of domains to be flattened.
// overhead1: Amout of "buffer room" to reserve on the first item in the spf chain.
// txtMaxSize: The maximum size for each TXT string. Values over 255 will result in multiple strings (default: '255')

function SPF_BUILDER(value) {
    if (!value.parts || value.parts.length < 2) {
        throw 'SPF_BUILDER requires at least 2 elements';
    }
    if (!value.label) {
        value.label = '@';
    }
    if (!value.raw && value.raw !== '') {
        value.raw = '_rawspf';
    }

    r = []; // The list of records to return.
    p = {}; // The metaparameters to set on the main TXT record.
    rawspf = value.parts.join(' '); // The unaltered SPF settings.

    // If flattening is requested, generate a TXT record with the raw SPF settings.
    if (value.flatten && value.flatten.length > 0) {
        p.flatten = value.flatten.join(',');
        // Only add the raw spf record if it isn't an empty string
        if (value.raw !== '') {
            rp = {};
            if (value.ttl) {
                r.push(TXT(value.raw, rawspf, rp, TTL(value.ttl)));
            } else {
                r.push(TXT(value.raw, rawspf, rp));
            }
        }
    }

    // If overflow is specified, enable splitting.
    if (value.overflow) {
        p.split = value.overflow;
    }

    if (value.overhead1) {
        p.overhead1 = value.overhead1;
    }

    if (value.txtMaxSize) {
        p.txtMaxSize = value.txtMaxSize;
    }

    // Generate a TXT record with the metaparameters.
    if (value.ttl) {
        r.push(TXT(value.label, rawspf, p, TTL(value.ttl)));
    } else {
        r.push(TXT(value.label, rawspf, p));
    }

    return r;
}

// CAA_BUILDER takes an object:
// label: The DNS label for the CAA record. (default: '@')
// iodef: The contact mail address. (optional)
// iodef_critical: Boolean if sending report is required/critical. If not supported, certificate should be refused. (optional)
// issue: List of CAs which are allowed to issue certificates for the domain (creates one record for each).
// issuewild: Allowed CAs which can issue wildcard certificates for this domain. (creates one record for each)

function CAA_BUILDER(value) {
    if (!value.label) {
        value.label = '@';
    }

    if (value.issue && value.issue == 'none') value.issue = [';'];
    if (value.issuewild && value.issuewild == 'none') value.issuewild = [';'];

    if (
        (!value.issue && !value.issuewild) ||
        (value.issue &&
            value.issue.length == 0 &&
            value.issuewild &&
            value.issuewild.length == 0)
    ) {
        throw 'CAA_BUILDER requires at least one entry at issue or issuewild';
    }

    r = []; // The list of records to return.

    if (value.iodef) {
        if (value.iodef_critical) {
            r.push(CAA(value.label, 'iodef', value.iodef, CAA_CRITICAL));
        } else {
            r.push(CAA(value.label, 'iodef', value.iodef));
        }
    }

    if (value.issue)
        for (var i = 0, len = value.issue.length; i < len; i++)
            r.push(CAA(value.label, 'issue', value.issue[i]));

    if (value.issuewild)
        for (var i = 0, len = value.issuewild.length; i < len; i++)
            r.push(CAA(value.label, 'issuewild', value.issuewild[i]));

    return r;
}

// DMARC_BUILDER takes an object:
// label: The DNS label for the DMARC record (_dmarc prefix is added; default: '@')
// version: The DMARC version, by default DMARC1 (optional)
// policy: The DMARC policy (p=), must be one of 'none', 'quarantine', 'reject'
// subdomainPolicy: The DMARC policy for subdomains (sp=), must be one of 'none', 'quarantine', 'reject' (optional)
// alignmentSPF: 'strict'/'s' or 'relaxed'/'r' alignment for SPF (aspf=, default: 'r')
// alignmentDKIM: 'strict'/'s' or 'relaxed'/'r' alignment for DKIM (adkim=, default: 'r')
// percent: Number between 0 and 100, percentage for which policies are applied (pct=, default: 100)
// rua: Array of aggregate report targets (optional)
// ruf: Array of failure report targets (optional)
// failureOptions: Object or string; Object containing booleans SPF and DKIM, string is passed raw (fo=, default: '0')
// failureFormat: Format in which failure reports are requested (rf=, default: 'afrf')
// reportInterval: Interval in which reports are requested (ri=)
// ttl: Input for TTL method
function DMARC_BUILDER(value) {
    if (!value) {
        value = {};
    }
    if (!value.label) {
        value.label = '@';
    }

    if (!value.version) {
        value.version = 'DMARC1';
    }

    var label = '_dmarc';
    if (value.label !== '@') {
        label += '.' + value.label;
    }

    if (!value.policy) {
        value.policy = 'none';
    }

    if (
        !value.policy === 'none' ||
        !value.policy === 'quarantine' ||
        !value.policy === 'reject'
    ) {
        throw 'Invalid DMARC policy';
    }

    var record = [];
    record.push('v=' + value.version);
    record.push('p=' + value.policy);

    // Subdomain policy
    if (
        !value.subdomainPolicy === 'none' ||
        !value.subdomainPolicy === 'quarantine' ||
        !value.subdomainPolicy === 'reject'
    ) {
        throw 'Invalid DMARC subdomain policy';
    }
    if (value.subdomainPolicy) {
        record.push('sp=' + value.subdomainPolicy);
    }

    // Alignment DKIM
    if (value.alignmentDKIM) {
        switch (value.alignmentDKIM) {
            case 'relaxed':
                value.alignmentDKIM = 'r';
                break;
            case 'strict':
                value.alignmentDKIM = 's';
                break;
            case 'r':
            case 's':
                break;
            default:
                throw 'Invalid DMARC DKIM alignment policy';
        }
        record.push('adkim=' + value.alignmentDKIM);
    }

    // Alignment SPF
    if (value.alignmentSPF) {
        switch (value.alignmentSPF) {
            case 'relaxed':
                value.alignmentSPF = 'r';
                break;
            case 'strict':
                value.alignmentSPF = 's';
                break;
            case 'r':
            case 's':
                break;
            default:
                throw 'Invalid DMARC DKIM alignment policy';
        }
        record.push('aspf=' + value.alignmentSPF);
    }

    // Percentage
    if (value.percent) {
        record.push('pct=' + value.percent);
    }

    // Aggregate reports
    if (value.rua && value.rua.length > 0) {
        record.push('rua=' + value.rua.join(','));
    }

    // Failure reports
    if (value.ruf && value.ruf.length > 0) {
        record.push('ruf=' + value.ruf.join(','));
    }

    // Failure reporting options
    if (value.ruf && value.failureOptions) {
        var fo = '0';
        if (_.isObject(value.failureOptions)) {
            if (value.failureOptions.DKIM) {
                fo = 'd';
            }
            if (value.failureOptions.SPF) {
                fo = 's';
            }
            if (value.failureOptions.DKIM && value.failureOptions.SPF) {
                fo = '1';
            }
        } else {
            fo = value.failureOptions;
        }

        if (fo !== '0') {
            record.push('fo=' + fo);
        }
    }

    // Failure report format
    if (value.ruf && value.failureFormat) {
        record.push('rf=' + value.failureFormat);
    }

    // Report interval
    if (value.reportInterval) {
        if (_.isString(value.reportInterval)) {
            value.reportInterval = stringToDuration(value.reportInterval);
        }

        record.push('ri=' + value.reportInterval);
    }

    if (value.ttl) {
        return TXT(label, record.join('; '), TTL(value.ttl));
    }
    return TXT(label, record.join('; '));
}

// This is a no-op.  Long TXT records are handled natively now.
function DKIM(arr) {
    return arr;
}

// Function wrapper for glob() for recursively loading files.
// As the main function (in Go) is in our control anyway, all the values here are already sanity-checked.
// Note: glob() is only an internal undocumented helper function. So use it on your own risk.
function require_glob() {
    arguments[2] = 'js'; // force to only include .js files.
    var files = glob.apply(null, arguments);
    for (i = 0; i < files.length; i++) {
        require(files[i]);
    }
    return files;
}

// Set default values for CLI variables
function CLI_DEFAULTS(defaults) {
    for (var key in defaults) {
        if (typeof this[key] === 'undefined') {
            this[key] = defaults[key];
        }
    }
}

function FETCH() {
    return fetch.apply(null, arguments).catch(PANIC);
}

// DOMAIN_ELSEWHERE is a helper macro that delegates a domain to a
// static list of nameservers.  It updates the registrar (the parent)
// with a list of nameservers.  This is used when we own the domain (we
// control the registrar) but something else controls the DNS records
// (often a third-party of Azure).
// Usage: DOMAIN_ELSEWHERE("example.com", REG_NAMEDOTCOM, ["ns1.foo.com", "ns2.foo.com"]);
function DOMAIN_ELSEWHERE(domain, registrar, nslist) {
    D(domain, registrar, NO_PURGE);
    // NB(tlim): NO_PURGE is added as a precaution since something else
    // is maintaining the DNS records in that zone.  In theory this is
    // not needed since this domain won't have a DSP defined.
    for (i = 0; i < nslist.length; i++) {
        D_EXTEND(domain, NAMESERVER(nslist[i]));
    }
}

// DOMAIN_ELSEWHERE_AUTO is similar to DOMAIN_ELSEWHERE but the list of
// nameservers is queried from a DNS Service Provider.
// Usage: DOMAIN_ELSEWHERE_AUTO("example.com", REG_NAMEDOTCOM, DNS_FOO)
function DOMAIN_ELSEWHERE_AUTO(domain, registrar, dsplist) {
    D(domain, registrar, NO_PURGE);
    // NB(tlim): NO_PURGE is required since something else
    // is maintaining the DNS records in that zone, and we have access
    // to updating it (but we don't want to use it.)
    for (i = 2; i < arguments.length; i++) {
        D_EXTEND(domain, DnsProvider(arguments[i]));
    }
}

var END = {}; // This is null. It permits the last item to include a comma.
// D("foo.com", ...
//    A(...),
//    A(...),
//    A(...),
// END)

// Record modifiers:

// Permit labels like "foo.bar.com.bar.com" (normally an error):
var DISABLE_REPEATED_DOMAIN_CHECK = { skip_fqdn_check: 'true' };
// D("bar.com", ...
//     A("foo.bar.com", "10.1.1.1", DISABLE_REPEATED_DOMAIN_CHECK),
// )<|MERGE_RESOLUTION|>--- conflicted
+++ resolved
@@ -608,18 +608,13 @@
     if (rTypes === undefined) {
         rTypes = '*';
     }
-<<<<<<< HEAD
-    return function(d) {
-        d.ignored_names.push({pattern: name, types: rTypes});
-        d.unmanaged.push({
-          label_pattern: name,
-          rType_pattern: rTypes,
-          target_pattern: "*",
-        });
-=======
     return function (d) {
         d.ignored_names.push({ pattern: name, types: rTypes });
->>>>>>> fe03b29a
+        d.unmanaged.push({
+            label_pattern: name,
+            rType_pattern: rTypes,
+            target_pattern: '*',
+        });
     };
 }
 
@@ -632,51 +627,17 @@
     // See https://github.com/StackExchange/dnscontrol/issues/1106
 };
 
-// IGNORE_TARGET(target, rType)
 function IGNORE_TARGET(target, rType) {
-<<<<<<< HEAD
-    return function(d) {
-        d.ignored_targets.push({pattern: target, type: rType});
+    return function (d) {
+        d.ignored_targets.push({ pattern: target, type: rType });
         d.unmanaged.push({
-          label_pattern: "*",
-          rType_pattern: rType,
-          target_pattern: target,
+            label_pattern: '*',
+            rType_pattern: rType,
+            target_pattern: target,
         });
     };
 }
 
-function UNMANAGED(label_pattern, rType_pattern, target_pattern) {
-    if (rType_pattern === undefined) {
-      rType_pattern = "*";
-    }
-    if (target_pattern === undefined) {
-      target_pattern = "*";
-    }
-    return function(d) {
-        d.unmanaged.push({
-          label_pattern: label_pattern,
-          rType_pattern: rType_pattern,
-          target_pattern: target_pattern,
-        });
-    };
-}
-
-var DISABLE_UNMANAGED_SAFETY_CHECK = {
-  // This disables a safety check intended to prevent DNSControl and
-  // another system getting into a battle as they both try to update
-  // the same record over and over, back and forth.  However, people
-  // kept asking for it so... caveat emptor!
-  // It only affects the current domain.
-    d.unmanaged_disable_safety_check = false;
-}
-
-=======
-    return function (d) {
-        d.ignored_targets.push({ pattern: target, type: rType });
-    };
-}
-
->>>>>>> fe03b29a
 // IMPORT_TRANSFORM(translation_table, domain)
 var IMPORT_TRANSFORM = recordBuilder('IMPORT_TRANSFORM', {
     args: [['translation_table'], ['domain'], ['ttl', _.isNumber]],
@@ -713,6 +674,31 @@
     console.log(
         'WARNING: AUTODNSSEC is deprecated. It is now a no-op.  Please use AUTODNSSEC_ON or AUTODNSSEC_OFF. The default is to make no modifications. This message will disappear in a future release.'
     );
+}
+
+function UNMANAGED(label_pattern, rType_pattern, target_pattern) {
+    if (rType_pattern === undefined) {
+        rType_pattern = '*';
+    }
+    if (target_pattern === undefined) {
+        target_pattern = '*';
+    }
+    return function (d) {
+        d.unmanaged.push({
+            label_pattern: label_pattern,
+            rType_pattern: rType_pattern,
+            target_pattern: target_pattern,
+        });
+    };
+}
+
+function DISABLE_UNMANAGED_SAFETY_CHECK(d) {
+    // This disables a safety check intended to prevent DNSControl and
+    // another system getting into a battle as they both try to update
+    // the same record over and over, back and forth.  However, people
+    // kept asking for it so... caveat emptor!
+    // It only affects the current domain.
+    d.unmanaged_disable_safety_check = true;
 }
 
 /**
