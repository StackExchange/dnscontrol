'use strict';

// If you edit this file, you must run `go generate` to embed this
// file in the source code.

// If you are heavily debugging this code, the "-dev" flag will
// read this file directly instead of using the output of
// `go generate`. You'll still need to run `go generate` before
// you commit the changes.

var conf = {
    registrars: [],
    dns_providers: [],
    domains: [],
    domain_names: [],
};

var defaultArgs = [];

function initialize() {
    conf = {
        registrars: [],
        dns_providers: [],
        domains: [],
    };
    defaultArgs = [];
}

// Returns an array of domains which were registered so far during runtime
// Own function for compatibility reasons or if some day special processing would be required.
function getConfiguredDomains() {
    return conf.domain_names;
}

function NewRegistrar(name, type, meta) {
    if (type) {
        type == 'MANUAL';
    }
    var reg = { name: name, type: type, meta: meta };
    conf.registrars.push(reg);
    return name;
}

function NewDnsProvider(name, type, meta) {
    if (typeof meta === 'object' && 'ip_conversions' in meta) {
        meta.ip_conversions = format_tt(meta.ip_conversions);
    }
    var dsp = { name: name, type: type, meta: meta };
    conf.dns_providers.push(dsp);
    return name;
}

function newDomain(name, registrar) {
    return {
        name: name,
        subdomain: '',
        registrar: registrar,
        meta: {},
        records: [],
        dnsProviders: {},
        defaultTTL: 0,
        nameservers: [],
        ignored_names: [],
        ignored_targets: [],
    };
}

function processDargs(m, domain) {
    // for each modifier, if it is a...
    // function: call it with domain
    // array: process recursively
    // object: merge it into metadata
    if (_.isFunction(m)) {
        m(domain);
    } else if (_.isArray(m)) {
        for (var j in m) {
            processDargs(m[j], domain);
        }
    } else if (_.isObject(m)) {
        _.extend(domain.meta, m);
    } else {
        throw 'WARNING: domain modifier type unsupported: ' +
            typeof m +
            ' Domain: ' +
            domain.name;
    }
}

// D(name,registrar): Create a DNS Domain. Use the parameters as records and mods.
function D(name, registrar) {
    var domain = newDomain(name, registrar);
    for (var i = 0; i < defaultArgs.length; i++) {
        processDargs(defaultArgs[i], domain);
    }
    for (var i = 2; i < arguments.length; i++) {
        var m = arguments[i];
        processDargs(m, domain);
    }
    if (conf.domain_names.indexOf(name) !== -1) {
        throw name + ' is declared more than once';
    }
    conf.domains.push(domain);
    conf.domain_names.push(name);
}

// D_EXTEND(name): Update a DNS Domain already added with D(), or subdomain thereof
function D_EXTEND(name) {
    var domain = _getDomainObject(name);
    if (domain == null) {
        throw name + ' was not declared yet and therefore cannot be updated. Use D() before.';
    }
    domain.obj.subdomain = name.substr(0, name.length-domain.obj.name.length - 1);
    for (var i = 1; i < arguments.length; i++) {
        var m = arguments[i];
        processDargs(m, domain.obj);
    }
    conf.domains[domain.id] = domain.obj; // let's overwrite the object.
}

// _getDomainObject(name): This implements the domain matching
// algorithm used by D_EXTEND(). Candidate matches are an exact match
// of the domain's name, or if name is a proper subdomain of the
// domain's name. The longest match is returned.
function _getDomainObject(name) {
    var domain = null;
    var domainLen = 0;
    for (var i = 0; i < conf.domains.length; i++) {
        var thisName = conf.domains[i]["name"];
        var desiredSuffix = "." + thisName;
        var foundSuffix = name.substr(-desiredSuffix.length);
        // If this is an exact match or the suffix matches...
        if (name === thisName || foundSuffix === desiredSuffix) {
            // If this match is a longer match than our current best match...
            if (thisName.length > domainLen) {
                domainLen = thisName.length;
                domain = { id: i, obj: conf.domains[i] };
            }
        }
    }
    return domain;
}

// DEFAULTS provides a set of default arguments to apply to all future domains.
// Each call to DEFAULTS will clear any previous values set.
function DEFAULTS() {
    defaultArgs = [];
    for (var i = 0; i < arguments.length; i++) {
        defaultArgs.push(arguments[i]);
    }
}

// TTL(v): Set the TTL for a DNS record.
function TTL(v) {
    if (_.isString(v)) {
        v = stringToDuration(v);
    }
    return function(r) {
        r.ttl = v;
    };
}

function stringToDuration(v) {
    var matches = v.match(/^(\d+)([smhdwny]?)$/);
    if (matches == null) {
        throw v + ' is not a valid duration string';
    }
    unit = 's';
    if (matches[2]) {
        unit = matches[2];
    }
    v = parseInt(matches[1]);
    var u = { s: 1, m: 60, h: 3600 };
    u['d'] = u.h * 24;
    u['w'] = u.d * 7;
    u['n'] = u.d * 30;
    u['y'] = u.d * 365;
    v *= u[unit];
    return v;
}

// DefaultTTL(v): Set the default TTL for the domain.
function DefaultTTL(v) {
    if (_.isString(v)) {
        v = stringToDuration(v);
    }
    return function(d) {
        d.defaultTTL = v;
    };
}

function makeCAAFlag(value) {
    return function(record) {
        record.caaflag |= value;
    };
}

// CAA_CRITICAL: Critical CAA flag
var CAA_CRITICAL = makeCAAFlag(1 << 7);

// DnsProvider("providerName", 0)
// nsCount of 0 means don't use or register any nameservers.
// nsCount not provider means use all.
function DnsProvider(name, nsCount) {
    if (typeof nsCount === 'undefined') {
        nsCount = -1;
    }
    return function(d) {
        d.dnsProviders[name] = nsCount;
    };
}

// A(name,ip, recordModifiers...)
var A = recordBuilder('A');

// AAAA(name,ip, recordModifiers...)
var AAAA = recordBuilder('AAAA');

// ALIAS(name,target, recordModifiers...)
var ALIAS = recordBuilder('ALIAS');

// AZURE_ALIAS(name, type, target, recordModifiers...)
var AZURE_ALIAS = recordBuilder('AZURE_ALIAS', {
    args: [
        ['name', _.isString],
        ['type', validateAzureAliasType],
        ['target', _.isString],
    ],
    transform: function(record, args, modifier) {
        record.name = args.name;
        record.target = args.target;
        if (_.isObject(record.azure_alias)) {
            record.azure_alias['type'] = args.type;
        } else {
            record.azure_alias = { type: args.type };
        }
    },
});

function validateAzureAliasType(value) {
    if (!_.isString(value)) {
        return false;
    }
    return ['A', 'AAAA', 'CNAME'].indexOf(value) !== -1;
}

// R53_ALIAS(name, target, type, recordModifiers...)
var R53_ALIAS = recordBuilder('R53_ALIAS', {
    args: [
        ['name', _.isString],
        ['type', validateR53AliasType],
        ['target', _.isString],
    ],
    transform: function(record, args, modifiers) {
        record.name = args.name;
        record.target = args.target;
        if (_.isObject(record.r53_alias)) {
            record.r53_alias['type'] = args.type;
        } else {
            record.r53_alias = { type: args.type };
        }
    },
});

// R53_ZONE(zone_id)
function R53_ZONE(zone_id) {
    return function(r) {
        if (_.isObject(r.r53_alias)) {
            r.r53_alias['zone_id'] = zone_id;
        } else {
            r.r53_alias = { zone_id: zone_id };
        }
    };
}

function validateR53AliasType(value) {
    if (!_.isString(value)) {
        return false;
    }
    return (
        [
            'A',
            'AAAA',
            'CNAME',
            'CAA',
            'MX',
            'TXT',
            'PTR',
            'SPF',
            'SRV',
            'NAPTR',
        ].indexOf(value) !== -1
    );
}

// CAA(name,tag,value, recordModifiers...)
var CAA = recordBuilder('CAA', {
    // TODO(tlim): It should be an error if value is not 0 or 128.
    args: [
        ['name', _.isString],
        ['tag', _.isString],
        ['value', _.isString],
    ],
    transform: function(record, args, modifiers) {
        record.name = args.name;
        record.caatag = args.tag;
        record.target = args.value;
    },
    modifierNumber: function(record, value) {
        record.caaflags |= value;
    },
});

// CNAME(name,target, recordModifiers...)
var CNAME = recordBuilder('CNAME');

// DS(name, keytag, algorithm, digestype, digest)
var DS = recordBuilder("DS", {
    args: [
        ['name', _.isString],
        ['keytag', _.isNumber],
        ['algorithm', _.isNumber],
        ['digesttype', _.isNumber],
        ['digest', _.isString]
    ],
    transform: function(record, args, modifiers) {
        record.name = args.name;
        record.dskeytag = args.keytag;
        record.dsalgorithm = args.algorithm;
        record.dsdigesttype = args.digesttype;
        record.dsdigest = args.digest;
        record.target = args.target;
    },
});

// PTR(name,target, recordModifiers...)
var PTR = recordBuilder('PTR');

// NAPTR(name,order,preference,flags,service,regexp,target, recordModifiers...)
var NAPTR = recordBuilder('NAPTR', {
    args: [
        ['name', _.isString],
        ['order', _.isNumber],
        ['preference', _.isNumber],
        ['flags', _.isString],
        ['service', _.isString],
        ['regexp', _.isString],
        ['target', _.isString],
    ],
    transform: function(record, args, modifiers) {
        record.name = args.name;
        record.naptrorder = args.order;
        record.naptrpreference = args.preference;
        record.naptrflags = args.flags;
        record.naptrservice = args.service;
        record.naptrregexp = args.regexp;
        record.target = args.target;
    },
});

// SRV(name,priority,weight,port,target, recordModifiers...)
var SRV = recordBuilder('SRV', {
    args: [
        ['name', _.isString],
        ['priority', _.isNumber],
        ['weight', _.isNumber],
        ['port', _.isNumber],
        ['target', _.isString],
    ],
    transform: function(record, args, modifiers) {
        record.name = args.name;
        record.srvpriority = args.priority;
        record.srvweight = args.weight;
        record.srvport = args.port;
        record.target = args.target;
    },
});

// SSHFP(name,algorithm,type,value, recordModifiers...)
var SSHFP = recordBuilder('SSHFP', {
    args: [
        ['name', _.isString],
        ['algorithm', _.isNumber],
        ['fingerprint', _.isNumber],
        ['value', _.isString],
    ],
    transform: function(record, args, modifiers) {
        record.name = args.name;
        record.sshfpalgorithm = args.algorithm;
        record.sshfpfingerprint = args.fingerprint;
        record.target = args.value;
    },
});

// name, usage, selector, matchingtype, certificate
var TLSA = recordBuilder('TLSA', {
    args: [
        ['name', _.isString],
        ['usage', _.isNumber],
        ['selector', _.isNumber],
        ['matchingtype', _.isNumber],
        ['target', _.isString], // recordBuilder needs a "target" argument
    ],
    transform: function(record, args, modifiers) {
        record.name = args.name;
        record.tlsausage = args.usage;
        record.tlsaselector = args.selector;
        record.tlsamatchingtype = args.matchingtype;
        record.target = args.target;
    },
});

function isStringOrArray(x) {
    return _.isString(x) || _.isArray(x);
}


// AUTOSPLIT is deprecated. It is now a no-op.
var AUTOSPLIT = { };

// TXT(name,target, recordModifiers...)
var TXT = recordBuilder('TXT', {
    args: [
        ['name', _.isString],
        ['target', isStringOrArray],
    ],
    transform: function(record, args, modifiers) {
        record.name = args.name;
        // Store the strings from the user verbatim.
        if (_.isString(args.target)) {
            record.txtstrings = [args.target];
            record.target = args.target; // Overwritten by the Go code
        } else {
            record.txtstrings = args.target;
            record.target = args.target.join(""); // Overwritten by the Go code
        }
    },
});

// MX(name,priority,target, recordModifiers...)
var MX = recordBuilder('MX', {
    args: [
        ['name', _.isString],
        ['priority', _.isNumber],
        ['target', _.isString],
    ],
    transform: function(record, args, modifiers) {
        record.name = args.name;
        record.mxpreference = args.priority;
        record.target = args.target;
    },
});

// NS(name,target, recordModifiers...)
var NS = recordBuilder('NS');

// NAMESERVER(name,target)
function NAMESERVER(name) {
    if (arguments.length != 1) {
        throw 'NAMESERVER only accepts one argument for name.';
    }
    return function(d) {
        d.nameservers.push({ name: name });
    };
}

// NAMESERVER_TTL(v): Set the TTL for NAMESERVER records.
function NAMESERVER_TTL(v) {
    if (_.isString(v)) {
        v = stringToDuration(v);
    }
    return { ns_ttl: v.toString() };
}

function format_tt(transform_table) {
    // Turn [[low: 1, high: 2, newBase: 3], [low: 4, high: 5, newIP: 6]]
    // into "1 ~ 2 ~ 3 ~; 4 ~ 5 ~  ~ 6"
    var lines = [];
    for (var i = 0; i < transform_table.length; i++) {
        var ip = transform_table[i];
        var newIP = ip.newIP;
        if (newIP) {
            if (_.isArray(newIP)) {
                newIP = _.map(newIP, function(i) {
                    return num2dot(i);
                }).join(',');
            } else {
                newIP = num2dot(newIP);
            }
        }
        var newBase = ip.newBase;
        if (newBase) {
            if (_.isArray(newBase)) {
                newBase = _.map(newBase, function(i) {
                    return num2dot(i);
                }).join(',');
            } else {
                newBase = num2dot(newBase);
            }
        }
        var row = [num2dot(ip.low), num2dot(ip.high), newBase, newIP];
        lines.push(row.join(' ~ '));
    }
    return lines.join(' ; ');
}

// IGNORE(name)
function IGNORE(name) {
    // deprecated, use IGNORE_NAME
    return IGNORE_NAME(name);
}

// IGNORE_NAME(name)
function IGNORE_NAME(name) {
    return function(d) {
        d.ignored_names.push(name);
    };
}

// IGNORE_TARGET(target)
function IGNORE_TARGET(target, rType) {
    return function(d) {
        d.ignored_targets.push({pattern: target, type: rType});
    };
}


// IMPORT_TRANSFORM(translation_table, domain)
var IMPORT_TRANSFORM = recordBuilder('IMPORT_TRANSFORM', {
    args: [['translation_table'], ['domain'], ['ttl', _.isNumber]],
    transform: function(record, args, modifiers) {
        record.name = '@';
        record.target = args.domain;
        record.meta['transform_table'] = format_tt(args.translation_table);
        record.ttl = args.ttl;
    },
});

// PURGE()
function PURGE(d) {
    d.KeepUnknown = false;
}

// NO_PURGE()
function NO_PURGE(d) {
    d.KeepUnknown = true;
}

// AUTODNSSEC
// Permitted values are:
// ""  Do not modify the setting (the default)
// "on"   Enable AUTODNSSEC for this domain
// "off"  Disable AUTODNSSEC for this domain
function AUTODNSSEC_ON(d) {
  d.auto_dnssec = "on";
}
function AUTODNSSEC_OFF(d) {
  d.auto_dnssec = "off";
}
function AUTODNSSEC(d) {
  console.log(
    "WARNING: AUTODNSSEC is deprecated. It is now a no-op.  Please use AUTODNSSEC_ON or AUTODNSSEC_OFF. The default is to make no modifications. This message will disappear in a future release."
  );
}

/**
 * @deprecated
 */
function getModifiers(args, start) {
    var mods = [];
    for (var i = start; i < args.length; i++) {
        mods.push(args[i]);
    }
    return mods;
}

/**
 * Record type builder
 * @param {string} type Record type
 * @param {string} opts.args[][0] Argument name
 * @param {function=} opts.args[][1] Optional validator
 * @param {function=} opts.transform Function to apply arguments to record.
 *        Take (record, args, modifier) as arguments. Any modifiers will be
 *        applied before this function. It should mutate the given record.
 * @param {function=} opts.applyModifier Function to apply modifiers to the record
 */
function recordBuilder(type, opts) {
    opts = _.defaults({}, opts, {
        args: [['name', _.isString], ['target']],

        transform: function(record, args, modifiers) {
            // record will have modifiers already applied
            // args will be an object for parameters defined
            record.name = args.name;
            if (_.isNumber(args.target)) {
                record.target = num2dot(args.target);
            } else {
                record.target = args.target;
            }
        },

        applyModifier: function(record, modifiers) {
            for (var i = 0; i < modifiers.length; i++) {
                var mod = modifiers[i];

                if (_.isFunction(mod)) {
                    mod(record);
                } else if (_.isObject(mod)) {
                    // convert transforms to strings
                    if (mod.transform && _.isArray(mod.transform)) {
                        mod.transform = format_tt(mod.transform);
                    }
                    _.extend(record.meta, mod);
                } else {
                    throw 'ERROR: Unknown modifier type';
                }
            }
        },
    });

    return function() {
        var parsedArgs = {};
        var modifiers = [];

        if (arguments.length < opts.args.length) {
            var argumentsList = opts.args
                .map(function(item) {
                    return item[0];
                })
                .join(', ');
            throw type +
                ' record requires ' +
                opts.args.length +
                ' arguments (' +
                argumentsList +
                '). Only ' +
                arguments.length +
                ' were supplied';
            return;
        }

        // collect arguments
        for (var i = 0; i < opts.args.length; i++) {
            var argDefinition = opts.args[i];
            var value = arguments[i];
            if (argDefinition.length > 1) {
                // run validator if supplied
                if (!argDefinition[1](value)) {
                    throw type +
                        ' record ' +
                        argDefinition[0] +
                        ' argument validation failed';
                }
            }
            parsedArgs[argDefinition[0]] = value;
        }

        // collect modifiers
        for (var i = opts.args.length; i < arguments.length; i++) {
            modifiers.push(arguments[i]);
        }

        return function(d) {
            var record = {
                type: type,
                meta: {},
                ttl: d.defaultTTL,
            };

            opts.applyModifier(record, modifiers);
            opts.transform(record, parsedArgs, modifiers);

            // Handle D_EXTEND() with subdomains.
            if (d.subdomain &&
                record.type != 'CF_REDIRECT' &&
                record.type != 'CF_TEMP_REDIRECT') {
                fqdn = [d.subdomain, d.name].join(".")

                record.subdomain = d.subdomain;
                if (record.name == '@') {
                    record.subdomain = d.subdomain;
                    record.name = d.subdomain;
                } else if (fqdn != record.name && record.type != 'PTR') {
                    record.subdomain = d.subdomain;
                    record.name += '.' + d.subdomain;
                }
            }

            d.records.push(record);
            return record;
        };
    };
}

/**
 * @deprecated
 */
function addRecord(d, type, name, target, mods) {
    // if target is number, assume ip address. convert it.
    if (_.isNumber(target)) {
        target = num2dot(target);
    }
    var rec = {
        type: type,
        name: name,
        target: target,
        ttl: d.defaultTTL,
        priority: 0,
        meta: {},
    };
    // for each modifier, decide based on type:
    // - Function: call is with the record as the argument
    // - Object: merge it into the metadata
    // - Number: IF MX record assume it is priority
    if (mods) {
        for (var i = 0; i < mods.length; i++) {
            var m = mods[i];
            if (_.isFunction(m)) {
                m(rec);
            } else if (_.isObject(m)) {
                // convert transforms to strings
                if (m.transform && _.isArray(m.transform)) {
                    m.transform = format_tt(m.transform);
                }
                _.extend(rec.meta, m);
                _.extend(rec.meta, m);
            } else {
                console.log(
                    'WARNING: Modifier type unsupported:',
                    typeof m,
                    '(Skipping!)'
                );
            }
        }
    }
    d.records.push(rec);
    return rec;
}

// ip conversion functions from http://stackoverflow.com/a/8105740/121660
// via http://javascript.about.com/library/blipconvert.htm
function IP(dot) {
    var d = dot.split('.');
    // prettier-ignore
    return ((((((+d[0]) * 256) + (+d[1])) * 256) + (+d[2])) * 256) + (+d[3]);
}

function num2dot(num) {
    if (num === undefined) {
        return '';
    }
    if (_.isString(num)) {
        return num;
    }
    var d = num % 256;
    for (var i = 3; i > 0; i--) {
        num = Math.floor(num / 256);
        d = (num % 256) + '.' + d;
    }
    return d;
}

// Cloudflare aliases:

// Meta settings for individual records.
var CF_PROXY_OFF = { cloudflare_proxy: 'off' }; // Proxy disabled.
var CF_PROXY_ON = { cloudflare_proxy: 'on' }; // Proxy enabled.
var CF_PROXY_FULL = { cloudflare_proxy: 'full' }; // Proxy+Railgun enabled.
// Per-domain meta settings:
// Proxy default off for entire domain (the default):
var CF_PROXY_DEFAULT_OFF = { cloudflare_proxy_default: 'off' };
// Proxy default on for entire domain:
var CF_PROXY_DEFAULT_ON = { cloudflare_proxy_default: 'on' };
// UniversalSSL off for entire domain:
var CF_UNIVERSALSSL_OFF = { cloudflare_universalssl: 'off' };
// UniversalSSL on for entire domain:
var CF_UNIVERSALSSL_ON = { cloudflare_universalssl: 'on' };

// CUSTOM, PROVIDER SPECIFIC RECORD TYPES

function _validateCloudflareRedirect(value) {
    if (!_.isString(value)) {
        return false;
    }
    return value.indexOf(',') === -1;
}

var CF_REDIRECT = recordBuilder('CF_REDIRECT', {
    args: [
        ['source', _validateCloudflareRedirect],
        ['destination', _validateCloudflareRedirect],
    ],
    transform: function(record, args, modifiers) {
        record.name = '@';
        record.target = args.source + ',' + args.destination;
    },
});

var CF_TEMP_REDIRECT = recordBuilder('CF_TEMP_REDIRECT', {
    args: [
        ['source', _validateCloudflareRedirect],
        ['destination', _validateCloudflareRedirect],
    ],
    transform: function(record, args, modifiers) {
        record.name = '@';
        record.target = args.source + ',' + args.destination;
    },
});

var URL = recordBuilder('URL');
var URL301 = recordBuilder('URL301');
var FRAME = recordBuilder('FRAME');
var NS1_URLFWD = recordBuilder('NS1_URLFWD');

// SPF_BUILDER takes an object:
// parts: The parts of the SPF record (to be joined with ' ').
// label: The DNS label for the primary SPF record. (default: '@')
// raw: Where (which label) to store an unaltered version of the SPF settings.
// ttl: The time for TTL, integer or string. (default: not defined, using DefaultTTL)
// split: The template for additional records to be created (default: '_spf%d')
// flatten: A list of domains to be flattened.
// overhead1: Amout of "buffer room" to reserve on the first item in the spf chain.
// txtMaxSize: The maximum size for each TXT string. Values over 255 will result in multiple strings (default: '255')

function SPF_BUILDER(value) {
    if (!value.parts || value.parts.length < 2) {
        throw 'SPF_BUILDER requires at least 2 elements';
    }
    if (!value.label) {
        value.label = '@';
    }
    if (!value.raw && value.raw !== '') {
        value.raw = '_rawspf';
    }

    r = []; // The list of records to return.
    p = {}; // The metaparameters to set on the main TXT record.
    rawspf = value.parts.join(' '); // The unaltered SPF settings.

    // If flattening is requested, generate a TXT record with the raw SPF settings.
    if (value.flatten && value.flatten.length > 0) {
        p.flatten = value.flatten.join(',');
        // Only add the raw spf record if it isn't an empty string
        if (value.raw !== '') {
            rp = {};
            if (value.ttl) {
                r.push(TXT(value.raw, rawspf, rp, TTL(value.ttl)));
            } else {
                r.push(TXT(value.raw, rawspf, rp));
            }
        }
    }

    // If overflow is specified, enable splitting.
    if (value.overflow) {
        p.split = value.overflow;
    }

    if (value.overhead1) {
        p.overhead1 = value.overhead1;
    }

    if (value.txtMaxSize) {
        p.txtMaxSize = value.txtMaxSize;
    }

    // Generate a TXT record with the metaparameters.
    if (value.ttl) {
        r.push(TXT(value.label, rawspf, p, TTL(value.ttl)));
    } else {
        r.push(TXT(value.label, rawspf, p));
    }

    return r;
}

// CAA_BUILDER takes an object:
// label: The DNS label for the CAA record. (default: '@')
// iodef: The contact mail address. (optional)
// iodef_critical: Boolean if sending report is required/critical. If not supported, certificate should be refused. (optional)
// issue: List of CAs which are allowed to issue certificates for the domain (creates one record for each).
// issuewild: Allowed CAs which can issue wildcard certificates for this domain. (creates one record for each)

function CAA_BUILDER(value) {
    if (!value.label) {
        value.label = '@';
    }

    if (value.issue && value.issue == 'none') value.issue = [';'];
    if (value.issuewild && value.issuewild == 'none') value.issuewild = [';'];

    if (
        (!value.issue && !value.issuewild) ||
        (value.issue &&
            value.issue.length == 0 &&
            value.issuewild &&
            value.issuewild.length == 0)
    ) {
        throw 'CAA_BUILDER requires at least one entry at issue or issuewild';
    }

    r = []; // The list of records to return.

    if (value.iodef) {
        if (value.iodef_critical) {
            r.push(CAA(value.label, 'iodef', value.iodef, CAA_CRITICAL));
        } else {
            r.push(CAA(value.label, 'iodef', value.iodef));
        }
    }

    if (value.issue)
        for (var i = 0, len = value.issue.length; i < len; i++)
            r.push(CAA(value.label, 'issue', value.issue[i]));

    if (value.issuewild)
        for (var i = 0, len = value.issuewild.length; i < len; i++)
            r.push(CAA(value.label, 'issuewild', value.issuewild[i]));

    return r;
}

<<<<<<< HEAD
// DMARC_BUILDER takes an object:
// label: The DNS label for the DMARC record (_dmarc prefix is added; default: '@')
// policy: The DMARC policy (p=), must be one of 'none', 'quarantine', 'reject'
// subdomainPolicy: The DMARC policy for subdomains (sp=), must be one of 'none', 'quarantine', 'reject' (optional)
// alignmentSPF: 'strict'/'s' or 'relaxed'/'r' alignment for SPF (aspf=, default: 'r')
// alignmentDKIM: 'strict'/'s' or 'relaxed'/'r' alignment for DKIM (adkim=, default: 'r')
// percent: Number between 0 and 100, percentage for which policies are applied (pct=, default: 100)
// rua: Array of aggregate report targets (optional)
// ruf: Array of failure report targets (optional)
// failureOptions: Object or string; Object containing booleans SPF and DKIM, string is passed raw (fo=, default: '0')
// failureFormat: Format in which failure reports are requested (rf=, default: 'afrf')
// reportInterval: Interval in which reports are requested (ri=)
// ttl: Input for TTL method
function DMARC_BUILDER(value) {
    if (!value) {
        value = {};
    }
    if (!value.label) {
        value.label = '@';
    }

    var label = '_dmarc';
    if (value.label !== '@') {
        label += '.' + value.label;
    }

    if (!value.policy) {
        value.policy = 'none';
    }

    if (!value.policy === 'none' || !value.policy === 'quarantine' || !value.policy === 'reject') {
        throw 'Invalid DMARC policy';
    }

    var record = ['v=DMARC1'];
    record.push('p=' + value.policy);

    // Subdomain policy
    if (!value.subdomainPolicy === 'none' || !value.subdomainPolicy === 'quarantine' || !value.subdomainPolicy === 'reject') {
        throw 'Invalid DMARC subdomain policy';
    }
    if (value.subdomainPolicy) {
        record.push('sp=' + value.subdomainPolicy);
    }

    // Alignment DKIM
    if (value.alignmentDKIM) {
        switch (value.alignmentDKIM) {
            case 'relaxed':
                value.alignmentDKIM = 'r';
                break;
            case 'strict':
                value.alignmentDKIM = 's';
                break;
            case 'r':
            case 's':
                break;
            default:
                throw 'Invalid DMARC DKIM alignment policy';
        }
        record.push('adkim=' + value.alignmentDKIM);
    }

    // Alignment SPF
    if (value.alignmentSPF) {
        switch (value.alignmentSPF) {
            case 'relaxed':
                value.alignmentSPF = 'r';
                break;
            case 'strict':
                value.alignmentSPF = 's';
                break;
            case 'r':
            case 's':
                break;
            default:
                throw 'Invalid DMARC DKIM alignment policy';
        }
        record.push('aspf=' + value.alignmentSPF);
    }

    // Percentage
    if (value.percent && value.percent != 100) {
        record.push('pct=' + value.percent);
    }

    // Aggregate reports
    if (value.rua && value.rua.length > 0) {
        record.push('rua=' + value.rua.join(','));
    }

    // Failure reports
    if (value.ruf && value.ruf.length > 0) {
        record.push('ruf=' + value.ruf.join(','));
    }

    // Failure reporting options
    if (value.ruf && value.failureOptions) {
        var fo = '0';
        if (_.isObject(value.failureOptions)) {
            if (value.failureOptions.DKIM) {
                fo = 'd';
            }
            if (value.failureOptions.SPF) {
                fo = 's';
            }
            if (value.failureOptions.DKIM && value.failureOptions.SPF) {
                fo = '1';
            }
        } else {
            fo = value.failureOptions;
        }

        if (fo !== '0') {
            record.push('fo=' + fo);
        }
    }

    // Failure report format
    if (value.ruf && value.failureFormat && value.failureFormat !== 'afrf') {
        record.push('rf=' + value.failureFormat);
    }

    // Report interval
    if (value.reportInterval) {
        if (_.isString(value.reportInterval)) {
            value.reportInterval = stringToDuration(value.reportInterval);
        }

        record.push('ri=' + value.reportInterval);
    }

    if (value.ttl) {
        return TXT(label, record.join('; '), AUTOSPLIT, TTL(value.ttl));
    }
    return TXT(label, record.join('; '), AUTOSPLIT);
}

// Split a DKIM string if it is >254 bytes.
=======
// This is a no-op.  Long TXT records are handled natively now.
>>>>>>> fb0bcaac
function DKIM(arr) {
    return arr;
}

// Function wrapper for glob() for recursively loading files.
// As the main function (in Go) is in our control anyway, all the values here are already sanity-checked.
// Note: glob() is only an internal undocumented helper function. So use it on your own risk.
function require_glob() {
    arguments[2] = "js"; // force to only include .js files.
    var files = glob.apply(null, arguments);
    for (i = 0; i < files.length; i++) {
        require(files[i]);
    }
    return files
}

// Set default values for CLI variables
function CLI_DEFAULTS(defaults) {
    for (var key in defaults) {
        if (typeof this[key] === "undefined") {
            this[key] = defaults[key]
        }
    }
}

function FETCH() {
    return fetch.apply(null, arguments).catch(PANIC);
}<|MERGE_RESOLUTION|>--- conflicted
+++ resolved
@@ -919,7 +919,6 @@
     return r;
 }
 
-<<<<<<< HEAD
 // DMARC_BUILDER takes an object:
 // label: The DNS label for the DMARC record (_dmarc prefix is added; default: '@')
 // policy: The DMARC policy (p=), must be one of 'none', 'quarantine', 'reject'
@@ -1053,15 +1052,12 @@
     }
 
     if (value.ttl) {
-        return TXT(label, record.join('; '), AUTOSPLIT, TTL(value.ttl));
-    }
-    return TXT(label, record.join('; '), AUTOSPLIT);
-}
-
-// Split a DKIM string if it is >254 bytes.
-=======
+        return TXT(label, record.join('; '), TTL(value.ttl));
+    }
+    return TXT(label, record.join('; '));
+}
+
 // This is a no-op.  Long TXT records are handled natively now.
->>>>>>> fb0bcaac
 function DKIM(arr) {
     return arr;
 }
