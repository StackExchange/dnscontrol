--- conflicted
+++ resolved
@@ -335,9 +335,6 @@
 var AKAMAITLC = recordBuilder('AKAMAITLC', {
     args: [
         ['name', _.isString],
-<<<<<<< HEAD
-        ['answer_type', function (value) { return _.isString(value) && ['DUAL', 'A', 'AAAA'].indexOf(value) !== -1; }],
-=======
         [
             'answer_type',
             function (value) {
@@ -347,7 +344,6 @@
                 );
             },
         ],
->>>>>>> c11a5239
         ['target', _.isString],
     ],
     transform: function (record, args, modifier) {
@@ -870,15 +866,15 @@
         (args.alt < -100000
             ? -100000
             : args.alt > 42849672.95
-                ? 42849672.95
-                : args.alt.toString()) + 'm';
+              ? 42849672.95
+              : args.alt.toString()) + 'm';
     precisionbuffer +=
         ' ' +
         (args.siz > 90000000
             ? 90000000
             : args.siz < 0
-                ? 0
-                : args.siz.toString()) +
+              ? 0
+              : args.siz.toString()) +
         'm';
     precisionbuffer +=
         ' ' +
@@ -918,8 +914,8 @@
         record.localtitude > 4294967295
             ? 4294967295
             : record.localtitude < 0
-                ? 0
-                : record.localtitude;
+              ? 0
+              : record.localtitude;
     // Size
     record.locsize = getENotationInt(args.siz);
     // Horizontal Precision
@@ -1820,7 +1816,7 @@
         throw 'CAA_BUILDER requires at least one entry at issue, issuewild, issuevmc or issuemail';
     }
 
-    var CAA_TTL = function () { };
+    var CAA_TTL = function () {};
     if (value.ttl) {
         CAA_TTL = TTL(value.ttl);
     }
@@ -1837,7 +1833,7 @@
     }
 
     if (value.issue) {
-        var flag = function () { };
+        var flag = function () {};
         if (value.issue_critical) {
             flag = CAA_CRITICAL;
         }
@@ -1846,7 +1842,7 @@
     }
 
     if (value.issuewild) {
-        var flag = function () { };
+        var flag = function () {};
         if (value.issuewild_critical) {
             flag = CAA_CRITICAL;
         }
@@ -1857,7 +1853,7 @@
     }
 
     if (value.issuevmc) {
-        var flag = function () { };
+        var flag = function () {};
         if (value.issuevmc_critical) {
             flag = CAA_CRITICAL;
         }
@@ -1868,7 +1864,7 @@
     }
 
     if (value.issuemail) {
-        var flag = function () { };
+        var flag = function () {};
         if (value.issuemail_critical) {
             flag = CAA_CRITICAL;
         }
@@ -2087,7 +2083,7 @@
     }
 
     // Handle TTL
-    var DKIM_TTL = value.ttl ? TTL(value.ttl) : function () { };
+    var DKIM_TTL = value.ttl ? TTL(value.ttl) : function () {};
 
     return TXT(fullLabel, record.join('; '), DKIM_TTL);
 }
@@ -2319,20 +2315,20 @@
             CNAME(
                 'selector1._domainkey',
                 'selector1-' +
-                value.domainGUID +
-                '._domainkey.' +
-                value.initialDomain +
-                '.'
+                    value.domainGUID +
+                    '._domainkey.' +
+                    value.initialDomain +
+                    '.'
             )
         );
         r.push(
             CNAME(
                 'selector2._domainkey',
                 'selector2-' +
-                value.domainGUID +
-                '._domainkey.' +
-                value.initialDomain +
-                '.'
+                    value.domainGUID +
+                    '._domainkey.' +
+                    value.initialDomain +
+                    '.'
             )
         );
     }
