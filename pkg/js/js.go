--- conflicted
+++ resolved
@@ -19,11 +19,7 @@
 	vm := otto.New()
 
 	vm.Set("require", require)
-<<<<<<< HEAD
-	vm.Set("REVERSE", reverse)
-=======
 	vm.Set("REV", reverse)
->>>>>>> d401d5ec
 
 	helperJs := GetHelpers(devMode)
 	// run helper script to prime vm and initialize variables
@@ -79,18 +75,10 @@
 
 func reverse(call otto.FunctionCall) otto.Value {
 	if len(call.ArgumentList) != 1 {
-<<<<<<< HEAD
-		throw(call.Otto, "REVERSE takes exactly one argument")
-	}
-	dom := call.Argument(0).String()
-	rev, err := transform.ReverseDomainName(dom)
-	fmt.Println(dom, rev, err)
-=======
 		throw(call.Otto, "REV takes exactly one argument")
 	}
 	dom := call.Argument(0).String()
 	rev, err := transform.ReverseDomainName(dom)
->>>>>>> d401d5ec
 	if err != nil {
 		throw(call.Otto, err.Error())
 	}
