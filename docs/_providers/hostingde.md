---
name: hosting.de
title: hosting.de Provider
layout: default
jsId: hostingde
---
# hosting.de Provider

## Configuration

In your credentials file, you must provide your [`authToken` and optionally an `ownerAccountId`](https://www.hosting.de/api/#requests-and-authentication).

**If you want to use this provider with http.net or a demo system you need to provide a custom `baseURL`.**

* hosting.de (default): `https://secure.hosting.de`
* http.net: `https://partner.http.net`
* Demo: `https://demo.routing.net`

```json
{
  "hosting.de": {
    "authToken": "YOUR_API_KEY"
  },
  "http.net": {
    "authToken": "YOUR_API_KEY",
    "baseURL": "https://partner.http.net"
  }
}
```

## Usage

Example JavaScript:

```js
var REG_HOSTINGDE = NewRegistrar('hosting.de', 'HOSTINGDE')
var DNS_HOSTINGDE = NewDnsProvider('hosting.de' 'HOSTINGDE');

D('example.tld', REG_HOSTINGDE, DnsProvider(DNS_HOSTINGDE),
    A('test', '1.2.3.4')
);
<<<<<<< HEAD
{% endhighlight %}
=======
```
>>>>>>> 45e8622c

## Customize nameservers

hosting.de has the concept of *nameserver sets* but this provider does not implement it.
The `HOSTINGDE` provider **ignores the default nameserver set** defined in your account!
Instead, it uses hosting.de's nameservers (`ns1.hosting.de.`, `ns2.hosting.de.`, and `ns3.hosting.de.`) by default, regardless of your account settings.

If you want to change this behaviour to, for example, use http.net's nameservers, you can do this by setting an array of strings called `default_ns` in the provider metadata:

```js
var DNS_HTTPNET = NewDnsProvider('http.net', 'HOSTINGDE', {
  default_ns: [
    'ns1.routing.net.',
    'ns2.routing.net.',
    'ns3.routing.net.',
  ],
});
```<|MERGE_RESOLUTION|>--- conflicted
+++ resolved
@@ -39,11 +39,7 @@
 D('example.tld', REG_HOSTINGDE, DnsProvider(DNS_HOSTINGDE),
     A('test', '1.2.3.4')
 );
-<<<<<<< HEAD
-{% endhighlight %}
-=======
 ```
->>>>>>> 45e8622c
 
 ## Customize nameservers
 
