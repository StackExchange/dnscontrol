---
name: Cloudflare
layout: default
jsId: CLOUDFLAREAPI
---
# Cloudflare Provider

## Configuration

In your providers config json file you must provide your cloudflare.com api
username and access token:

{% highlight json %}
{
  "cloudflare.com":{
    "apikey": "your-cloudflare-api-key",
    "apiuser": "your-cloudflare-email-address"
  }
}
{% endhighlight %}

## Metadata

Record level metadata availible:
   * cloudflare_proxy ("on", "off", or "full")

Domain level metadata availible:
   * cloudflare_proxy_default ("on", "off", or "full")

Provider level metadata availible:
   * ip_conversions

## Usage

Example javascript:

{% highlight js %}
var REG_NAMECOM = NewRegistrar("name.com","NAMEDOTCOM");
var CFLARE = NewDnsProvider("cloudflare.com","CLOUDFLAREAPI");

D("example.tld", REG_NAMECOM, DnsProvider(CFLARE),
    A("test","1.2.3.4"),
    A("www","1.2.3.4", {cloudlfare_proxy:"on"}),
    ALIAS("@","test.example.tld",{cloudflare_proxy:"on"})
);
{%endhighlight%}

## Activation

DNSControl depends on a Cloudflare Global API Key that's available under "My Settings".

<<<<<<< HEAD
**Note** the domain must be in Cloudflare already before it can be worked on. DNSControl will not create new domains (currently) before working on them. 
=======
## New domains

If a domain does not exist in your CloudFlare account, DNSControl
will *not* automatically add it. You'll need to do that via the
control panel manually.
>>>>>>> 65654629
<|MERGE_RESOLUTION|>--- conflicted
+++ resolved
@@ -49,12 +49,9 @@
 
 DNSControl depends on a Cloudflare Global API Key that's available under "My Settings".
 
-<<<<<<< HEAD
-**Note** the domain must be in Cloudflare already before it can be worked on. DNSControl will not create new domains (currently) before working on them. 
-=======
+
 ## New domains
 
 If a domain does not exist in your CloudFlare account, DNSControl
 will *not* automatically add it. You'll need to do that via the
-control panel manually.
->>>>>>> 65654629
+control panel manually.