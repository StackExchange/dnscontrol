---
name: ClouDNS
title: ClouDNS Provider
layout: default
jsId: CLOUDNS
---
# ClouDNS Provider

## Configuration

To use this provider, add an entry to `creds.json` with `TYPE` set to `CLOUDNS`
along with your [Api user ID and password](https://www.cloudns.net/wiki/article/42/).

Example:

```json
{
  "cloudns": {
    "TYPE": "CLOUDNS",
    "auth-id": "12345",
    "sub-auth-id": "12345",
    "auth-password": "your-password"
  }
}
```

Current version of provider doesn't support `sub-auth-user`.

## Records

ClouDNS does support DS Record on subdomains (not the apex domain itself).

ClouDNS requires NS records exist for any DS records. No other records for
the same label may exist (A, MX, TXT, etc.). If DNSControl is adding NS and
DS records in the same update, the NS records will be inserted first.

## Metadata
This provider does not recognize any special metadata fields unique to ClouDNS.

## Web Redirects
ClouDNS supports ClouDNS-specific "WR record (web redirects)" for your domains.
Simply use the `CLOUDNS_WR` functions to make redirects like any other record:

```js
<<<<<<< HEAD
var REG_NONE = NewRegistrar('none', 'NONE')
var CLOUDNS = NewDnsProvider("cloudns", "CLOUDNS");

D("example.tld", REG_NONE, DnsProvider(CLOUDNS),
  CLOUDNS_WR('@', 'http://example.com/'),
  CLOUDNS_WR('www', 'http://example.com/')
=======
var REG_NONE = NewRegistrar("none");
var DSP_CLOUDNS = NewDnsProvider("cloudns");

D("example.tld", REG_NONE, DnsProvider(DSP_CLOUDNS),
  CLOUDNS_WR("@", "http://example.com/"),
  CLOUDNS_WR("www", "http://example.com/")
>>>>>>> c80cfbb7
)
```

## Usage
An example `dnsconfig.js` configuration:

```js
var REG_NONE = NewRegistrar("none");
var DSP_CLOUDNS = NewDnsProvider("cloudns");

D("example.tld", REG_NONE, DnsProvider(DSP_CLOUDNS),
    A("test", "1.2.3.4")
);
```

## Activation
[Create Auth ID](https://www.cloudns.net/api-settings/).  Only paid account can use API

## Caveats
ClouDNS does not allow all TTLs, only a specific subset of TTLs. By default, the following [TTLs are supported](https://www.cloudns.net/wiki/article/188/):
- 60  (1 minute)
- 300 (5 minutes)
- 900 (15 minutes)
- 1800 (30 minutes)
- 3600 (1 hour)
- 21600 (6 hours)
- 43200 (12 hours)
- 86400 (1 day)
- 172800 (2 days)
- 259200 (3 days)
- 604800 (1 week)
- 1209600 (2 weeks)
- 2419200 (4 weeks)

The provider will automatically round up your TTL to one of these values. For example, 350 seconds would become 900
seconds, but 300 seconds would stay 300 seconds.<|MERGE_RESOLUTION|>--- conflicted
+++ resolved
@@ -42,21 +42,12 @@
 Simply use the `CLOUDNS_WR` functions to make redirects like any other record:
 
 ```js
-<<<<<<< HEAD
-var REG_NONE = NewRegistrar('none', 'NONE')
-var CLOUDNS = NewDnsProvider("cloudns", "CLOUDNS");
-
-D("example.tld", REG_NONE, DnsProvider(CLOUDNS),
-  CLOUDNS_WR('@', 'http://example.com/'),
-  CLOUDNS_WR('www', 'http://example.com/')
-=======
 var REG_NONE = NewRegistrar("none");
 var DSP_CLOUDNS = NewDnsProvider("cloudns");
 
 D("example.tld", REG_NONE, DnsProvider(DSP_CLOUDNS),
   CLOUDNS_WR("@", "http://example.com/"),
   CLOUDNS_WR("www", "http://example.com/")
->>>>>>> c80cfbb7
 )
 ```
 
