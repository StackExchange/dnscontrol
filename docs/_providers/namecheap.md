--- conflicted
+++ resolved
@@ -5,10 +5,8 @@
 ---
 
 # Namecheap Provider
-<<<<<<< HEAD
+
 Namecheap only provides a registrar provider implementation.
-=======
->>>>>>> 106790b0
 
 ## Configuration
 In your providers config json file you must provide your Namecheap api
