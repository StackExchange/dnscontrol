---
name: BIND
title: BIND Provider
layout: default
jsId: BIND
---
# BIND Provider
This provider maintains a directory with a collection of .zone files.

This provider does not generate or update the named.conf file, nor does it deploy the .zone files to the BIND master.
Both of those tasks are different at each site, so they are best done by a locally-written script.


## Configuration
The BIND provider does not require anything in `creds.json`. However
you can specify a `directory` where the provider will look for and create zone files. The default is the `zones` directory (in the current directory).

{% highlight json %}
{
  "bind": {
    "directory": "myzones"
  }
}
{% endhighlight %}

The BIND accepts some optional metadata via your DNS config when you create the provider:

In this example we set the default SOA settings and NS records.

{% highlight javascript %}
var BIND = NewDnsProvider('bind', 'BIND', {
        'default_soa': {
        'master': 'ns1.example.tld.',
        'mbox': 'sysadmin.example.tld.',
        'refresh': 3600,
        'retry': 600,
        'expire': 604800,
        'minttl': 1440,
    },
    'default_ns': [
        'ns1.example.tld.',
        'ns2.example.tld.',
        'ns3.example.tld.',
        'ns4.example.tld.'
    ]
})
{% endhighlight %}

<<<<<<< HEAD
If you need to customize your SOA or NS records, you can do so with this setup.

## Notes

When used with "get-zones", specifying "all" scans the directory for
any files named `*.zone` and assumes they are zone files.

```
dnscontrol get-zones --format=nameonly - BIND all
```
=======
## SOA Records

DNSControl assumes that SOA records are managed by the provider.  Most
providers simply generate the SOA record for you and do not permit you
to control it at all.  The BIND provider is unique in that it must emulate
what most DNS-as-a-service providers do.

When DNSControl reads a BIND zonefile:

* If there was no SOA record, one is created using the `default_soa`
  settings listed above.
* When generating a new zonefile, the SOA serial number is
  updated.

DNSControl ties to maintain the serial number as yyyymmddvv. If the
existing serial number is significantly higher it will simply
increment the value by 1.

If you need to edit the SOA fields, the best way is to edit the
zonefile directly, then run `dnscontrol preview` and `dnscontrol push`
as normal.
>>>>>>> 9812ecd9
<|MERGE_RESOLUTION|>--- conflicted
+++ resolved
@@ -46,10 +46,7 @@
 })
 {% endhighlight %}
 
-<<<<<<< HEAD
-If you need to customize your SOA or NS records, you can do so with this setup.
-
-## Notes
+# FYI: get-zones
 
 When used with "get-zones", specifying "all" scans the directory for
 any files named `*.zone` and assumes they are zone files.
@@ -57,8 +54,8 @@
 ```
 dnscontrol get-zones --format=nameonly - BIND all
 ```
-=======
-## SOA Records
+
+# FYI: SOA Records
 
 DNSControl assumes that SOA records are managed by the provider.  Most
 providers simply generate the SOA record for you and do not permit you
@@ -78,5 +75,4 @@
 
 If you need to edit the SOA fields, the best way is to edit the
 zonefile directly, then run `dnscontrol preview` and `dnscontrol push`
-as normal.
->>>>>>> 9812ecd9
+as normal.