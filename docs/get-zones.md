---
layout: default
title: Get-Zones subcommand
---

# get-zones (was "convertzone")

DNSControl has a stand-alone utility that will contact a provider,
download the records of one or more zones, and output them to a file
in a variety of formats.

The original purpose of this command is to help convert legacy domains
to DNScontrol (bootstrapping).  Since bootstrapping can not depend on
`dnsconfig.js`, `get-zones` relies on command line parameters and
`creds.json` exclusively.

Syntax:

   dnscontrol get-zones [command options] credkey provider zone [...]

   --creds value   Provider credentials JSON file (default: "creds.json")
<<<<<<< HEAD
   --format value  Output format: js jsf zone tsv nameonly (default: "zone")
=======
   --format value  Output format: js zone tsv nameonly (default: "zone")
>>>>>>> 67e78f7e
   --out value     Instead of stdout, write to this file
   --ttl value     Default TTL (0 picks the zone's most common TTL) (default: 0)

ARGUMENTS:
   credkey:  The name used in creds.json (first parameter to NewDnsProvider() in dnsconfig.js)
   provider: The name of the provider (second parameter to NewDnsProvider() in dnsconfig.js)
   zone:     One or more zones (domains) to download; or "all".

FORMATS:
<<<<<<< HEAD
   --format=js        dnsconfig.js format (not perfect, just a decent first draft)
   --format=jsf       js with funky commas
=======
   --format=js        dnsconfig.js format (not perfect, but a decent first draft)
>>>>>>> 67e78f7e
   --format=zone      BIND Zonefile format
   --format=tsv       TAB separated value (useful for AWK)
   --format=nameonly  Just print the zone names

The columns in --format=tsv are:
   FQDN (the label with the domain)
   ShortName (just the label, "@" if it is the naked domain)
   TTL
   Record Type (A, AAAA, CNAME, etc.)
   Target and arguments (quoted like in a zonefile)

<<<<<<< HEAD
The --ttl flag only applies to zone/js/jsf formats.
=======
The --ttl flag applies to zone and js formats.
>>>>>>> 67e78f7e

EXAMPLES:
   dnscontrol get-zones myr53 ROUTE53 example.com
   dnscontrol get-zones gmain GANDI_V5 example.comn other.com
   dnscontrol get-zones cfmain CLOUDFLAREAPI all
   dnscontrol get-zones -format=tsv bind BIND example.com
<<<<<<< HEAD
   dnscontrol get-zones -format=jsf -out=draft.js glcoud GCLOUD example.com`,
=======
   dnscontrol get-zones -format=js -out=draft.js glcoud GCLOUD example.com`,
>>>>>>> 67e78f7e


# Example commands

dnscontrol get-zone

# Developer Note

This command is not implemented for all providers.

To add this to a provider:

**Step 1. Document the feature**

In the `*Provider.go` file, change the setting to implemented.

* OLD: `  providers.CanGetZones:     providers.Unimplemented(),`
* NEW: `  providers.CanGetZones:     providers.Can(),`

**Step 2. Update the docs**

```
go generate
```

**Step 3. Implement the `GetZoneRecords` function**

Find the `GetZoneRecords` function in the `*Provider.go` file.

It currently returns `fmt.Errorf("not implemented")`.

Instead, it should gather the records from the provider
and return them as a list of RecordConfig structs.

The code to do that already exists in `GetDomainCorrections`.
You should extract it into its own function (`GetZoneRecords`), rather
than having it be burried in the middle of `GetDomainCorrections`.
`GetDomainCorrections` should call `GetZoneRecords`.

Once that is done the `get-zone` subcommand should work.

**Step 4. Optionally implemement the `ListZones` function**

If the `ListZones` function is implemented, the "all" special case
will be activated.  In this case, listing a single zone named `all`
will query the provider for the list of zones.

(Technically what is happening is by implementing the `ListZones`
function, you are completing the `ZoneLister` interface for that
provider.)

Implementing the `ListZones` function also activates the `check-creds`
subcommand for that provider. Please add to the provider documentation
a list of error messages that people might see if the credentials are
invalid.  See `docs/_providers/gcloud.md` for examples.<|MERGE_RESOLUTION|>--- conflicted
+++ resolved
@@ -19,11 +19,7 @@
    dnscontrol get-zones [command options] credkey provider zone [...]
 
    --creds value   Provider credentials JSON file (default: "creds.json")
-<<<<<<< HEAD
    --format value  Output format: js jsf zone tsv nameonly (default: "zone")
-=======
-   --format value  Output format: js zone tsv nameonly (default: "zone")
->>>>>>> 67e78f7e
    --out value     Instead of stdout, write to this file
    --ttl value     Default TTL (0 picks the zone's most common TTL) (default: 0)
 
@@ -33,12 +29,8 @@
    zone:     One or more zones (domains) to download; or "all".
 
 FORMATS:
-<<<<<<< HEAD
    --format=js        dnsconfig.js format (not perfect, just a decent first draft)
    --format=jsf       js with funky commas
-=======
-   --format=js        dnsconfig.js format (not perfect, but a decent first draft)
->>>>>>> 67e78f7e
    --format=zone      BIND Zonefile format
    --format=tsv       TAB separated value (useful for AWK)
    --format=nameonly  Just print the zone names
@@ -50,27 +42,21 @@
    Record Type (A, AAAA, CNAME, etc.)
    Target and arguments (quoted like in a zonefile)
 
-<<<<<<< HEAD
 The --ttl flag only applies to zone/js/jsf formats.
-=======
-The --ttl flag applies to zone and js formats.
->>>>>>> 67e78f7e
 
 EXAMPLES:
    dnscontrol get-zones myr53 ROUTE53 example.com
    dnscontrol get-zones gmain GANDI_V5 example.comn other.com
    dnscontrol get-zones cfmain CLOUDFLAREAPI all
    dnscontrol get-zones -format=tsv bind BIND example.com
-<<<<<<< HEAD
    dnscontrol get-zones -format=jsf -out=draft.js glcoud GCLOUD example.com`,
-=======
-   dnscontrol get-zones -format=js -out=draft.js glcoud GCLOUD example.com`,
->>>>>>> 67e78f7e
 
+Read a zonefile, generate a JS file, then use the JS file to see how
+different it is from the zonefile:
 
-# Example commands
+   dnscontrol get-zone --format=js -out=foo.jsf bind BIND example.org 
+   dnscontrol preview --config foo.js
 
-dnscontrol get-zone
 
 # Developer Note
 
