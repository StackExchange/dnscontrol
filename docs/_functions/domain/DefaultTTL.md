---
name: DefaultTTL
parameters:
  - ttl
---

DefaultTTL sets the TTL for all records in a domain that do not explicitly set one with [TTL](#TTL). If neither `DefaultTTl` or `TTL` exist for a record,
it will use the DNSControl global default of 300 seconds.

{% include startExample.html %}
{% highlight js %}

D('example.com', REGISTRAR, DnsProvider('R53'),
<<<<<<< HEAD
  DefaultTTL(2000),
  A('@','1.2.3.4'), // uses default
  A('foo', '2.3.4.5', TTL(500)) // overrides default
);
{%endhighlight%}

The DefaultTTL duration is the same format as [TTL](#TTL): an integer number of seconds
=======
  DefaultTTL("4h"),
  A('@','1.2.3.4'), // uses default
  A('foo', '2.3.4.5', TTL(600)) // overrides default
);
{%endhighlight%}

The DefaultTTL duration is the same format as [TTL](#TTL), an integer number of seconds
>>>>>>> d401d5ec
or a string with a unit such as `'4d'`.

{% include endExample.html %}<|MERGE_RESOLUTION|>--- conflicted
+++ resolved
@@ -11,15 +11,6 @@
 {% highlight js %}
 
 D('example.com', REGISTRAR, DnsProvider('R53'),
-<<<<<<< HEAD
-  DefaultTTL(2000),
-  A('@','1.2.3.4'), // uses default
-  A('foo', '2.3.4.5', TTL(500)) // overrides default
-);
-{%endhighlight%}
-
-The DefaultTTL duration is the same format as [TTL](#TTL): an integer number of seconds
-=======
   DefaultTTL("4h"),
   A('@','1.2.3.4'), // uses default
   A('foo', '2.3.4.5', TTL(600)) // overrides default
@@ -27,7 +18,6 @@
 {%endhighlight%}
 
 The DefaultTTL duration is the same format as [TTL](#TTL), an integer number of seconds
->>>>>>> d401d5ec
 or a string with a unit such as `'4d'`.
 
 {% include endExample.html %}