--- conflicted
+++ resolved
@@ -4,7 +4,6 @@
   - path
 ---
 
-<<<<<<< HEAD
 `require(...)` loads the specified JavaScript or JSON file, allowing
 to split your configuration across multiple files.
 
@@ -18,11 +17,6 @@
 `require()` statement is, if called within a function), otherwise it
 is interpreted relative to the program's working directory at the time
 of the call.
-=======
-`require(...)` behaves similarly to its equivalent in node.js. You can use it
-to split your configuration across multiple files. If the path starts with a
-`.`, it is calculated relative to the current file. For example:
->>>>>>> e6390c67
 
 {% include startExample.html %}
 {% highlight js %}
@@ -91,7 +85,6 @@
     "myotherdomain.org": "5.5.5.5"
 }
 {%endhighlight}
-<<<<<<< HEAD
 {% include endExample.html %}
 
 # Notes
@@ -106,7 +99,4 @@
 In contrast, dnscontrol's require is actually an imperative command to
 load the file and execute the code or parse the data from it.  (So if
 two files both `require("./tools.js")`, for example, then it will be
-loaded twice, whereas in node.js it would only be loaded once.)
-=======
-{% include endExample.html %}
->>>>>>> e6390c67
+loaded twice, whereas in node.js it would only be loaded once.)