--- conflicted
+++ resolved
@@ -58,6 +58,7 @@
 {%endhighlight%}
 
 This will end up in the following modifications:
+
 ```
 ******************** Domain: domain.tld
 ----- Getting nameservers from: cloudflare
@@ -77,13 +78,10 @@
 ```
 {% include endExample.html %}
 
-<<<<<<< HEAD
 BUG: There is currently a bug with domain matching. If domain
 `do.tld` and `sub.do.tld` exist, then `D_EXTEND("ub.do.tld", ...` will
 extend `sub.do.tld`.  This will be fixed before the next release.
 
-=======
->>>>>>> b275286d
 ProTips: `D_EXTEND()` permits you to create very complex and
 sophisticated configurations, but you shouldn't. Be nice to the next
 person that edits the file, who may not be as expert as yourself.
