--- conflicted
+++ resolved
@@ -16,12 +16,7 @@
 ### [Migrating]({{site.github.url}}/migrating): Migrating zones to DNSControl.
 
 
-<<<<<<< HEAD
-
-## [github](https://github.com/StackExchange/dnscontrol): Get the source!
-=======
 ## Reference
->>>>>>> 2cbabd85
 
 ### [Language Reference]({{site.github.url}}/js): Description of the DNSControl language (DSL).
 
