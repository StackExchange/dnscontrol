module github.com/StackExchange/dnscontrol/v4

go 1.18

require (
	github.com/Azure/azure-sdk-for-go/sdk/azidentity v1.3.0
	github.com/Azure/azure-sdk-for-go/sdk/resourcemanager/dns/armdns v1.1.0
	github.com/Azure/go-autorest/autorest/to v0.4.0
	github.com/DisposaBoy/JsonConfigReader v0.0.0-20201129172854-99cf318d67e7
	github.com/PuerkitoBio/goquery v1.8.1
	github.com/TomOnTime/utfutil v0.0.0-20230223141146-125e65197b36
	github.com/akamai/AkamaiOPEN-edgegrid-golang v1.2.2
	github.com/andreyvit/diff v0.0.0-20170406064948-c7f18ee00883
	github.com/aws/aws-sdk-go-v2 v1.20.1
	github.com/aws/aws-sdk-go-v2/config v1.18.33
	github.com/aws/aws-sdk-go-v2/credentials v1.13.32
	github.com/aws/aws-sdk-go-v2/service/route53 v1.29.2
	github.com/aws/aws-sdk-go-v2/service/route53domains v1.16.2
	github.com/babolivier/go-doh-client v0.0.0-20201028162107-a76cff4cb8b6
	github.com/bhendo/go-powershell v0.0.0-20190719160123-219e7fb4e41e
	github.com/billputer/go-namecheap v0.0.0-20210108011502-994a912fb7f9
	github.com/centralnicgroup-opensource/rtldev-middleware-go-sdk/v3 v3.5.5
	github.com/cloudflare/cloudflare-go v0.68.0
	github.com/digitalocean/godo v1.100.0
	github.com/ditashi/jsbeautifier-go v0.0.0-20141206144643-2520a8026a9c
	github.com/dnsimple/dnsimple-go v1.2.0
	github.com/exoscale/egoscale v0.90.2
	github.com/go-acme/lego v2.7.2+incompatible
	github.com/go-gandi/go-gandi v0.6.0
	github.com/gobwas/glob v0.2.4-0.20181002190808-e7a84e9525fe
	github.com/google/go-github/v35 v35.3.0
	github.com/gopherjs/jquery v0.0.0-20191017083323-73f4c7416038
	github.com/hashicorp/vault/api v1.9.2
	github.com/jarcoal/httpmock v1.0.8 // indirect
	github.com/jinzhu/copier v0.3.5
	github.com/miekg/dns v1.1.55
	github.com/mittwald/go-powerdns v0.6.2
	github.com/namedotcom/go v0.0.0-20180403034216-08470befbe04
	github.com/nrdcg/goinwx v0.8.2
	github.com/oracle/oci-go-sdk/v32 v32.0.0
	github.com/ovh/go-ovh v1.1.0
	github.com/philhug/opensrs-go v0.0.0-20171126225031-9dfa7433020d
	github.com/pkg/errors v0.9.1
	github.com/pquerna/otp v1.4.0
	github.com/qdm12/reprint v0.0.0-20200326205758-722754a53494
	github.com/robertkrimen/otto v0.2.1
	github.com/softlayer/softlayer-go v1.1.2
	github.com/stretchr/testify v1.8.4
	github.com/transip/gotransip/v6 v6.21.0
	github.com/urfave/cli/v2 v2.25.7
	github.com/xddxdd/ottoext v0.0.0-20221109171055-210517fa4419
<<<<<<< HEAD
	golang.org/x/net v0.12.0
	golang.org/x/oauth2 v0.9.0
	google.golang.org/api v0.128.0
=======
	golang.org/x/net v0.14.0
	golang.org/x/oauth2 v0.11.0
	google.golang.org/api v0.135.0
>>>>>>> 5c44e7ee
	gopkg.in/ns1/ns1-go.v2 v2.7.4
)

require (
	github.com/G-Core/gcore-dns-sdk-go v0.2.6
	github.com/fatih/color v1.15.0
	github.com/fbiville/markdown-table-formatter v0.3.0
	github.com/google/shlex v0.0.0-20191202100458-e7afc7fbc510
	github.com/kylelemons/godebug v1.1.0
	github.com/mattn/go-isatty v0.0.19
	github.com/vultr/govultr/v2 v2.17.2
<<<<<<< HEAD
	golang.org/x/exp v0.0.0-20230522175609-2e198f4a06a1
	golang.org/x/text v0.11.0
=======
	golang.org/x/exp v0.0.0-20230807204917-050eac23e9de
	golang.org/x/text v0.12.0
>>>>>>> 5c44e7ee
	gopkg.in/yaml.v3 v3.0.1
)

require (
	cloud.google.com/go/compute v1.20.1 // indirect
	cloud.google.com/go/compute/metadata v0.2.3 // indirect
	github.com/Azure/azure-sdk-for-go/sdk/azcore v1.6.0 // indirect
	github.com/Azure/azure-sdk-for-go/sdk/internal v1.3.0 // indirect
	github.com/Azure/go-autorest v14.2.0+incompatible // indirect
	github.com/AzureAD/microsoft-authentication-library-for-go v1.0.0 // indirect
	github.com/andybalholm/cascadia v1.3.1 // indirect
	github.com/aws/aws-sdk-go-v2/feature/ec2/imds v1.13.8 // indirect
	github.com/aws/aws-sdk-go-v2/internal/configsources v1.1.38 // indirect
	github.com/aws/aws-sdk-go-v2/internal/endpoints/v2 v2.4.32 // indirect
	github.com/aws/aws-sdk-go-v2/internal/ini v1.3.39 // indirect
	github.com/aws/aws-sdk-go-v2/service/internal/presigned-url v1.9.32 // indirect
	github.com/aws/aws-sdk-go-v2/service/sso v1.13.2 // indirect
	github.com/aws/aws-sdk-go-v2/service/ssooidc v1.15.2 // indirect
	github.com/aws/aws-sdk-go-v2/service/sts v1.21.2 // indirect
	github.com/aws/smithy-go v1.14.1 // indirect
	github.com/boombuler/barcode v1.0.1 // indirect
	github.com/cenkalti/backoff v2.2.1+incompatible // indirect
	github.com/cenkalti/backoff/v3 v3.0.0 // indirect
	github.com/cpuguy83/go-md2man/v2 v2.0.2 // indirect
	github.com/davecgh/go-spew v1.1.1 // indirect
	github.com/deepmap/oapi-codegen v1.9.1 // indirect
	github.com/fatih/structs v1.1.0 // indirect
	github.com/go-jose/go-jose/v3 v3.0.0 // indirect
	github.com/go-test/deep v1.0.3 // indirect
	github.com/gofrs/uuid v4.0.0+incompatible // indirect
	github.com/golang-jwt/jwt/v4 v4.5.0 // indirect
	github.com/golang/groupcache v0.0.0-20210331224755-41bb18bfe9da // indirect
	github.com/golang/protobuf v1.5.3 // indirect
	github.com/google/go-querystring v1.1.0 // indirect
	github.com/google/s2a-go v0.1.4 // indirect
	github.com/google/uuid v1.3.0 // indirect
	github.com/googleapis/enterprise-certificate-proxy v0.2.5 // indirect
	github.com/googleapis/gax-go/v2 v2.12.0 // indirect
	github.com/gopherjs/gopherjs v1.17.2 // indirect
	github.com/hashicorp/errwrap v1.1.0 // indirect
	github.com/hashicorp/go-cleanhttp v0.5.2 // indirect
	github.com/hashicorp/go-multierror v1.1.1 // indirect
	github.com/hashicorp/go-retryablehttp v0.7.2 // indirect
	github.com/hashicorp/go-rootcerts v1.0.2 // indirect
	github.com/hashicorp/go-secure-stdlib/parseutil v0.1.6 // indirect
	github.com/hashicorp/go-secure-stdlib/strutil v0.1.2 // indirect
	github.com/hashicorp/go-sockaddr v1.0.2 // indirect
	github.com/hashicorp/hcl v1.0.0 // indirect
	github.com/jmespath/go-jmespath v0.4.0 // indirect
	github.com/juju/errors v0.0.0-20200330140219-3fe23663418f // indirect
	github.com/juju/testing v0.0.0-20210324180055-18c50b0c2098 // indirect
	github.com/kolo/xmlrpc v0.0.0-20220921171641-a4b6fa1dd06b // indirect
	github.com/mattn/go-colorable v0.1.13 // indirect
	github.com/mitchellh/go-homedir v1.1.0 // indirect
	github.com/mitchellh/mapstructure v1.5.0 // indirect
	github.com/patrickmn/go-cache v2.1.0+incompatible // indirect
	github.com/peterhellberg/link v1.1.0 // indirect
	github.com/pkg/browser v0.0.0-20210911075715-681adbf594b8 // indirect
	github.com/pmezard/go-difflib v1.0.0 // indirect
	github.com/russross/blackfriday/v2 v2.1.0 // indirect
	github.com/ryanuber/go-glob v1.0.0 // indirect
	github.com/sergi/go-diff v1.2.0 // indirect
	github.com/sirupsen/logrus v1.9.0 // indirect
	github.com/softlayer/xmlrpc v0.0.0-20200409220501-5f089df7cb7e // indirect
	github.com/stretchr/objx v0.5.0 // indirect
	github.com/xrash/smetrics v0.0.0-20201216005158-039620a65673 // indirect
	go.opencensus.io v0.24.0 // indirect
<<<<<<< HEAD
	golang.org/x/crypto v0.11.0 // indirect
	golang.org/x/mod v0.12.0 // indirect
	golang.org/x/sync v0.3.0 // indirect
	golang.org/x/sys v0.10.0 // indirect
=======
	golang.org/x/crypto v0.12.0 // indirect
	golang.org/x/mod v0.11.0 // indirect
	golang.org/x/sync v0.3.0 // indirect
	golang.org/x/sys v0.11.0 // indirect
>>>>>>> 5c44e7ee
	golang.org/x/time v0.3.0 // indirect
	golang.org/x/tools v0.11.0 // indirect
	google.golang.org/appengine v1.6.7 // indirect
	google.golang.org/genproto/googleapis/rpc v0.0.0-20230726155614-23370e0ffb3e // indirect
	google.golang.org/grpc v1.57.0 // indirect
	google.golang.org/protobuf v1.31.0 // indirect
	gopkg.in/ini.v1 v1.66.6 // indirect
	gopkg.in/sourcemap.v1 v1.0.5 // indirect
	gopkg.in/square/go-jose.v2 v2.5.1 // indirect
	moul.io/http2curl v1.0.0 // indirect
)<|MERGE_RESOLUTION|>--- conflicted
+++ resolved
@@ -49,15 +49,9 @@
 	github.com/transip/gotransip/v6 v6.21.0
 	github.com/urfave/cli/v2 v2.25.7
 	github.com/xddxdd/ottoext v0.0.0-20221109171055-210517fa4419
-<<<<<<< HEAD
-	golang.org/x/net v0.12.0
-	golang.org/x/oauth2 v0.9.0
-	google.golang.org/api v0.128.0
-=======
 	golang.org/x/net v0.14.0
 	golang.org/x/oauth2 v0.11.0
 	google.golang.org/api v0.135.0
->>>>>>> 5c44e7ee
 	gopkg.in/ns1/ns1-go.v2 v2.7.4
 )
 
@@ -69,13 +63,8 @@
 	github.com/kylelemons/godebug v1.1.0
 	github.com/mattn/go-isatty v0.0.19
 	github.com/vultr/govultr/v2 v2.17.2
-<<<<<<< HEAD
-	golang.org/x/exp v0.0.0-20230522175609-2e198f4a06a1
-	golang.org/x/text v0.11.0
-=======
 	golang.org/x/exp v0.0.0-20230807204917-050eac23e9de
 	golang.org/x/text v0.12.0
->>>>>>> 5c44e7ee
 	gopkg.in/yaml.v3 v3.0.1
 )
 
@@ -143,17 +132,10 @@
 	github.com/stretchr/objx v0.5.0 // indirect
 	github.com/xrash/smetrics v0.0.0-20201216005158-039620a65673 // indirect
 	go.opencensus.io v0.24.0 // indirect
-<<<<<<< HEAD
-	golang.org/x/crypto v0.11.0 // indirect
-	golang.org/x/mod v0.12.0 // indirect
-	golang.org/x/sync v0.3.0 // indirect
-	golang.org/x/sys v0.10.0 // indirect
-=======
 	golang.org/x/crypto v0.12.0 // indirect
 	golang.org/x/mod v0.11.0 // indirect
 	golang.org/x/sync v0.3.0 // indirect
 	golang.org/x/sys v0.11.0 // indirect
->>>>>>> 5c44e7ee
 	golang.org/x/time v0.3.0 // indirect
 	golang.org/x/tools v0.11.0 // indirect
 	google.golang.org/appengine v1.6.7 // indirect
