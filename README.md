--- conflicted
+++ resolved
@@ -162,13 +162,8 @@
 
 - **REV() will switch from RFC2317 to RFC4183 in v5.0.**  This is a breaking change. Warnings are output if your configuration is affected. No date has been announced for v5.0. See https://docs.dnscontrol.org/language-reference/top-level-functions/revcompat
 - **MSDNS maintainer needed!** Without a new volunteer, this DNS provider will lose support after April 2025. See https://github.com/StackExchange/dnscontrol/issues/2878
-<<<<<<< HEAD
-- **NAMEDOTCOM and SOFTLAYER maintainer needed!** These providers have no maintainer. Maintainers respond to PRs and fix bugs in a timely manner, and try to stay on top of protocol changes.
-- **ACME/Let's Encrypt support (get-certs) is frozen and will be removed without notice between now and April 2025.**  It has been unsupported since December 2022.  If you don't use this feature, do not start. If you do use this feature, migrate ASAP.  There are many projects that do a better job.  See discussion in [issues/1400](https://github.com/StackExchange/dnscontrol/issues/1400)
-=======
-- **Call for new volunteer maintainers for NAMEDOTCOM and SOFTLAYER.** These providers have no maintainer. Maintainers respond to PRs and fix bugs in a timely manner, and try to stay on top of protocol changes.
+- **NAMEDOTCOM and SOFTLAYER need maintainers!** These providers have no maintainer. Maintainers respond to PRs and fix bugs in a timely manner, and try to stay on top of protocol changes.
 - **get-certs/ACME support is frozen and will be removed without notice between now and July 2025.** It has been unsupported since December 2022.  If you don't use this feature, do not start. If you do use this feature, migrate ASAP.  See discussion in [issues/1400](https://github.com/StackExchange/dnscontrol/issues/1400)
->>>>>>> f9cff3d5
 
 ## More info at our website
 
