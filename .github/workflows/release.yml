on:
  release:
    types: [published]

name: release
jobs:
  release:
    name: release
    runs-on: ubuntu-latest
    steps:

    - name: Get release
      id: get_release
<<<<<<< HEAD
      uses: bruceadams/get-release@3a8733307b85cd96d52772b037617bd63d99522e
=======
      uses: bruceadams/get-release@v1.3.1
>>>>>>> dea94665
      env:
        GITHUB_TOKEN: ${{ github.token }}

    - name: Checkout repo
      uses: actions/checkout@93ea575cb5d8a053eaa0ac8fa3b40d7e05a33cc8
      with:
        fetch-depth: 0

    - name: Set up Go
      uses: actions/setup-go@268d8c0ca0432bb2cf416faae41297df9d262d7f
      with:
        go-version: ^1.15

    - name: Build binaries
      run: go run build/build.go

    - name: Get release from tag
      run: echo ::set-output name=RELEASE_VERSION::$(echo ${GITHUB_REF:11})
      id: versioner

    - name: Create target directory
      run: mkdir -p usr/bin

    - name: Copy Linux version to dnscontrol
      run: cp dnscontrol-Linux usr/bin/dnscontrol

    - name: Bundle RPM
      uses: bpicode/github-action-fpm@e76c0e2166030f4691d641a700b16958c7d12f5d
      with:
        fpm_args: 'usr/'
        fpm_opts: '-n dnscontrol -t rpm -s dir -v ${{ steps.versioner.outputs.RELEASE_VERSION }} --license "The MIT License (MIT)" --url "https://dnscontrol.org/" --description "DNSControl: Infrastructure as Code for DNS Zones"'

    - name: Bundle DEB
      uses: bpicode/github-action-fpm@e76c0e2166030f4691d641a700b16958c7d12f5d
      with:
        fpm_args: 'usr/'
        fpm_opts: '-n dnscontrol -t deb -s dir -v ${{ steps.versioner.outputs.RELEASE_VERSION }} --license "The MIT License (MIT)" --url "https://dnscontrol.org/" --description "DNSControl: Infrastructure as Code for DNS Zones"'

    - name: Upload dnscontrol-Darwin
      uses: actions/upload-release-asset@e8f9f06c4b078e705bd2ea027f0926603fc9b4d5
      env:
        GITHUB_TOKEN: ${{ secrets.GITHUB_TOKEN }}
      with:
        upload_url: ${{ steps.get_release.outputs.upload_url }}
        asset_path: ./dnscontrol-Darwin
        asset_name: dnscontrol-Darwin
        asset_content_type: application/octet-stream

    - name: Upload dnscontrol-Linux
      uses: actions/upload-release-asset@e8f9f06c4b078e705bd2ea027f0926603fc9b4d5
      env:
        GITHUB_TOKEN: ${{ secrets.GITHUB_TOKEN }}
      with:
        upload_url: ${{ steps.get_release.outputs.upload_url }}
        asset_path: ./dnscontrol-Linux
        asset_name: dnscontrol-Linux
        asset_content_type: application/octet-stream

    - name: Upload dnscontrol.exe
      uses: actions/upload-release-asset@e8f9f06c4b078e705bd2ea027f0926603fc9b4d5
      env:
        GITHUB_TOKEN: ${{ secrets.GITHUB_TOKEN }}
      with:
        upload_url: ${{ steps.get_release.outputs.upload_url }}
        asset_path: ./dnscontrol.exe
        asset_name: dnscontrol.exe
        asset_content_type: application/octet-stream

    - name: Upload RPM
      uses: actions/upload-release-asset@e8f9f06c4b078e705bd2ea027f0926603fc9b4d5
      env:
        GITHUB_TOKEN: ${{ secrets.GITHUB_TOKEN }}
      with:
        upload_url: ${{ steps.get_release.outputs.upload_url }}
        asset_path: dnscontrol-${{ steps.versioner.outputs.RELEASE_VERSION }}-1.x86_64.rpm
        asset_name: dnscontrol-${{ steps.versioner.outputs.RELEASE_VERSION }}-1.x86_64.rpm
        asset_content_type: application/x-rpm

    - name: Upload DEB
      uses: actions/upload-release-asset@e8f9f06c4b078e705bd2ea027f0926603fc9b4d5
      env:
        GITHUB_TOKEN: ${{ secrets.GITHUB_TOKEN }}
      with:
        upload_url: ${{ steps.get_release.outputs.upload_url }}
        asset_path: dnscontrol_${{ steps.versioner.outputs.RELEASE_VERSION }}_amd64.deb
        asset_name: dnscontrol_${{ steps.versioner.outputs.RELEASE_VERSION }}_amd64.deb
        asset_content_type: application/vnd.debian.binary-package
<|MERGE_RESOLUTION|>--- conflicted
+++ resolved
@@ -11,11 +11,7 @@
 
     - name: Get release
       id: get_release
-<<<<<<< HEAD
-      uses: bruceadams/get-release@3a8733307b85cd96d52772b037617bd63d99522e
-=======
       uses: bruceadams/get-release@v1.3.1
->>>>>>> dea94665
       env:
         GITHUB_TOKEN: ${{ github.token }}
 
