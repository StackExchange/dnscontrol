---
name: build

on:
  pull_request:
    branches: [ master ]
  push:
    branches: [ master ]

jobs:

  build:
    runs-on: ubuntu-latest
    steps:
    - name: Checkout repo
      uses: actions/checkout@v2.4.0
      with:
        fetch-depth: 0
    - name: Set up Go
      uses: actions/setup-go@v2
      with:
        go-version: ^1.15
    - name: Cache
      uses: actions/cache@v2
      with:
        path: ~/go/pkg/mod
        key: ${{ runner.os }}-go-${{ hashFiles('**/go.sum') }}
        restore-keys: |
          ${{ runner.os }}-go-
    - name: Build binaries
      run: go run build/build.go
    - name: Run unit tests
<<<<<<< HEAD
      run: go test ./...
=======
      run: go test ./...

  integration-tests:
    runs-on: ubuntu-latest
    needs: build
    concurrency: ${{ matrix.provider }}
    strategy:
      fail-fast: false
      matrix:
        provider:
# Providers that don't require secrets: (alphabetical)
        - BIND
        - HEXONET
# Providers designated "officially supported": (alphabetical)
        - AZURE_DNS
        - CLOUDFLAREAPI
        - GCLOUD
        - NAMEDOTCOM
        - ROUTE53
# All others: (alphabetical)
        - CLOUDNS
        - DIGITALOCEAN
        - GANDI_V5
        - HEDNS
        - INWX
        - POWERDNS
# Bring-Your-Own-Secrets:
# To reduce the risk of secrets being logged by third-parties, secrets
# come from the account of the fork.  For example, the PR submitted by
# a member of the project has access to the secrets in
# github.com/StackExchange/dnscontrol. However a PR submitted by a
# third-party receives secrets from the account of their fork.
#
# If a test requires no secrets: List any parameters here in
# plaintext. (see BIND and HEXONET as examples).
# However secrets are needed for most tests. In that case, create a secret called
# ${PROVIDER}_DOMAIN and other env variables listed in
# integrationTest/providers.json for that provider.  the test will only run on systems
# with access to those secrets (specifically, the ${PROVIDER}_DOMAIN secret).
# This way the main project can maintain its tests and secrets
# securely, plus forks can run their own tests.
#
# See https://stackexchange.github.io/dnscontrol/byo-secrets
#
# (Sort order: groups in the same order as the matrix; _DOMAIN first; sort the others alphabetically.)
    env:
      BIND_DOMAIN: example.com
#
      HEXONET_DOMAIN: a-b-c-movies.com
      HEXONET_ENTITY: OTE
      HEXONET_PW: test.passw0rd
      HEXONET_UID: test.user
#
      AZURE_DNS_DOMAIN: ${{ secrets.AZURE_DNS_DOMAIN }}
      AZURE_DNS_CLIENT_ID: ${{ secrets.AZURE_DNS_CLIENT_ID }}
      AZURE_DNS_CLIENT_SECRET: ${{ secrets.AZURE_DNS_CLIENT_SECRET }}
      AZURE_DNS_RESOURCE_GROUP: DNSControl
      AZURE_DNS_SUBSCRIPTION_ID: ${{ secrets.AZURE_DNS_SUBSCRIPTION_ID }}
      AZURE_DNS_TENANT_ID: ${{ secrets.AZURE_DNS_TENANT_ID }}
#
      CLOUDFLAREAPI_DOMAIN: ${{ secrets.CLOUDFLAREAPI_DOMAIN }}
      CLOUDFLAREAPI_KEY: ${{ secrets.CLOUDFLAREAPI_KEY }}
      CLOUDFLAREAPI_TOKEN: ${{ secrets.CLOUDFLAREAPI_TOKEN }}
      CLOUDFLAREAPI_USER: ${{ secrets.CLOUDFLAREAPI_USER }}
      CLOUDFLAREAPI_ACCOUNTID: ${{ secrets.CLOUDFLAREAPI_ACCOUNTID }}
#
      CLOUDNS_DOMAIN: ${{ secrets.CLOUDNS_DOMAIN }}
      CLOUDNS_AUTH_ID: ${{ secrets.CLOUDNS_AUTH_ID }}
      CLOUDNS_AUTH_PASSWORD: ${{ secrets.CLOUDNS_AUTH_PASSWORD }}
      CLOUDNS_SUB_AUTH_ID: ${{ secrets.CLOUDNS_SUB_AUTH_ID }}
#
      GCLOUD_DOMAIN: ${{ secrets.GCLOUD_DOMAIN }}
      GCLOUD_EMAIL: dnscontrol@dnscontrol-dev.iam.gserviceaccount.com
      GCLOUD_PRIVATEKEY: ${{ secrets.GCLOUD_PRIVATEKEY }}
      GCLOUD_PROJECT: dnscontrol-dev
      GCLOUD_TYPE: service_account
#
      NAMEDOTCOM_DOMAIN: ${{ secrets.NAMEDOTCOM_DOMAIN }}
      NAMEDOTCOM_KEY: ${{ secrets.NAMEDOTCOM_KEY }}
      NAMEDOTCOM_URL: api.name.com
      NAMEDOTCOM_USER: dnscontroltest
#
      ROUTE53_DOMAIN: ${{ secrets.ROUTE53_DOMAIN }}
      ROUTE53_KEY: ${{ secrets.ROUTE53_KEY }}
      ROUTE53_KEY_ID: ${{ secrets.ROUTE53_KEY_ID }}
#
      DIGITALOCEAN_DOMAIN: ${{ secrets.DIGITALOCEAN_DOMAIN }}
      DIGITALOCEAN_TOKEN: ${{ secrets.DIGITALOCEAN_TOKEN }}
#
      GANDI_V5_DOMAIN: ${{ secrets.GANDI_V5_DOMAIN }}
      GANDI_V5_APIKEY: ${{ secrets.GANDI_V5_APIKEY }}
#
      HEDNS_DOMAIN: ${{ secrets.HEDNS_DOMAIN }}
      HEDNS_USERNAME: ${{ secrets.HEDNS_USERNAME }}
      HEDNS_PASSWORD: ${{ secrets.HEDNS_PASSWORD }}
      HEDNS_TOTP_SECRET: ${{ secrets.HEDNS_TOTP_SECRET }}
#
      INWX_DOMAIN: ${{ secrets.INWX_DOMAIN }}
      INWX_PASSWORD: ${{ secrets.INWX_PASSWORD }}
      INWX_USER: ${{ secrets.INWX_USER }}
#
      POWERDNS_DOMAIN: ${{ secrets.POWERDNS_DOMAIN }}
      POWERDNS_APIURL: ${{ secrets.POWERDNS_APIURL }}
      POWERDNS_APIKEY: ${{ secrets.POWERDNS_APIKEY }}
      POWERDNS_SERVERNAME: ${{ secrets.POWERDNS_SERVERNAME }}
    steps:
    - name: Checkout repo
      uses: actions/checkout@v2.4.0
      with:
        fetch-depth: 0
    - name: Set up Go
      uses: actions/setup-go@v2
      with:
        go-version: ^1.15
    - name: Cache
      uses: actions/cache@v2
      with:
        path: ~/go/pkg/mod
        key: ${{ runner.os }}-go-${{ hashFiles('**/go.sum') }}
        restore-keys: |
          ${{ runner.os }}-go-
    - name: Determining test viability for ${{ matrix.provider }} provider
      run: if [ -n "$${{ matrix.provider }}_DOMAIN" ] ; then echo "CAN_CONTINUE=yes" >> "$GITHUB_ENV" ; fi
    - name: Run integration tests for ${{ matrix.provider }} provider
      if: env.CAN_CONTINUE == 'yes'
      working-directory: integrationTest
      run: go test -timeout 20m -v -verbose -provider ${{ matrix.provider }} -cfworkers=false
...
>>>>>>> 14c3014a
<|MERGE_RESOLUTION|>--- conflicted
+++ resolved
@@ -30,9 +30,6 @@
     - name: Build binaries
       run: go run build/build.go
     - name: Run unit tests
-<<<<<<< HEAD
-      run: go test ./...
-=======
       run: go test ./...
 
   integration-tests:
@@ -160,5 +157,4 @@
       if: env.CAN_CONTINUE == 'yes'
       working-directory: integrationTest
       run: go test -timeout 20m -v -verbose -provider ${{ matrix.provider }} -cfworkers=false
-...
->>>>>>> 14c3014a
+...