--- conflicted
+++ resolved
@@ -197,18 +197,13 @@
 	txtutil.SplitSingleLongTxt(dc.Records) // Autosplit long TXT records
 
 	var corrections []*models.Correction
-<<<<<<< HEAD
 	if !diff2.EnableDiff2 {
-=======
-	if !diff2.EnableDiff2 || true { // Remove "|| true" when diff2 version arrives
->>>>>>> b0f29455
 
 		differ := diff.New(dc)
 		namesToUpdate, err := differ.ChangedGroups(existingRecords)
 		if err != nil {
 			return nil, err
 		}
-<<<<<<< HEAD
 
 		if len(namesToUpdate) == 0 {
 			return nil, nil
@@ -216,15 +211,6 @@
 
 		updates := map[models.RecordKey][]*models.RecordConfig{}
 
-=======
-
-		if len(namesToUpdate) == 0 {
-			return nil, nil
-		}
-
-		updates := map[models.RecordKey][]*models.RecordConfig{}
-
->>>>>>> b0f29455
 		for k := range namesToUpdate {
 			updates[k] = nil
 			for _, rc := range dc.Records {
@@ -328,7 +314,6 @@
 						},
 					})
 			}
-<<<<<<< HEAD
 		}
 
 		// Sort the records for cosmetic reasons: It just makes a long list
@@ -405,29 +390,10 @@
 						return nil
 					},
 				})
-=======
->>>>>>> b0f29455
-		}
-
-		// Sort the records for cosmetic reasons: It just makes a long list
-		// of deletes or adds easier to read if they are in sorted order.
-		// That said, it may be risky to sort them (sort key is the text
-		// message "Msg") if there are deletes that must happen before adds.
-		// Reading the above code it isn't clear that any of the updates are
-		// order-dependent.  That said, all the tests pass.
-		// If in the future this causes a bug, we can either just remove
-		// this next line, or (even better) put any order-dependent
-		// operations in a single models.Correction{}.
-		sort.Slice(corrections, func(i, j int) bool { return diff.CorrectionLess(corrections, i, j) })
-
-		return corrections, nil
-	}
-
-<<<<<<< HEAD
-=======
-	// Insert Future diff2 version here.
-
->>>>>>> b0f29455
+		}
+
+	}
+
 	return corrections, nil
 }
 
