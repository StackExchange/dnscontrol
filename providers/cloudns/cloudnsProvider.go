--- conflicted
+++ resolved
@@ -105,11 +105,7 @@
 	}
 
 	var corrections []*models.Correction
-<<<<<<< HEAD
-	if !diff2.EnableDiff2 || true { // Remove the "|| true" when the diff2 version is ready.
-=======
 	if !diff2.EnableDiff2 || true { // Remove "|| true" when diff2 version arrives
->>>>>>> e7d24735
 
 		differ := diff.New(dc)
 		_, create, del, modify, err := differ.IncrementalDiff(existingRecords)
@@ -134,7 +130,6 @@
 			} else {
 				corrections = append(corrections, corr)
 			}
-<<<<<<< HEAD
 		}
 
 		var createCorrections []*models.Correction
@@ -165,38 +160,6 @@
 				createCorrections = append(createCorrections, corr)
 			}
 		}
-=======
-		}
-
-		var createCorrections []*models.Correction
-		for _, m := range create {
-			req, err := toReq(m.Desired)
-			if err != nil {
-				return nil, err
-			}
-
-			// ClouDNS does not require the trailing period to be specified when creating an NS record where the A or AAAA record exists in the zone.
-			// So, modify it to remove the trailing period.
-			if req["record-type"] == "NS" && strings.HasSuffix(req["record"], domainID+".") {
-				req["record"] = strings.TrimSuffix(req["record"], ".")
-			}
-
-			corr := &models.Correction{
-				Msg: m.String(),
-				F: func() error {
-					return c.createRecord(domainID, req)
-				},
-			}
-			// at ClouDNS, we MUST have a NS for a DS
-			// So, when creating, we must create the NS first, otherwise creating the DS throws an error
-			if m.Desired.Type == "NS" {
-				// type NS is prepended - so executed first
-				createCorrections = append([]*models.Correction{corr}, createCorrections...)
-			} else {
-				createCorrections = append(createCorrections, corr)
-			}
-		}
->>>>>>> e7d24735
 		corrections = append(corrections, createCorrections...)
 
 		for _, m := range modify {
