--- conflicted
+++ resolved
@@ -59,18 +59,13 @@
 	domain := dc.Name
 
 	var corrections []*models.Correction
-	var create, del, modify diff.Changeset
-<<<<<<< HEAD
-	var err error
-=======
 	var differ diff.Differ
->>>>>>> bb03aee5
 	if !diff2.EnableDiff2 {
 		differ = diff.New(dc)
 	} else {
 		differ = diff.NewCompat(dc)
 	}
-	_, create, del, modify, err = differ.IncrementalDiff(existingRecords)
+	_, create, del, modify, err := differ.IncrementalDiff(existingRecords)
 	if err != nil {
 		return nil, err
 	}
