package akamaiedgedns

/*
Akamai Edge DNS provider

For information about Akamai Edge DNS, see:
https://www.akamai.com/us/en/products/security/edge-dns.jsp
https://learn.akamai.com/en-us/products/cloud_security/edge_dns.html
https://www.akamai.com/us/en/multimedia/documents/product-brief/edge-dns-product-brief.pdf
*/

import (
	"encoding/json"
	"fmt"
	"strings"

	"github.com/StackExchange/dnscontrol/v3/models"
	"github.com/StackExchange/dnscontrol/v3/pkg/diff"
	"github.com/StackExchange/dnscontrol/v3/pkg/diff2"
	"github.com/StackExchange/dnscontrol/v3/pkg/printer"
	"github.com/StackExchange/dnscontrol/v3/pkg/txtutil"
	"github.com/StackExchange/dnscontrol/v3/providers"
)

var features = providers.DocumentationNotes{
	// The default for unlisted capabilities is 'Cannot'.
	// See providers/capabilities.go for the entire list of capabilties.
	providers.CanAutoDNSSEC:          providers.Can(),
	providers.CanGetZones:            providers.Can(),
	providers.CanUseAKAMAICDN:        providers.Can(),
	providers.CanUseAlias:            providers.Cannot(),
	providers.CanUseCAA:              providers.Can(),
	providers.CanUseDS:               providers.Cannot(),
	providers.CanUseDSForChildren:    providers.Can(),
	providers.CanUseNAPTR:            providers.Can(),
	providers.CanUsePTR:              providers.Can(),
	providers.CanUseSOA:              providers.Cannot(),
	providers.CanUseSRV:              providers.Can(),
	providers.CanUseSSHFP:            providers.Can(),
	providers.CanUseTLSA:             providers.Can(),
	providers.CantUseNOPURGE:         providers.Cannot(),
	providers.DocCreateDomains:       providers.Can(),
	providers.DocDualHost:            providers.Can(),
	providers.DocOfficiallySupported: providers.Cannot(),
}

type edgeDNSProvider struct {
	contractID string
	groupID    string
}

func init() {
	fns := providers.DspFuncs{
		Initializer:   newEdgeDNSDSP,
		RecordAuditor: AuditRecords,
	}
	providers.RegisterDomainServiceProviderType("AKAMAIEDGEDNS", fns, features)
	providers.RegisterCustomRecordType("AKAMAICDN", "AKAMAIEDGEDNS", "")
}

// DnsServiceProvider
func newEdgeDNSDSP(config map[string]string, metadata json.RawMessage) (providers.DNSServiceProvider, error) {
	clientSecret := config["client_secret"]
	host := config["host"]
	accessToken := config["access_token"]
	clientToken := config["client_token"]
	contractID := config["contract_id"]
	groupID := config["group_id"]

	if clientSecret == "" {
		return nil, fmt.Errorf("creds.json: client_secret must not be empty")
	}
	if host == "" {
		return nil, fmt.Errorf("creds.json: host must not be empty")
	}
	if accessToken == "" {
		return nil, fmt.Errorf("creds.json: accessToken must not be empty")
	}
	if clientToken == "" {
		return nil, fmt.Errorf("creds.json: clientToken must not be empty")
	}
	if contractID == "" {
		return nil, fmt.Errorf("creds.json: contractID must not be empty")
	}
	if groupID == "" {
		return nil, fmt.Errorf("creds.json: groupID must not be empty")
	}

	initialize(clientSecret, host, accessToken, clientToken)

	api := &edgeDNSProvider{
		contractID: contractID,
		groupID:    groupID,
	}
	return api, nil
}

// EnsureDomainExists configures a new zone if the zone does not already exist.
func (a *edgeDNSProvider) EnsureDomainExists(domain string) error {
	if zoneDoesExist(domain) {
		printer.Debugf("Zone %s already exists\n", domain)
		return nil
	}
	return createZone(domain, a.contractID, a.groupID)
}

// GetDomainCorrections return a list of corrections. Each correction is a text string describing the change
// and a function that, if called, will make the change.
// “dnscontrol preview” simply prints the text strings.
// "dnscontrol push" prints the strings and calls the functions.
func (a *edgeDNSProvider) GetDomainCorrections(dc *models.DomainConfig) ([]*models.Correction, error) {
	err := dc.Punycode()
	if err != nil {
		return nil, err
	}

	existingRecords, err := getRecords(dc.Name)
	if err != nil {
		return nil, err
	}

	models.PostProcessRecords(existingRecords)
	txtutil.SplitSingleLongTxt(dc.Records)

<<<<<<< HEAD
	if !diff2.EnableDiff2 || true {
=======
	var corrections []*models.Correction
	if !diff2.EnableDiff2 || true { // Remove "|| true" when diff2 version arrives
>>>>>>> e7d24735

		keysToUpdate, err := (diff.New(dc)).ChangedGroups(existingRecords)
		if err != nil {
			return nil, err
		}

		existingRecordsMap := make(map[models.RecordKey][]*models.RecordConfig)
		for _, r := range existingRecords {
			key := models.RecordKey{NameFQDN: r.NameFQDN, Type: r.Type}
			existingRecordsMap[key] = append(existingRecordsMap[key], r)
		}

		desiredRecordsMap := dc.Records.GroupedByKey()

		// Deletes must occur first. For example, if replacing a existing CNAME with an A of the same name:
		//    DELETE CNAME foo.example.net
		// must occur before
		//    CREATE A foo.example.net
		// because both an A and a CNAME for the same name is not allowed.

<<<<<<< HEAD
		corrections := []*models.Correction{}     // deletes first
=======
>>>>>>> e7d24735
		lastCorrections := []*models.Correction{} // creates and replaces last

		for key, msg := range keysToUpdate {
			existing, okExisting := existingRecordsMap[key]
			desired, okDesired := desiredRecordsMap[key]

			if okExisting && !okDesired {
				// In the existing map but not in the desired map: Delete
				corrections = append(corrections, &models.Correction{
					Msg: strings.Join(msg, "\n   "),
					F: func() error {
						return deleteRecordset(existing, dc.Name)
					},
				})
				printer.Debugf("deleteRecordset: %s %s\n", key.NameFQDN, key.Type)
				for _, rdata := range existing {
					printer.Debugf("  Rdata: %s\n", rdata.GetTargetCombined())
				}
			} else if !okExisting && okDesired {
				// Not in the existing map but in the desired map: Create
				lastCorrections = append(lastCorrections, &models.Correction{
					Msg: strings.Join(msg, "\n   "),
					F: func() error {
						return createRecordset(desired, dc.Name)
					},
				})
				printer.Debugf("createRecordset: %s %s\n", key.NameFQDN, key.Type)
				for _, rdata := range desired {
					printer.Debugf("  Rdata: %s\n", rdata.GetTargetCombined())
				}
			} else if okExisting && okDesired {
				// In the existing map and in the desired map: Replace
				lastCorrections = append(lastCorrections, &models.Correction{
					Msg: strings.Join(msg, "\n   "),
					F: func() error {
						return replaceRecordset(desired, dc.Name)
					},
				})
				printer.Debugf("replaceRecordset: %s %s\n", key.NameFQDN, key.Type)
				for _, rdata := range desired {
					printer.Debugf("  Rdata: %s\n", rdata.GetTargetCombined())
				}
			}
		}

		// Deletes first, then creates and replaces
		corrections = append(corrections, lastCorrections...)

		// AutoDnsSec correction
		existingAutoDNSSecEnabled, err := isAutoDNSSecEnabled(dc.Name)
		if err != nil {
			return nil, err
		}

		desiredAutoDNSSecEnabled := dc.AutoDNSSEC == "on"

		if !existingAutoDNSSecEnabled && desiredAutoDNSSecEnabled {
			// Existing false (disabled), Desired true (enabled)
			corrections = append(corrections, &models.Correction{
				Msg: "Enable AutoDnsSec\n",
				F: func() error {
					return autoDNSSecEnable(true, dc.Name)
				},
			})
			printer.Debugf("autoDNSSecEnable: Enable AutoDnsSec for zone %s\n", dc.Name)
		} else if existingAutoDNSSecEnabled && !desiredAutoDNSSecEnabled {
			// Existing true (enabled), Desired false (disabled)
			corrections = append(corrections, &models.Correction{
				Msg: "Disable AutoDnsSec\n",
				F: func() error {
					return autoDNSSecEnable(false, dc.Name)
				},
			})
			printer.Debugf("autoDNSSecEnable: Disable AutoDnsSec for zone %s\n", dc.Name)
		}
<<<<<<< HEAD

		return corrections, nil

=======

		return corrections, nil
>>>>>>> e7d24735
	}

	// Insert Future diff2 version here.

}

// GetNameservers returns the nameservers for a domain.
func (a *edgeDNSProvider) GetNameservers(domain string) ([]*models.Nameserver, error) {
	authorities, err := getAuthorities(a.contractID)
	if err != nil {
		return nil, err
	}
	return models.ToNameserversStripTD(authorities)
}

// GetZoneRecords returns an array of RecordConfig structs for a zone.
func (a *edgeDNSProvider) GetZoneRecords(domain string) (models.Records, error) {
	records, err := getRecords(domain)
	if err != nil {
		return nil, err
	}
	return records, nil
}

// ListZones returns all DNS zones managed by this provider.
func (a *edgeDNSProvider) ListZones() ([]string, error) {
	zones, err := listZones(a.contractID)
	if err != nil {
		return nil, err
	}
	return zones, nil
}<|MERGE_RESOLUTION|>--- conflicted
+++ resolved
@@ -122,12 +122,8 @@
 	models.PostProcessRecords(existingRecords)
 	txtutil.SplitSingleLongTxt(dc.Records)
 
-<<<<<<< HEAD
-	if !diff2.EnableDiff2 || true {
-=======
 	var corrections []*models.Correction
 	if !diff2.EnableDiff2 || true { // Remove "|| true" when diff2 version arrives
->>>>>>> e7d24735
 
 		keysToUpdate, err := (diff.New(dc)).ChangedGroups(existingRecords)
 		if err != nil {
@@ -148,10 +144,6 @@
 		//    CREATE A foo.example.net
 		// because both an A and a CNAME for the same name is not allowed.
 
-<<<<<<< HEAD
-		corrections := []*models.Correction{}     // deletes first
-=======
->>>>>>> e7d24735
 		lastCorrections := []*models.Correction{} // creates and replaces last
 
 		for key, msg := range keysToUpdate {
@@ -227,18 +219,13 @@
 			})
 			printer.Debugf("autoDNSSecEnable: Disable AutoDnsSec for zone %s\n", dc.Name)
 		}
-<<<<<<< HEAD
 
 		return corrections, nil
-
-=======
-
-		return corrections, nil
->>>>>>> e7d24735
 	}
 
 	// Insert Future diff2 version here.
 
+	return corrections, nil
 }
 
 // GetNameservers returns the nameservers for a domain.
