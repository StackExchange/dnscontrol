package transip

import (
	"github.com/StackExchange/dnscontrol/v4/models"
	"github.com/StackExchange/dnscontrol/v4/pkg/rejectif"
)

// AuditRecords returns a list of errors corresponding to the records
// that aren't supported by this provider.  If all records are
// supported, an empty list is returned.
func AuditRecords(records []*models.RecordConfig) []error {
	a := rejectif.Auditor{}

	a.Add("MX", rejectif.MxNull) // Last verified 2023-01-28
<<<<<<< HEAD
=======

	a.Add("TXT", rejectif.TxtHasBackticks) // Last verified 2023-01-28

	a.Add("TXT", rejectif.TxtHasTrailingSpace) // Last verified 2023-01-28

	a.Add("TXT", rejectif.TxtIsEmpty) // Last verified 2023-01-28
>>>>>>> a726ad98

	return a.Audit(records)
}<|MERGE_RESOLUTION|>--- conflicted
+++ resolved
@@ -12,15 +12,12 @@
 	a := rejectif.Auditor{}
 
 	a.Add("MX", rejectif.MxNull) // Last verified 2023-01-28
-<<<<<<< HEAD
-=======
 
 	a.Add("TXT", rejectif.TxtHasBackticks) // Last verified 2023-01-28
 
 	a.Add("TXT", rejectif.TxtHasTrailingSpace) // Last verified 2023-01-28
 
 	a.Add("TXT", rejectif.TxtIsEmpty) // Last verified 2023-01-28
->>>>>>> a726ad98
 
 	return a.Audit(records)
 }