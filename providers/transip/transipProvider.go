--- conflicted
+++ resolved
@@ -114,157 +114,15 @@
 
 // GetZoneRecordsCorrections returns a list of corrections that will turn existing records into dc.Records.
 func (n *transipProvider) GetZoneRecordsCorrections(dc *models.DomainConfig, curRecords models.Records) ([]*models.Correction, int, error) {
-<<<<<<< HEAD
-	removeOtherNS(dc)
-
-	corrections, actualChangeCount, err := n.getCorrectionsUsingDiff2(dc, curRecords)
-	return corrections, actualChangeCount, err
-}
-
-func (n *transipProvider) getCorrectionsUsingDiff2(dc *models.DomainConfig, records models.Records) ([]*models.Correction, int, error) {
-	var corrections []*models.Correction
-
-	instructions, actualChangeCount, err := diff2.ByRecordSet(records, dc, nil)
-=======
 	removeDomainNameserversFromDomainRecords(dc)
 
 	result, err := diff2.ByZone(curRecords, dc, nil)
->>>>>>> 556926a2
 	if err != nil {
 		return nil, 0, err
 	}
 
-<<<<<<< HEAD
-	for _, change := range instructions {
-		switch change.Type {
-		case diff2.DELETE:
-			oldEntries, err := recordsToNative(change.Old, true)
-			if err != nil {
-				return corrections, 0, err
-			}
-			correction := change.CreateCorrection(
-				wrapChangeFunction(
-					oldEntries,
-					func(rec domain.DNSEntry) error { return n.domains.RemoveDNSEntry(dc.Name, rec) },
-				),
-			)
-			corrections = append(corrections, correction)
-
-		case diff2.CREATE:
-			newEntries, err := recordsToNative(change.New, false)
-			if err != nil {
-				return corrections, 0, err
-			}
-			correction := change.CreateCorrection(
-				wrapChangeFunction(
-					newEntries,
-					func(rec domain.DNSEntry) error { return n.domains.AddDNSEntry(dc.Name, rec) },
-				),
-			)
-			corrections = append(corrections, correction)
-
-		case diff2.CHANGE:
-			if canDirectApplyDNSEntries(change) {
-				newEntries, err := recordsToNative(change.New, false)
-				if err != nil {
-					return corrections, 0, err
-				}
-				correction := change.CreateCorrection(
-					wrapChangeFunction(
-						newEntries,
-						func(rec domain.DNSEntry) error { return n.domains.UpdateDNSEntry(dc.Name, rec) },
-					),
-				)
-				corrections = append(corrections, correction)
-			} else {
-				corrections = append(
-					corrections,
-					n.recreateRecordSet(dc, change)...,
-				)
-			}
-		case diff2.REPORT:
-			corrections = append(corrections, change.CreateMessage())
-		}
-	}
-
-	return corrections, actualChangeCount, nil
-}
-
-func (n *transipProvider) recreateRecordSet(dc *models.DomainConfig, change diff2.Change) []*models.Correction {
-	var corrections []*models.Correction
-
-	for _, rec := range change.Old {
-		if existsInRecords(rec, change.New) {
-			continue
-		}
-
-		nativeRec, _ := recordToNative(rec, true)
-		createCorrection := change.CreateCorrectionWithMessage("[1/2] delete", func() error { return n.domains.RemoveDNSEntry(dc.Name, nativeRec) })
-		corrections = append(corrections, createCorrection)
-	}
-
-	for _, rec := range change.New {
-		if existsInRecords(rec, change.Old) {
-			continue
-		}
-
-		nativeRec, _ := recordToNative(rec, false)
-		createCorrection := change.CreateCorrectionWithMessage("[2/2] create", func() error { return n.domains.AddDNSEntry(dc.Name, nativeRec) })
-		corrections = append(corrections, createCorrection)
-	}
-
-	return corrections
-}
-
-func existsInRecords(rec *models.RecordConfig, set models.Records) bool {
-	for _, existing := range set {
-		if rec.ToComparableNoTTL() == existing.ToComparableNoTTL() && rec.TTL == existing.TTL {
-			return true
-		}
-	}
-
-	return false
-}
-
-func recordsToNative(records models.Records, useOriginal bool) ([]domain.DNSEntry, error) {
-	entries := make([]domain.DNSEntry, len(records))
-
-	for iX, record := range records {
-		entry, err := recordToNative(record, useOriginal)
-		if err != nil {
-			return nil, err
-		}
-
-		entries[iX] = entry
-	}
-
-	return entries, nil
-}
-
-func wrapChangeFunction(entries []domain.DNSEntry, executer func(rec domain.DNSEntry) error) func() error {
-	return func() error {
-		for _, entry := range entries {
-			if err := executer(entry); err != nil {
-				return err
-			}
-		}
-
-		return nil
-	}
-}
-
-// canDirectApplyDNSEntries determines if a change can be done in a single API call or
-// if we must remove the old records and re-create them.  TransIP is unable to do certain
-// changes in a single call. As we learn those situations, add them here.
-func canDirectApplyDNSEntries(change diff2.Change) bool {
-	desired, existing := change.New, change.Old
-
-	if change.Type != diff2.CHANGE {
-		return true
-=======
 	if !result.HasChanges {
 		return []*models.Correction{}, result.ActualChangeCount, nil
->>>>>>> 556926a2
 	}
 
 	msg := fmt.Sprintf("Zone update for %s\n%s", dc.Name, strings.Join(result.Msgs, "\n"))
@@ -278,16 +136,9 @@
 					return err
 				}
 
-<<<<<<< HEAD
-	for i := range len(desired) {
-		if !canUpdateDNSEntry(desired[i], existing[i]) {
-			return false
-		}
-=======
 				return n.domains.ReplaceDNSEntries(dc.Name, nativeDNSEntries)
 			},
 		},
->>>>>>> 556926a2
 	}
 
 	return corrections, result.ActualChangeCount, err
