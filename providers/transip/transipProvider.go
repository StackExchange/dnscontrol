--- conflicted
+++ resolved
@@ -94,38 +94,20 @@
 	return domains, nil
 }
 
-<<<<<<< HEAD
 // GetZoneRecordsCorrections returns a list of corrections that will turn existing records into dc.Records.
 func (n *transipProvider) GetZoneRecordsCorrections(dc *models.DomainConfig, curRecords models.Records) ([]*models.Correction, error) {
 
 	removeOtherNS(dc)
-
-=======
-func (n *transipProvider) GetDomainCorrections(dc *models.DomainConfig) ([]*models.Correction, error) {
-	curRecords, err := n.GetZoneRecords(dc.Name)
-	if err != nil {
-		return nil, err
-	}
-
-	if err := dc.Punycode(); err != nil {
-		return nil, err
-	}
-
-	removeOtherNS(dc)
-
-	models.PostProcessRecords(curRecords)
 
 	if !diff2.EnableDiff2 {
 		corrections, err := n.getCorrectionsUsingOldDiff(dc, curRecords)
 		return corrections, err
 	}
-
 	corrections, err := n.getCorrectionsUsingDiff2(dc, curRecords)
 	return corrections, err
 }
 
 func (n *transipProvider) getCorrectionsUsingDiff2(dc *models.DomainConfig, records models.Records) ([]*models.Correction, error) {
->>>>>>> 9ffec690
 	var corrections []*models.Correction
 	instructions, err := diff2.ByRecordSet(records, dc, nil)
 	if err != nil {
