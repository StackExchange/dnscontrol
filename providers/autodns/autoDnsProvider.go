package autodns

import (
	"encoding/json"
	"fmt"
	"net/http"
	"net/url"
	"regexp"
	"strconv"
	"strings"

	"github.com/StackExchange/dnscontrol/v3/models"
	"github.com/StackExchange/dnscontrol/v3/pkg/diff"
	"github.com/StackExchange/dnscontrol/v3/pkg/diff2"
	"github.com/StackExchange/dnscontrol/v3/pkg/printer"
	"github.com/StackExchange/dnscontrol/v3/pkg/txtutil"
	"github.com/StackExchange/dnscontrol/v3/providers"
)

var features = providers.DocumentationNotes{
	providers.DocCreateDomains:       providers.Cannot(),
	providers.DocDualHost:            providers.Cannot(),
	providers.DocOfficiallySupported: providers.Cannot(),
	providers.CanGetZones:            providers.Can(),
	providers.CanUseAlias:            providers.Can(),
	providers.CanUseCAA:              providers.Cannot(),
	providers.CanUseDS:               providers.Cannot(),
	providers.CanUsePTR:              providers.Cannot(),
	providers.CanUseSRV:              providers.Can(),
	providers.CanUseSSHFP:            providers.Cannot(),
	providers.CanUseTLSA:             providers.Cannot(),
}

type autoDNSProvider struct {
	baseURL        url.URL
	defaultHeaders http.Header
}

func init() {
	fns := providers.DspFuncs{
		Initializer:   New,
		RecordAuditor: AuditRecords,
	}
	providers.RegisterDomainServiceProviderType("AUTODNS", fns, features)
}

// New creates a new API handle.
func New(settings map[string]string, _ json.RawMessage) (providers.DNSServiceProvider, error) {
	api := &autoDNSProvider{}

	api.baseURL = url.URL{
		Scheme: "https",
		User: url.UserPassword(
			settings["username"],
			settings["password"],
		),
		Host: "api.autodns.com",
		Path: "/v1/",
	}

	api.defaultHeaders = http.Header{
		"Accept":                []string{"application/json; charset=UTF-8"},
		"Content-Type":          []string{"application/json; charset=UTF-8"},
		"X-Domainrobot-Context": []string{settings["context"]},
	}

	return api, nil
}

// GetDomainCorrections returns the corrections for a domain.
func (api *autoDNSProvider) GetDomainCorrections(dc *models.DomainConfig) ([]*models.Correction, error) {
	var changes []*models.RecordConfig

	dc, err := dc.Copy()
	if err != nil {
		return nil, err
	}

	err = dc.Punycode()
	if err != nil {
		return nil, err
	}
	domain := dc.Name

	// Get existing records
	existingRecords, err := api.GetZoneRecords(domain)
	if err != nil {
		return nil, err
	}

	// Normalize
	models.PostProcessRecords(existingRecords)
	txtutil.SplitSingleLongTxt(dc.Records) // Autosplit long TXT records

<<<<<<< HEAD
	if !diff2.EnableDiff2 || true { // Remove the "|| true" when the diff2 version is ready.

		differ := diff.New(dc)
		unchanged, create, del, modify, err := differ.IncrementalDiff(existingRecords)
		if err != nil {
			return nil, err
		}

		for _, m := range unchanged {
			changes = append(changes, m.Desired)
		}

		for _, m := range del {
			// Just notify, these records don't have to be deleted explicitly
			printer.Debugf(m.String())
		}

=======
	var corrections []*models.Correction
	if !diff2.EnableDiff2 || true { // Remove "|| true" when diff2 version arrives

		differ := diff.New(dc)
		unchanged, create, del, modify, err := differ.IncrementalDiff(existingRecords)
		if err != nil {
			return nil, err
		}

		for _, m := range unchanged {
			changes = append(changes, m.Desired)
		}

		for _, m := range del {
			// Just notify, these records don't have to be deleted explicitly
			printer.Debugf(m.String())
		}

>>>>>>> e7d24735
		for _, m := range create {
			printer.Debugf(m.String())
			changes = append(changes, m.Desired)
		}

		for _, m := range modify {
			printer.Debugf("mod")
			printer.Debugf(m.String())
			changes = append(changes, m.Desired)
		}

<<<<<<< HEAD
		var corrections []*models.Correction

=======
>>>>>>> e7d24735
		if len(create) > 0 || len(del) > 0 || len(modify) > 0 {
			corrections = append(corrections,
				&models.Correction{
					Msg: "Zone update for " + domain,
					F: func() error {
						zoneTTL := uint32(0)
						nameServers := []*models.Nameserver{}
						resourceRecords := []*ResourceRecord{}

						for _, record := range changes {
							// NS records for the APEX should be handled differently
							if record.Type == "NS" && record.Name == "@" {
								nameServers = append(nameServers, &models.Nameserver{
									Name: strings.TrimSuffix(record.GetTargetField(), "."),
								})

								zoneTTL = record.TTL
							} else {
								resourceRecord := &ResourceRecord{
									Name:  record.Name,
									TTL:   int64(record.TTL),
									Type:  record.Type,
									Value: record.GetTargetField(),
								}

								if resourceRecord.Name == "@" {
									resourceRecord.Name = ""
								}

								if record.Type == "MX" {
									resourceRecord.Pref = int32(record.MxPreference)
								}

								if record.Type == "SRV" {
									resourceRecord.Value = fmt.Sprintf(
										"%d %d %d %s",
										record.SrvPriority,
										record.SrvWeight,
										record.SrvPort,
										record.GetTargetField(),
									)
								}

								resourceRecords = append(resourceRecords, resourceRecord)
							}
						}

						err := api.updateZone(domain, resourceRecords, nameServers, zoneTTL)

						if err != nil {
							return fmt.Errorf(err.Error())
						}

						return nil
					},
				})
		}

		return corrections, nil
	}

	// Insert Future diff2 version here.

	return corrections, nil

}

// GetNameservers returns the nameservers for a domain.
func (api *autoDNSProvider) GetNameservers(domain string) ([]*models.Nameserver, error) {
	zone, err := api.getZone(domain)

	if err != nil {
		return nil, err
	}

	return zone.NameServers, nil
}

// GetZoneRecords gets the records of a zone and returns them in RecordConfig format.
func (api *autoDNSProvider) GetZoneRecords(domain string) (models.Records, error) {
	zone, _ := api.getZone(domain)
	existingRecords := make([]*models.RecordConfig, len(zone.ResourceRecords))
	for i, resourceRecord := range zone.ResourceRecords {
		existingRecords[i] = toRecordConfig(domain, resourceRecord)

		// If TTL is not set for an individual RR AutoDNS defaults to the zone TTL defined in SOA
		if existingRecords[i].TTL == 0 {
			existingRecords[i].TTL = zone.Soa.TTL
		}
	}

	// AutoDNS doesn't respond with APEX nameserver records as regular RR but rather as a zone property
	for _, nameServer := range zone.NameServers {
		nameServerRecord := &models.RecordConfig{
			TTL: zone.Soa.TTL,
		}

		nameServerRecord.SetLabel("", domain)

		// make sure the value for this NS record is suffixed with a dot at the end
		_ = nameServerRecord.PopulateFromString("NS", strings.TrimSuffix(nameServer.Name, ".")+".", domain)

		existingRecords = append(existingRecords, nameServerRecord)
	}

	if zone.MainRecord != nil && zone.MainRecord.Value != "" {
		addressRecord := &models.RecordConfig{
			TTL: uint32(zone.MainRecord.TTL),
		}

		// If TTL is not set for an individual RR AutoDNS defaults to the zone TTL defined in SOA
		if addressRecord.TTL == 0 {
			addressRecord.TTL = zone.Soa.TTL
		}

		addressRecord.SetLabel("", domain)

		_ = addressRecord.PopulateFromString("A", zone.MainRecord.Value, domain)

		existingRecords = append(existingRecords, addressRecord)

		if zone.IncludeWwwForMain {
			prefixedAddressRecord := &models.RecordConfig{
				TTL: uint32(zone.MainRecord.TTL),
			}

			// If TTL is not set for an individual RR AutoDNS defaults to the zone TTL defined in SOA
			if prefixedAddressRecord.TTL == 0 {
				prefixedAddressRecord.TTL = zone.Soa.TTL
			}

			prefixedAddressRecord.SetLabel("www", domain)

			_ = prefixedAddressRecord.PopulateFromString("A", zone.MainRecord.Value, domain)

			existingRecords = append(existingRecords, prefixedAddressRecord)
		}
	}

	return existingRecords, nil
}

func toRecordConfig(domain string, record *ResourceRecord) *models.RecordConfig {
	rc := &models.RecordConfig{
		Type:     record.Type,
		TTL:      uint32(record.TTL),
		Original: record,
	}
	rc.SetLabel(record.Name, domain)

	_ = rc.PopulateFromString(record.Type, record.Value, domain)

	if record.Type == "MX" {
		rc.MxPreference = uint16(record.Pref)
		rc.SetTarget(record.Value)
	}

	if record.Type == "SRV" {
		rc.SrvPriority = uint16(record.Pref)

		re := regexp.MustCompile(`(\d+) (\d+) (.+)$`)
		found := re.FindStringSubmatch(record.Value)

		weight, _ := strconv.Atoi(found[1])
		rc.SrvWeight = uint16(weight)

		port, _ := strconv.Atoi(found[2])
		rc.SrvPort = uint16(port)

		rc.SetTarget(found[3])
	}

	return rc
}<|MERGE_RESOLUTION|>--- conflicted
+++ resolved
@@ -92,8 +92,8 @@
 	models.PostProcessRecords(existingRecords)
 	txtutil.SplitSingleLongTxt(dc.Records) // Autosplit long TXT records
 
-<<<<<<< HEAD
-	if !diff2.EnableDiff2 || true { // Remove the "|| true" when the diff2 version is ready.
+	var corrections []*models.Correction
+	if !diff2.EnableDiff2 || true { // Remove "|| true" when diff2 version arrives
 
 		differ := diff.New(dc)
 		unchanged, create, del, modify, err := differ.IncrementalDiff(existingRecords)
@@ -110,26 +110,6 @@
 			printer.Debugf(m.String())
 		}
 
-=======
-	var corrections []*models.Correction
-	if !diff2.EnableDiff2 || true { // Remove "|| true" when diff2 version arrives
-
-		differ := diff.New(dc)
-		unchanged, create, del, modify, err := differ.IncrementalDiff(existingRecords)
-		if err != nil {
-			return nil, err
-		}
-
-		for _, m := range unchanged {
-			changes = append(changes, m.Desired)
-		}
-
-		for _, m := range del {
-			// Just notify, these records don't have to be deleted explicitly
-			printer.Debugf(m.String())
-		}
-
->>>>>>> e7d24735
 		for _, m := range create {
 			printer.Debugf(m.String())
 			changes = append(changes, m.Desired)
@@ -141,11 +121,6 @@
 			changes = append(changes, m.Desired)
 		}
 
-<<<<<<< HEAD
-		var corrections []*models.Correction
-
-=======
->>>>>>> e7d24735
 		if len(create) > 0 || len(del) > 0 || len(modify) > 0 {
 			corrections = append(corrections,
 				&models.Correction{
