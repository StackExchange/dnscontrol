package powerdns

import (
	"context"
	"github.com/StackExchange/dnscontrol/v3/models"
	"github.com/StackExchange/dnscontrol/v3/pkg/diff2"
	"github.com/mittwald/go-powerdns/apis/zones"
	"github.com/mittwald/go-powerdns/pdnshttp"
	"net/http"
)

// GetNameservers returns the nameservers for a domain.
func (dsp *powerdnsProvider) GetNameservers(string) ([]*models.Nameserver, error) {
	var r []string
	for _, j := range dsp.nameservers {
		r = append(r, j.Name)
	}
	return models.ToNameservers(r)
}

// GetZoneRecords gets the records of a zone and returns them in RecordConfig format.
func (dsp *powerdnsProvider) GetZoneRecords(domain string) (models.Records, error) {
	zone, err := dsp.client.Zones().GetZone(context.Background(), dsp.ServerName, domain)
	if err != nil {
		return nil, err
	}

	curRecords := models.Records{}
	// loop over grouped records by type, called RRSet
	for _, rrset := range zone.ResourceRecordSets {
		if rrset.Type == "SOA" {
			continue
		}
		// loop over single records of this group and create records
		for _, pdnsRecord := range rrset.Records {
			r, err := toRecordConfig(domain, pdnsRecord, rrset.TTL, rrset.Name, rrset.Type)
			if err != nil {
				return nil, err
			}
			curRecords = append(curRecords, r)
		}
	}

	return curRecords, nil
}

<<<<<<< HEAD
// // GetDomainCorrections returns a list of corrections to update a domain.
// func (dsp *powerdnsProvider) GetDomainCorrections(dc *models.DomainConfig) ([]*models.Correction, error) {

// 	// get current zone records
// 	curRecords, err := dsp.GetZoneRecords(dc.Name)
// 	if err != nil {
// 		return nil, err
// 	}

// 	// post-process records
// 	if err := dc.Punycode(); err != nil {
// 		return nil, err
// 	}
// 	models.PostProcessRecords(curRecords)

// 	return dsp.GetZoneRecordsCorrections(dc, curRecords)
// }

func (dsp *powerdnsProvider) GetZoneRecordsCorrections(dc *models.DomainConfig, curRecords models.Records) ([]*models.Correction, error) {
	// create record diff by group
	var keysToUpdate map[models.RecordKey][]string
	var err error
=======
// GetDomainCorrections returns a list of corrections to update a domain.
func (dsp *powerdnsProvider) GetDomainCorrections(dc *models.DomainConfig) ([]*models.Correction, error) {
	// get current zone records
	existing, err := dsp.GetZoneRecords(dc.Name)
	if err != nil {
		return nil, err
	}

	// post-process records
	if err := dc.Punycode(); err != nil {
		return nil, err
	}
	models.PostProcessRecords(existing)

	var corrections []*models.Correction
>>>>>>> 302a74b9
	if !diff2.EnableDiff2 {
		corrections, err = dsp.getDiff1DomainCorrections(dc, existing)
	} else {
		corrections, err = dsp.getDiff2DomainCorrections(dc, existing)
	}
	if err != nil {
		return nil, err
	}

	// DNSSec corrections
	dnssecCorrections, err := dsp.getDNSSECCorrections(dc)
	if err != nil {
		return nil, err
	}

	return append(corrections, dnssecCorrections...), nil
}

// EnsureZoneExists creates a zone if it does not exist
func (dsp *powerdnsProvider) EnsureZoneExists(domain string) error {
	if _, err := dsp.client.Zones().GetZone(context.Background(), dsp.ServerName, canonical(domain)); err != nil {
		if e, ok := err.(pdnshttp.ErrUnexpectedStatus); ok {
			if e.StatusCode != http.StatusNotFound {
				return err
			}
		}
	} else { // zone seems to exist
		return nil
	}

	_, err := dsp.client.Zones().CreateZone(context.Background(), dsp.ServerName, zones.Zone{
		Name:        canonical(domain),
		Type:        zones.ZoneTypeZone,
		DNSSec:      dsp.DNSSecOnCreate,
		Nameservers: dsp.DefaultNS,
	})
	return err
}<|MERGE_RESOLUTION|>--- conflicted
+++ resolved
@@ -2,11 +2,12 @@
 
 import (
 	"context"
+	"net/http"
+
 	"github.com/StackExchange/dnscontrol/v3/models"
 	"github.com/StackExchange/dnscontrol/v3/pkg/diff2"
 	"github.com/mittwald/go-powerdns/apis/zones"
 	"github.com/mittwald/go-powerdns/pdnshttp"
-	"net/http"
 )
 
 // GetNameservers returns the nameservers for a domain.
@@ -44,7 +45,6 @@
 	return curRecords, nil
 }
 
-<<<<<<< HEAD
 // // GetDomainCorrections returns a list of corrections to update a domain.
 // func (dsp *powerdnsProvider) GetDomainCorrections(dc *models.DomainConfig) ([]*models.Correction, error) {
 
@@ -63,27 +63,12 @@
 // 	return dsp.GetZoneRecordsCorrections(dc, curRecords)
 // }
 
-func (dsp *powerdnsProvider) GetZoneRecordsCorrections(dc *models.DomainConfig, curRecords models.Records) ([]*models.Correction, error) {
+func (dsp *powerdnsProvider) GetZoneRecordsCorrections(dc *models.DomainConfig, existing models.Records) ([]*models.Correction, error) {
 	// create record diff by group
-	var keysToUpdate map[models.RecordKey][]string
+	//var keysToUpdate map[models.RecordKey][]string
 	var err error
-=======
-// GetDomainCorrections returns a list of corrections to update a domain.
-func (dsp *powerdnsProvider) GetDomainCorrections(dc *models.DomainConfig) ([]*models.Correction, error) {
-	// get current zone records
-	existing, err := dsp.GetZoneRecords(dc.Name)
-	if err != nil {
-		return nil, err
-	}
-
-	// post-process records
-	if err := dc.Punycode(); err != nil {
-		return nil, err
-	}
-	models.PostProcessRecords(existing)
 
 	var corrections []*models.Correction
->>>>>>> 302a74b9
 	if !diff2.EnableDiff2 {
 		corrections, err = dsp.getDiff1DomainCorrections(dc, existing)
 	} else {
