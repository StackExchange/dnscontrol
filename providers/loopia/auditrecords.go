package loopia

import (
<<<<<<< HEAD
=======
	"fmt"

>>>>>>> c7ed607e
	"github.com/StackExchange/dnscontrol/v4/models"
	"github.com/StackExchange/dnscontrol/v4/pkg/rejectif"
)

// AuditRecords returns a list of errors corresponding to the records
// that aren't supported by this provider.  If all records are
// supported, an empty list is returned.
func AuditRecords(records []*models.RecordConfig) []error {
	a := rejectif.Auditor{}

	a.Add("TXT", rejectif.TxtIsEmpty) // Last verified 2023-03-10: Loopia returns 404

	//Loopias TXT length limit appears to be 450 octets
	a.Add("TXT", TxtHasSegmentLen450orLonger)

	a.Add("MX", rejectif.MxNull) // Last verified 2023-03-23

	return a.Audit(records)
}

// TxtHasSegmentLen450orLonger audits TXT records for strings that are >450 octets.
func TxtHasSegmentLen450orLonger(rc *models.RecordConfig) error {
<<<<<<< HEAD
	// This is no longer needed.  The provider can simply generate segments of 255-octets or less.
	//for _, txt := range rc.TxtStrings {
	//	if len(txt) > 450 {
	//		return fmt.Errorf("%q txtstring length > 450", rc.GetLabel())
	//	}
	//}
=======
	for _, txt := range rc.GetTargetTXTSegmented() {
		if len(txt) > 450 {
			return fmt.Errorf("%q txtstring length > 450", rc.GetLabel())
		}
	}
>>>>>>> c7ed607e
	return nil
}<|MERGE_RESOLUTION|>--- conflicted
+++ resolved
@@ -1,11 +1,6 @@
 package loopia
 
 import (
-<<<<<<< HEAD
-=======
-	"fmt"
-
->>>>>>> c7ed607e
 	"github.com/StackExchange/dnscontrol/v4/models"
 	"github.com/StackExchange/dnscontrol/v4/pkg/rejectif"
 )
@@ -28,19 +23,6 @@
 
 // TxtHasSegmentLen450orLonger audits TXT records for strings that are >450 octets.
 func TxtHasSegmentLen450orLonger(rc *models.RecordConfig) error {
-<<<<<<< HEAD
-	// This is no longer needed.  The provider can simply generate segments of 255-octets or less.
-	//for _, txt := range rc.TxtStrings {
-	//	if len(txt) > 450 {
-	//		return fmt.Errorf("%q txtstring length > 450", rc.GetLabel())
-	//	}
-	//}
-=======
-	for _, txt := range rc.GetTargetTXTSegmented() {
-		if len(txt) > 450 {
-			return fmt.Errorf("%q txtstring length > 450", rc.GetLabel())
-		}
-	}
->>>>>>> c7ed607e
+	// No longer needed. We always generate segments that are 255 octets or fewer.
 	return nil
 }