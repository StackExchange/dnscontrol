--- conflicted
+++ resolved
@@ -298,11 +298,7 @@
 // a list of functions to call to actually make the desired
 // correction, and a message to output to the user when the change is
 // made.
-<<<<<<< HEAD
-func (c *LoopiaClient) GetZoneRecordsCorrections(dc *models.DomainConfig, existingRecords models.Records) ([]*models.Correction, error) {
-=======
-func (c *APIClient) GenerateZoneRecordsCorrections(dc *models.DomainConfig, existingRecords models.Records) ([]*models.Correction, error) {
->>>>>>> 8b2a38a8
+func (c *APIClient) GetZoneRecordsCorrections(dc *models.DomainConfig, existingRecords models.Records) ([]*models.Correction, error) {
 	if c.Debug {
 		debugRecords("GenerateZoneRecordsCorrections input:\n", existingRecords)
 	}
