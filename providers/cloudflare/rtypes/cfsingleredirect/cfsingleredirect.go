--- conflicted
+++ resolved
@@ -14,23 +14,17 @@
 	rtypecontrol.Register(SINGLEREDIRECT)
 }
 
-<<<<<<< HEAD
 // FromRawArgs update a models.RecordConfig using the args (from a
 // models.RawRecord.Args). In other words, use the data from dnsconfig.js's
 // rawrecordBuilder to create (actually... update) a models.RecordConfig.
 func FromRawArgs(rc *models.RecordConfig, items []any) error {
-=======
-// FromRaw convert RecordConfig using data from a RawRecordConfig's parameters.
-func FromRaw(rc *models.RecordConfig, items []any) error {
->>>>>>> 08690524
 
-	// Validate types.
+	// Pave the arguments.
 	if err := rtypecontrol.PaveArgs(items, "siss"); err != nil {
 		return err
 	}
 
-	// Unpack the args:
-<<<<<<< HEAD
+	// Unpack the arguments:
 	var name = items[0].(string)
 	var code = items[1].(uint16)
 	if code != 301 && code != 302 {
@@ -39,35 +33,8 @@
 	var when = items[2].(string)
 	var then = items[3].(string)
 
-	rc.Name = name // FIXME: Parent should set?  normalize?  Maybe not normalize.  Normalizing happens later and might not be wanted (as in CF_SINGLE_REDIRECT)
-	rc.CloudflareRedirect = MakeRdata(when, then, code)
-	rc.SetTarget(rc.CloudflareRedirect.SRDisplay)
-=======
-	var name, when, then string
-	var code uint16
-
-	name = items[0].(string)
-	code = items[1].(uint16)
-	if code != 301 && code != 302 {
-		return fmt.Errorf("code (%03d) is not 301 or 302", code)
-	}
-	when = items[2].(string)
-	then = items[3].(string)
-
+	// Use the arguments to perfect the record:
 	makeSingleRedirectFromRawRec(rc, code, name, when, then)
->>>>>>> 08690524
 
 	return nil
-}
-
-func MakeRdata(sm, sr string, code uint16) *models.CloudflareSingleRedirectConfig {
-	r := &models.CloudflareSingleRedirectConfig{
-		PRWhen:    "UNKNOWABLE",
-		PRThen:    "UNKNOWABLE",
-		Code:      code,
-		SRDisplay: fmt.Sprintf("code=%03d when=(%v) then=(%v)", code, sm, sr),
-		SRWhen:    sm,
-		SRThen:    sr,
-	}
-	return r
 }