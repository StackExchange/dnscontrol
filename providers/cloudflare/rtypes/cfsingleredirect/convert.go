package cfsingleredirect

import (
	"fmt"
	"net"
	"net/url"
	"strings"

	"github.com/StackExchange/dnscontrol/v4/models"
)

<<<<<<< HEAD
func FromUserInput(target string, code uint16, priority int) (*models.CloudflareSingleRedirectConfig, error) {
	// target: matcher,replacement,priority,code
	// target: cable.slackoverflow.com/*,https://change.cnn.com/$1,1,302

	r := &models.CloudflareSingleRedirectConfig{}

	// Break apart the 4-part string and store into the individual fields:
	parts := strings.Split(target, ",")
	//printer.Printf("DEBUG: cfsrFromOldStyle: parts=%v\n", parts)
	r.PRDisplay = fmt.Sprintf("%s,%d,%03d", target, priority, code)
	r.PRWhen = parts[0]
	r.PRThen = parts[1]
	r.PRPriority = priority
	r.Code = code

	// Convert old-style to new-style:
	if err := AddNewStyleFields(r); err != nil {
		return nil, err
	}
	return r, nil
}

// AddNewStyleFields takes a PAGE_RULE-style target and populates the CFSRC.
func AddNewStyleFields(sr *models.CloudflareSingleRedirectConfig) error {
=======
// TranscodePRtoSR takes a PAGE_RULE record, stores transcoded versions of the fields, and makes the record a CLOUDFLAREAPI_SINGLE_REDDIRECT.
func TranscodePRtoSR(rec *models.RecordConfig) error {
	rec.Type = SINGLEREDIRECT // This record is now a CLOUDFLAREAPI_SINGLE_REDIRECT
>>>>>>> 08690524

	// Extract the fields we're reading from:
	sr := rec.CloudflareRedirect
	code := sr.Code
	prWhen := sr.PRWhen
	prThen := sr.PRThen
	srName := sr.PRDisplay

	// Convert old-style patterns to new-style rules:
	srWhen, srThen, err := makeRuleFromPattern(prWhen, prThen)
	if err != nil {
		return err
	}

	// Fix the RecordConfig
	makeSingleRedirectFromConvert(rec,
		sr.PRPriority,
		prWhen, prThen,
		code,
		srName, srWhen, srThen)

	return nil
}

// makeRuleFromPattern compile old-style patterns and replacements into new-style rules and expressions.
func makeRuleFromPattern(pattern, replacement string) (string, string, error) {

	var srWhen, srThen string
	var err error

	var phost, ppath string
	origPattern := pattern
	pattern, phost, ppath, err = normalizeURL(pattern)
	_ = pattern
	if err != nil {
		return "", "", err
	}
	var rhost, rpath string
	origReplacement := replacement
	replacement, rhost, rpath, err = normalizeURL(replacement)
	_ = rpath
	if err != nil {
		return "", "", err
	}

	// TODO(tlim): This could be a lot faster by not repeating itself so much.
	// However I want to get it working before it is optimized.

	// "pr" is Page Rule (old style)
	// "sr" is Static Rule (new style)
	// prWhen + prThen is the old-style matching pattern and replacement pattern.
	// srWhen + srThen is the new-style matching rule and replacement expression.

	if !strings.Contains(phost, `*`) && (ppath == `/` || ppath == "") {
		// https://i.sstatic.net/  (No Wildcards)
		srWhen = fmt.Sprintf(`http.host eq "%s" and http.request.uri.path eq "%s"`, phost, "/")

	} else if !strings.Contains(phost, `*`) && (ppath == `/*`) {
		// https://i.stack.imgur.com/*
		srWhen = fmt.Sprintf(`http.host eq "%s"`, phost)

	} else if !strings.Contains(phost, `*`) && !strings.Contains(ppath, "*") {
		// https://insights.stackoverflow.com/trends
		srWhen = fmt.Sprintf(`http.host eq "%s" and http.request.uri.path eq "%s"`, phost, ppath)

	} else if phost[0] == '*' && strings.Count(phost, `*`) == 1 && !strings.Contains(ppath, "*") {
		// *stackoverflow.careers/  (wildcard at beginning only)
		srWhen = fmt.Sprintf(`( http.host eq "%s" or ends_with(http.host, ".%s") ) and http.request.uri.path eq "%s"`, phost[1:], phost[1:], ppath)

	} else if phost[0] == '*' && strings.Count(phost, `*`) == 1 && ppath == "/*" {
		// *stackoverflow.careers/*  (wildcard at beginning and end)
		srWhen = fmt.Sprintf(`http.host eq "%s" or ends_with(http.host, ".%s")`, phost[1:], phost[1:])

	} else if strings.Contains(phost, `*`) && ppath == "/*" {
		// meta.*yodeya.com/* (wildcard in host)
		h := simpleGlobToRegex(phost)
		srWhen = fmt.Sprintf(`http.host matches r###"%s"###`, h)

	} else if !strings.Contains(phost, `*`) && strings.Count(ppath, `*`) == 1 && strings.HasSuffix(ppath, "*") {
		// domain.tld/.well-known* (wildcard in path)
		srWhen = fmt.Sprintf(`(starts_with(http.request.uri.path, "%s") and http.host eq "%s")`,
			ppath[0:len(ppath)-1],
			phost)

	}

	// replacement

	if !strings.Contains(replacement, `$`) {
		//  https://stackexchange.com/ (no substitutions)
		srThen = fmt.Sprintf(`concat("%s", "")`, replacement)

	} else if phost[0] == '*' && strings.Count(phost, `*`) == 1 && strings.Count(replacement, `$`) == 1 && len(rpath) > 3 && strings.HasSuffix(rpath, "/$2") {
		// *stackoverflowenterprise.com/* -> https://www.stackoverflowbusiness.com/enterprise/$2
		srThen = fmt.Sprintf(`concat("https://%s", "%s", http.request.uri.path)`,
			rhost,
			rpath[0:len(rpath)-3],
		)

	} else if phost[0] == '*' && strings.Count(phost, `*`) == 1 && strings.Count(replacement, `$`) == 1 && len(rpath) > 3 && strings.HasSuffix(rpath, "/$2") {
		// *stackoverflowenterprise.com/* -> https://www.stackoverflowbusiness.com/enterprise/$2
		srThen = fmt.Sprintf(`concat("https://%s", "%s", http.request.uri.path)`,
			rhost,
			rpath[0:len(rpath)-3],
		)

	} else if strings.Count(replacement, `$`) == 1 && rpath == `/$1` {
		// https://i.sstatic.net/$1 ($1 at end)
		srThen = fmt.Sprintf(`concat("https://%s", http.request.uri.path)`, rhost)

	} else if strings.Count(phost, `*`) == 1 && strings.Count(ppath, `*`) == 1 &&
		strings.Count(replacement, `$`) == 1 && strings.HasSuffix(rpath, `/$2`) {
		// https://careers.stackoverflow.com/$2
		srThen = fmt.Sprintf(`concat("https://%s", http.request.uri.path)`, rhost)

	} else if strings.Count(replacement, `$`) == 1 && strings.HasSuffix(replacement, `$1`) {
		// https://social.domain.tld/.well-known$1
		srThen = fmt.Sprintf(`concat("https://%s", http.request.uri.path)`, rhost)

	} else if strings.Count(replacement, `$`) == 1 && strings.HasSuffix(replacement, `$1`) {
		// https://social.domain.tld/.well-known$1
		srThen = fmt.Sprintf(`concat("https://%s", http.request.uri.path)`, rhost)

	}

	// Not implemented

	if srWhen == "" {
		return "", "", fmt.Errorf("conversion not implemented for pattern: %s", origPattern)
	}
	if srThen == "" {
		return "", "", fmt.Errorf("conversion not implemented for replacement: %s", origReplacement)
	}

	return srWhen, srThen, nil
}

// normalizeURL turns foo.com into https://foo.com and replaces HTTP with HTTPS.
// It also returns an error if there is a port specified (like :8080)
func normalizeURL(s string) (string, string, string, error) {
	orig := s
	if strings.HasPrefix(s, `http://`) {
		s = "https://" + s[7:]
	} else if !strings.HasPrefix(s, `https://`) {
		s = `https://` + s
	}

	// Make sure it parses.
	u, err := url.Parse(s)
	if err != nil {
		return "", "", "", err
	}

	// Make sure it doesn't have a port (https://example.com:8080)
	_, port, _ := net.SplitHostPort(u.Host)
	if port != "" {
		return "", "", "", fmt.Errorf("unimplemented port: %q", orig)
	}

	return s, u.Host, u.Path, nil
}

// simpleGlobToRegex translates very simple Glob patterns into regexp-compatible expressions.
// It only handles `.` and `*` currently.  See singleredirect_test.go for supported patterns.
func simpleGlobToRegex(g string) string {

	if g == "" {
		return `.*`
	}

	if !strings.HasSuffix(g, "*") {
		g = g + `$`
	}
	if !strings.HasPrefix(g, "*") {
		g = `^` + g
	}

	g = strings.ReplaceAll(g, `.`, `\.`)
	g = strings.ReplaceAll(g, `*`, `.*`)
	return g
}<|MERGE_RESOLUTION|>--- conflicted
+++ resolved
@@ -9,7 +9,7 @@
 	"github.com/StackExchange/dnscontrol/v4/models"
 )
 
-<<<<<<< HEAD
+/*
 func FromUserInput(target string, code uint16, priority int) (*models.CloudflareSingleRedirectConfig, error) {
 	// target: matcher,replacement,priority,code
 	// target: cable.slackoverflow.com/*,https://change.cnn.com/$1,1,302
@@ -34,11 +34,11 @@
 
 // AddNewStyleFields takes a PAGE_RULE-style target and populates the CFSRC.
 func AddNewStyleFields(sr *models.CloudflareSingleRedirectConfig) error {
-=======
+*/
+
 // TranscodePRtoSR takes a PAGE_RULE record, stores transcoded versions of the fields, and makes the record a CLOUDFLAREAPI_SINGLE_REDDIRECT.
 func TranscodePRtoSR(rec *models.RecordConfig) error {
 	rec.Type = SINGLEREDIRECT // This record is now a CLOUDFLAREAPI_SINGLE_REDIRECT
->>>>>>> 08690524
 
 	// Extract the fields we're reading from:
 	sr := rec.CloudflareRedirect
