package cloudflare

import (
	"bytes"
	"encoding/json"
	"fmt"
	"io/ioutil"
	"net/http"
	"strconv"
	"strings"
	"time"

	"github.com/StackExchange/dnscontrol/v3/models"
)

const (
	baseURL           = "https://api.cloudflare.com/client/v4/"
	zonesURL          = baseURL + "zones/"
	recordsURL        = zonesURL + "%s/dns_records/"
	pageRulesURL      = zonesURL + "%s/pagerules/"
	singlePageRuleURL = pageRulesURL + "%s"
	singleRecordURL   = recordsURL + "%s"
)

// get list of domains for account. Cache so the ids can be looked up from domain name
func (c *cloudflareProvider) fetchDomainList() error {
	c.domainIndex = map[string]string{}
	c.nameservers = map[string][]string{}
	page := 1
	for {
		zr := &zoneResponse{}
		url := fmt.Sprintf("%s?page=%d&per_page=50", zonesURL, page)
		if err := c.get(url, zr); err != nil {
			return fmt.Errorf("failed fetching domain list from cloudflare: %s", err)
		}
		if !zr.Success {
			return fmt.Errorf("failed fetching domain list from cloudflare: %s", stringifyErrors(zr.Errors))
		}
		for _, zone := range zr.Result {
			c.domainIndex[zone.Name] = zone.ID
			c.nameservers[zone.Name] = append(c.nameservers[zone.Name], zone.Nameservers...)
		}
		ri := zr.ResultInfo
		if len(zr.Result) == 0 || ri.Page*ri.PerPage >= ri.TotalCount {
			break
		}
		page++
	}
	return nil
}

// get all records for a domain
func (c *cloudflareProvider) getRecordsForDomain(id string, domain string) ([]*models.RecordConfig, error) {
	url := fmt.Sprintf(recordsURL, id)
	page := 1
	records := []*models.RecordConfig{}
	for {
		reqURL := fmt.Sprintf("%s?page=%d&per_page=100", url, page)
		var data recordsResponse
		if err := c.get(reqURL, &data); err != nil {
			return nil, fmt.Errorf("failed fetching record list from cloudflare: %s", err)
		}
		if !data.Success {
			return nil, fmt.Errorf("failed fetching record list cloudflare: %s", stringifyErrors(data.Errors))
		}
		for _, rec := range data.Result {
<<<<<<< HEAD
			rc, err := rec.nativeToRecord(domain)
			if err != nil { return nil, err }
			records = append(records, rc)
=======
			rt, err := rec.nativeToRecord(domain)
			if err != nil { return nil, err
			}
			records = append(records, rt)
>>>>>>> 1ec02de9
		}
		ri := data.ResultInfo
		if len(data.Result) == 0 || ri.Page*ri.PerPage >= ri.TotalCount {
			break
		}
		page++
	}
	return records, nil
}

// create a correction to delete a record
func (c *cloudflareProvider) deleteRec(rec *cfRecord, domainID string) *models.Correction {
	return &models.Correction{
		Msg: fmt.Sprintf("DELETE record: %s %s %d %s (id=%s)", rec.Name, rec.Type, rec.TTL, rec.Content, rec.ID),
		F: func() error {
			endpoint := fmt.Sprintf(singleRecordURL, domainID, rec.ID)
			req, err := http.NewRequest("DELETE", endpoint, nil)
			if err != nil {
				return err
			}
			c.setHeaders(req)
			_, err = handleActionResponse(http.DefaultClient.Do(req))
			return err
		},
	}
}

func (c *cloudflareProvider) createZone(domainName string) (string, error) {
	type createZone struct {
		Name string `json:"name"`

		Account struct {
			ID   string `json:"id"`
			Name string `json:"name"`
		} `json:"account"`
	}
	var id string
	cz := &createZone{
		Name: domainName}

	if c.AccountID != "" || c.AccountName != "" {
		cz.Account.ID = c.AccountID
		cz.Account.Name = c.AccountName
	}

	buf := &bytes.Buffer{}
	encoder := json.NewEncoder(buf)
	if err := encoder.Encode(cz); err != nil {
		return "", err
	}
	req, err := http.NewRequest("POST", zonesURL, buf)
	if err != nil {
		return "", err
	}
	c.setHeaders(req)
	id, err = handleActionResponse(http.DefaultClient.Do(req))
	return id, err
}

func cfDSData(rec *models.RecordConfig) *cfRecData {
	return &cfRecData{
		KeyTag:     rec.DsKeyTag,
		Algorithm:  rec.DsAlgorithm,
		DigestType: rec.DsDigestType,
		Digest:     rec.DsDigest,
	}
}

func cfSrvData(rec *models.RecordConfig) *cfRecData {
	serverParts := strings.Split(rec.GetLabelFQDN(), ".")
	c := &cfRecData{
		Service:  serverParts[0],
		Proto:    serverParts[1],
		Name:     strings.Join(serverParts[2:], "."),
		Port:     rec.SrvPort,
		Priority: rec.SrvPriority,
		Weight:   rec.SrvWeight,
	}
	c.Target = cfTarget(rec.GetTargetField())
	return c
}

func cfCaaData(rec *models.RecordConfig) *cfRecData {
	return &cfRecData{
		Tag:   rec.CaaTag,
		Flags: rec.CaaFlag,
		Value: rec.GetTargetField(),
	}
}

func cfTlsaData(rec *models.RecordConfig) *cfRecData {
	return &cfRecData{
		Usage:        rec.TlsaUsage,
		Selector:     rec.TlsaSelector,
		MatchingType: rec.TlsaMatchingType,
		Certificate:  rec.GetTargetField(),
	}
}

func cfSshfpData(rec *models.RecordConfig) *cfRecData {
	return &cfRecData{
		Algorithm:   rec.SshfpAlgorithm,
		HashType:    rec.SshfpFingerprint,
		Fingerprint: rec.GetTargetField(),
	}
}

func (c *cloudflareProvider) createRec(rec *models.RecordConfig, domainID string) []*models.Correction {
	type createRecord struct {
		Name     string     `json:"name"`
		Type     string     `json:"type"`
		Content  string     `json:"content"`
		TTL      uint32     `json:"ttl"`
		Priority uint16     `json:"priority"`
		Data     *cfRecData `json:"data"`
	}
	var id string
	content := rec.GetTargetField()
	if rec.Metadata[metaOriginalIP] != "" {
		content = rec.Metadata[metaOriginalIP]
	}
	prio := ""
	if rec.Type == "MX" {
		prio = fmt.Sprintf(" %d ", rec.MxPreference)
	}
	if rec.Type == "DS" {
		content = fmt.Sprintf("%d %d %d %s", rec.DsKeyTag, rec.DsAlgorithm, rec.DsDigestType, rec.DsDigest)
	}
	arr := []*models.Correction{{
		Msg: fmt.Sprintf("CREATE record: %s %s %d%s %s", rec.GetLabel(), rec.Type, rec.TTL, prio, content),
		F: func() error {

			cf := &createRecord{
				Name:     rec.GetLabel(),
				Type:     rec.Type,
				TTL:      rec.TTL,
				Content:  content,
				Priority: rec.MxPreference,
			}
			if rec.Type == "SRV" {
				cf.Data = cfSrvData(rec)
				cf.Name = rec.GetLabelFQDN()
			} else if rec.Type == "CAA" {
				cf.Data = cfCaaData(rec)
				cf.Name = rec.GetLabelFQDN()
				cf.Content = ""
			} else if rec.Type == "TLSA" {
				cf.Data = cfTlsaData(rec)
				cf.Name = rec.GetLabelFQDN()
			} else if rec.Type == "SSHFP" {
				cf.Data = cfSshfpData(rec)
				cf.Name = rec.GetLabelFQDN()
			} else if rec.Type == "DS" {
				cf.Data = cfDSData(rec)
			}
			endpoint := fmt.Sprintf(recordsURL, domainID)
			buf := &bytes.Buffer{}
			encoder := json.NewEncoder(buf)
			if err := encoder.Encode(cf); err != nil {
				return err
			}
			req, err := http.NewRequest("POST", endpoint, buf)
			if err != nil {
				return err
			}
			c.setHeaders(req)
			id, err = handleActionResponse(http.DefaultClient.Do(req))
			return err
		},
	}}
	if rec.Metadata[metaProxy] != "off" {
		arr = append(arr, &models.Correction{
			Msg: fmt.Sprintf("ACTIVATE PROXY for new record %s %s %d %s", rec.GetLabel(), rec.Type, rec.TTL, rec.GetTargetField()),
			F:   func() error { return c.modifyRecord(domainID, id, true, rec) },
		})
	}
	return arr
}

func (c *cloudflareProvider) modifyRecord(domainID, recID string, proxied bool, rec *models.RecordConfig) error {
	if domainID == "" || recID == "" {
		return fmt.Errorf("cannot modify record if domain or record id are empty")
	}
	type record struct {
		ID       string     `json:"id"`
		Proxied  bool       `json:"proxied"`
		Name     string     `json:"name"`
		Type     string     `json:"type"`
		Content  string     `json:"content"`
		Priority uint16     `json:"priority"`
		TTL      uint32     `json:"ttl"`
		Data     *cfRecData `json:"data"`
	}
	r := record{
		ID:       recID,
		Proxied:  proxied,
		Name:     rec.GetLabel(),
		Type:     rec.Type,
		Content:  rec.GetTargetField(),
		Priority: rec.MxPreference,
		TTL:      rec.TTL,
		Data:     nil,
	}
	if rec.Type == "SRV" {
		r.Data = cfSrvData(rec)
		r.Name = rec.GetLabelFQDN()
	} else if rec.Type == "CAA" {
		r.Data = cfCaaData(rec)
		r.Name = rec.GetLabelFQDN()
		r.Content = ""
	} else if rec.Type == "TLSA" {
		r.Data = cfTlsaData(rec)
		r.Name = rec.GetLabelFQDN()
	} else if rec.Type == "SSHFP" {
		r.Data = cfSshfpData(rec)
		r.Name = rec.GetLabelFQDN()
	} else if rec.Type == "DS" {
		r.Data = cfDSData(rec)
		r.Content = ""
	}
	endpoint := fmt.Sprintf(singleRecordURL, domainID, recID)
	buf := &bytes.Buffer{}
	encoder := json.NewEncoder(buf)
	if err := encoder.Encode(r); err != nil {
		return err
	}
	req, err := http.NewRequest("PUT", endpoint, buf)
	if err != nil {
		return err
	}
	c.setHeaders(req)
	_, err = handleActionResponse(http.DefaultClient.Do(req))
	return err
}

// change universal ssl state
func (c *cloudflareProvider) changeUniversalSSL(domainID string, state bool) error {
	type setUniversalSSL struct {
		Enabled bool `json:"enabled"`
	}
	us := &setUniversalSSL{
		Enabled: state,
	}

	// create json
	buf := &bytes.Buffer{}
	encoder := json.NewEncoder(buf)
	if err := encoder.Encode(us); err != nil {
		return err
	}

	// send request.
	endpoint := fmt.Sprintf(zonesURL+"%s/ssl/universal/settings", domainID)
	req, err := http.NewRequest("PATCH", endpoint, buf)
	if err != nil {
		return err
	}
	c.setHeaders(req)
	_, err = handleActionResponse(http.DefaultClient.Do(req))

	return err
}

// change universal ssl state
func (c *cloudflareProvider) getUniversalSSL(domainID string) (bool, error) {
	type universalSSLResponse struct {
		Success  bool          `json:"success"`
		Errors   []interface{} `json:"errors"`
		Messages []interface{} `json:"messages"`
		Result   struct {
			Enabled bool `json:"enabled"`
		} `json:"result"`
	}

	// send request.
	endpoint := fmt.Sprintf(zonesURL+"%s/ssl/universal/settings", domainID)
	var result universalSSLResponse
	err := c.get(endpoint, &result)
	if err != nil {
		return true, err
	}

	return result.Result.Enabled, err
}

// common error handling for all action responses
func handleActionResponse(resp *http.Response, err error) (id string, e error) {
	if err != nil {
		return "", err
	}
	defer resp.Body.Close()
	result := &basicResponse{}
	decoder := json.NewDecoder(resp.Body)
	if err = decoder.Decode(result); err != nil {
		return "", fmt.Errorf("unknown error. Status code: %d", resp.StatusCode)
	}
	if resp.StatusCode != 200 {
		return "", fmt.Errorf(stringifyErrors(result.Errors))
	}
	return result.Result.ID, nil
}

func (c *cloudflareProvider) setHeaders(req *http.Request) {
	if len(c.APIToken) > 0 {
		req.Header.Set("Authorization", "Bearer "+c.APIToken)
	} else {
		req.Header.Set("X-Auth-Key", c.APIKey)
		req.Header.Set("X-Auth-Email", c.APIUser)
	}
}

// generic get handler. makes request and unmarshalls response to given interface
func (c *cloudflareProvider) get(endpoint string, target interface{}) error {
	req, err := http.NewRequest("GET", endpoint, nil)
	if err != nil {
		return err
	}
	c.setHeaders(req)
	resp, err := http.DefaultClient.Do(req)
	if err != nil {
		return err
	}
	defer resp.Body.Close()
	if resp.StatusCode != 200 {
		dat, _ := ioutil.ReadAll(resp.Body)
		fmt.Println(string(dat))
		return fmt.Errorf("bad status code from cloudflare: %d not 200", resp.StatusCode)
	}
	decoder := json.NewDecoder(resp.Body)
	return decoder.Decode(target)
}

func (c *cloudflareProvider) getPageRules(id string, domain string) ([]*models.RecordConfig, error) {
	url := fmt.Sprintf(pageRulesURL, id)
	data := pageRuleResponse{}
	if err := c.get(url, &data); err != nil {
		return nil, fmt.Errorf("failed fetching page rule list from cloudflare: %s", err)
	}
	if !data.Success {
		return nil, fmt.Errorf("failed fetching page rule list cloudflare: %s", stringifyErrors(data.Errors))
	}
	recs := []*models.RecordConfig{}
	for _, pr := range data.Result {
		// only interested in forwarding rules. Lets be very specific, and skip anything else
		if len(pr.Actions) != 1 || len(pr.Targets) != 1 {
			continue
		}
		if pr.Actions[0].ID != "forwarding_url" {
			continue
		}
		err := json.Unmarshal([]byte(pr.Actions[0].Value), &pr.ForwardingInfo)
		if err != nil {
			return nil, err
		}
		var thisPr = pr
		r := &models.RecordConfig{
			Type:     "PAGE_RULE",
			Original: thisPr,
			TTL:      1,
		}
		r.SetLabel("@", domain)
		r.SetTarget(fmt.Sprintf("%s,%s,%d,%d", // $FROM,$TO,$PRIO,$CODE
			pr.Targets[0].Constraint.Value,
			pr.ForwardingInfo.URL,
			pr.Priority,
			pr.ForwardingInfo.StatusCode))
		recs = append(recs, r)
	}
	return recs, nil
}

func (c *cloudflareProvider) deletePageRule(recordID, domainID string) error {
	endpoint := fmt.Sprintf(singlePageRuleURL, domainID, recordID)
	req, err := http.NewRequest("DELETE", endpoint, nil)
	if err != nil {
		return err
	}
	c.setHeaders(req)
	_, err = handleActionResponse(http.DefaultClient.Do(req))
	return err
}

func (c *cloudflareProvider) updatePageRule(recordID, domainID string, target string) error {
	if err := c.deletePageRule(recordID, domainID); err != nil {
		return err
	}
	return c.createPageRule(domainID, target)
}

func (c *cloudflareProvider) createPageRule(domainID string, target string) error {
	endpoint := fmt.Sprintf(pageRulesURL, domainID)
	return c.sendPageRule(endpoint, "POST", target)
}

func (c *cloudflareProvider) sendPageRule(endpoint, method string, data string) error {
	// from to priority code
	parts := strings.Split(data, ",")
	priority, _ := strconv.Atoi(parts[2])
	code, _ := strconv.Atoi(parts[3])
	fwdInfo := &pageRuleFwdInfo{
		StatusCode: code,
		URL:        parts[1],
	}
	dat, _ := json.Marshal(fwdInfo)
	pr := &pageRule{
		Status:   "active",
		Priority: priority,
		Targets: []pageRuleTarget{
			{Target: "url", Constraint: pageRuleConstraint{Operator: "matches", Value: parts[0]}},
		},
		Actions: []pageRuleAction{
			{ID: "forwarding_url", Value: json.RawMessage(dat)},
		},
	}
	buf := &bytes.Buffer{}
	enc := json.NewEncoder(buf)
	if err := enc.Encode(pr); err != nil {
		return err
	}
	req, err := http.NewRequest(method, endpoint, buf)
	if err != nil {
		return err
	}
	c.setHeaders(req)
	_, err = handleActionResponse(http.DefaultClient.Do(req))
	return err
}

func stringifyErrors(errors []interface{}) string {
	dat, err := json.Marshal(errors)
	if err != nil {
		return "???"
	}
	return string(dat)
}

type recordsResponse struct {
	basicResponse
	Result     []*cfRecord `json:"result"`
	ResultInfo pagingInfo  `json:"result_info"`
}

type basicResponse struct {
	Success  bool          `json:"success"`
	Errors   []interface{} `json:"errors"`
	Messages []interface{} `json:"messages"`
	Result   struct {
		ID string `json:"id"`
	} `json:"result"`
}

type pageRuleResponse struct {
	basicResponse
	Result     []*pageRule `json:"result"`
	ResultInfo pagingInfo  `json:"result_info"`
}

type pageRule struct {
	ID             string           `json:"id,omitempty"`
	Targets        []pageRuleTarget `json:"targets"`
	Actions        []pageRuleAction `json:"actions"`
	Priority       int              `json:"priority"`
	Status         string           `json:"status"`
	ModifiedOn     time.Time        `json:"modified_on,omitempty"`
	CreatedOn      time.Time        `json:"created_on,omitempty"`
	ForwardingInfo *pageRuleFwdInfo `json:"-"`
}

type pageRuleTarget struct {
	Target     string             `json:"target"`
	Constraint pageRuleConstraint `json:"constraint"`
}

type pageRuleConstraint struct {
	Operator string `json:"operator"`
	Value    string `json:"value"`
}

type pageRuleAction struct {
	ID    string          `json:"id"`
	Value json.RawMessage `json:"value"`
}

type pageRuleFwdInfo struct {
	URL        string `json:"url"`
	StatusCode int    `json:"status_code"`
}

type zoneResponse struct {
	basicResponse
	Result []struct {
		ID          string   `json:"id"`
		Name        string   `json:"name"`
		Nameservers []string `json:"name_servers"`
	} `json:"result"`
	ResultInfo pagingInfo `json:"result_info"`
}

type pagingInfo struct {
	Page       int `json:"page"`
	PerPage    int `json:"per_page"`
	Count      int `json:"count"`
	TotalCount int `json:"total_count"`
}<|MERGE_RESOLUTION|>--- conflicted
+++ resolved
@@ -64,16 +64,11 @@
 			return nil, fmt.Errorf("failed fetching record list cloudflare: %s", stringifyErrors(data.Errors))
 		}
 		for _, rec := range data.Result {
-<<<<<<< HEAD
-			rc, err := rec.nativeToRecord(domain)
-			if err != nil { return nil, err }
-			records = append(records, rc)
-=======
 			rt, err := rec.nativeToRecord(domain)
-			if err != nil { return nil, err
+			if err != nil {
+				return nil, err
 			}
 			records = append(records, rt)
->>>>>>> 1ec02de9
 		}
 		ri := data.ResultInfo
 		if len(data.Result) == 0 || ri.Page*ri.PerPage >= ri.TotalCount {
