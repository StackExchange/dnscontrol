package cloudflare

import (
	"context"
	"encoding/json"
	"errors"
	"fmt"
	"net"
	"os"
	"strconv"
	"strings"

	"github.com/cloudflare/cloudflare-go"
	"github.com/fatih/color"
	"golang.org/x/net/idna"

	"github.com/StackExchange/dnscontrol/v4/models"
	"github.com/StackExchange/dnscontrol/v4/pkg/diff2"
	"github.com/StackExchange/dnscontrol/v4/pkg/printer"
	"github.com/StackExchange/dnscontrol/v4/pkg/transform"
	"github.com/StackExchange/dnscontrol/v4/pkg/zonecache"
	"github.com/StackExchange/dnscontrol/v4/providers"
	"github.com/StackExchange/dnscontrol/v4/providers/cloudflare/rtypes/cfsingleredirect"
)

/*

Cloudflare API DNS provider:

Info required in `creds.json`:
   - apikey
   - apiuser
   - accountid (optional)

Record level metadata available:
   - cloudflare_proxy ("on", "off", or "full")

Domain level metadata available:
   - cloudflare_proxy_default ("on", "off", or "full")

 Provider level metadata available:
   - ip_conversions
*/

<<<<<<< HEAD
func init() {
	providers.Register(
		providers.RegisterOpts{
			Name:               "CLOUDFLARE",
			NameAliases:        []string{"CLOUDFLAREAPI"},
			MaintainerGithubID: "@tresni",
			SupportLevel:       "official", // "official", "community", "needs_volunteer", "deprecated"
			Initializer:        initializer,
			RecordAuditor:      AuditRecords,
			BrokeConcurrency:   false,
			DualHostSupport:    "Cloudflare will not work well in situations where it is not the only DNS server",
			// Fields in the creds.json file:
			CredsFields: []string{
				"apitoken",
				"apikey", "apiuser",
				"accountid",
			},
			// Fields in the REGISTRAR("credkey", { metafield: "foo" })
			MetaFields: []string{
				"ip_conversions:string",
				"ignored_labels:string",
				"transcode_log:string",
				"manage_redirects:bool",
				"manage_workers:bool",
				"manage_single_redirects:bool",
			},
			// DNS RecordTypes supported:
			RecordTypes: []any{
				"A",
				"AAAA",
				"ALIAS:note:CF automatically flattens CNAME records into A records dynamically",
				"CAA",
				"DHCID:unimplemented", // Indicates provider supports it, but DNSControl doesn't have code to support it
				"DNAME:unimplemented:note:This note appears in documentation", // Anything after "note:" is for documentation.
				"DS:both", // "apex" (DS only supported at the apex), "children" (supports DS on children), "both" (default)
				"HTTPS",
				"MX",
				"NAPTR",
				"OPENPGPKEY",
				"PTR",
				"SMIMEA",
				"SRV",
				"SSHFP",
				"SVCB",
				"TLSA",
				"TXT",
				// Custom Types
				"CF_SINGLE_REDIRECT",
				"CF_REDIRECT",
				"CF_TEMP_REDIRECT",
				"CF_WORKER_ROUTE",
			},
		},
	)
=======
var features = providers.DocumentationNotes{
	// The default for unlisted capabilities is 'Cannot'.
	// See providers/capabilities.go for the entire list of capabilities.
	providers.CanGetZones:            providers.Can(),
	providers.CanConcur:              providers.Can(),
	providers.CanUseAlias:            providers.Can("CF automatically flattens CNAME records into A records dynamically"),
	providers.CanUseCAA:              providers.Can(),
	providers.CanUseDNSKEY:           providers.Cannot(),
	providers.CanUseDS:               providers.Can(),
	providers.CanUseDSForChildren:    providers.Can(),
	providers.CanUseHTTPS:            providers.Can(),
	providers.CanUseLOC:              providers.Can(),
	providers.CanUseNAPTR:            providers.Can(),
	providers.CanUsePTR:              providers.Can(),
	providers.CanUseSRV:              providers.Can(),
	providers.CanUseSSHFP:            providers.Can(),
	providers.CanUseSVCB:             providers.Can(),
	providers.CanUseTLSA:             providers.Can(),
	providers.DocCreateDomains:       providers.Can(),
	providers.DocDualHost:            providers.Cannot("Cloudflare will not work well in situations where it is not the only DNS server"),
	providers.DocOfficiallySupported: providers.Can(),
}

func init() {
	const providerName = "CLOUDFLAREAPI"
	const providerMaintainer = "@tresni"
	fns := providers.DspFuncs{
		Initializer:   newCloudflare,
		RecordAuditor: AuditRecords,
	}
	providers.RegisterDomainServiceProviderType(providerName, fns, features)
	providers.RegisterCustomRecordType("CF_WORKER_ROUTE", providerName, "")
	providers.RegisterMaintainer(providerName, providerMaintainer)
>>>>>>> efe713cc
}

/*
    client := providers.NewClient("credKey") // Get an API handle
  _, ok := client.(providers.Registrar) // Is this a registrar?
  _, ok := client.(providers.DNSServiceProvider) // Is this a DNS Service Provider?
  _, ok := client.(providers.ZoneLister) // Does "get-zones" work?
  _, ok := client.(providers.ZoneCreator) // Does "create-zone" work?
  rtypeMap := providers.GetSupportedRecordTypes("CLOUDFLARE") // List supported record types
  b := providers.IsRTypeSupported("CLOUDFLARE", "TXT") // Is TXT supported?
  b := providers.IsFeatureSupported("CLOUDFLARE", "feature_name") // Is feature_name supported?

Signature for the initializer (called any time an API client handle is needed):
  func clientFactory(m map[string]string, metadata map[string]string) (providers.DNSServiceProvider, error) {}

*/

// cloudflareProvider is the handle for API calls.
type cloudflareProvider struct {
	ipConversions []transform.IPConversion
	ignoredLabels []string
	manageWorkers bool
	accountID     string
	cfClient      *cloudflare.API
	//
	manageSingleRedirects bool // New "Single Redirects"-style redirects.
	//
	// Used by
	tcLogFilename string   // Transcode Log file name
	tcLogFh       *os.File // Transcode Log file handle
	tcZone        string   // Transcode Current zone

	zoneCache zonecache.ZoneCache[cloudflare.Zone]
}

// GetNameservers returns the nameservers for a domain.
func (c *cloudflareProvider) GetNameservers(domain string) ([]*models.Nameserver, error) {
	z, err := c.zoneCache.GetZone(domain)
	if err != nil {
		return nil, err
	}
	return models.ToNameservers(z.NameServers)
}

// ListZones returns a list of the DNS zones.
func (c *cloudflareProvider) ListZones() ([]string, error) {
	return c.zoneCache.GetZoneNames()
}

// GetZoneRecords gets the records of a zone and returns them in RecordConfig format.
func (c *cloudflareProvider) GetZoneRecords(domain string, meta map[string]string) (models.Records, error) {
	domainID, err := c.getDomainID(domain)
	if err != nil {
		return nil, err
	}
	records, err := c.getRecordsForDomain(domainID, domain)
	if err != nil {
		return nil, err
	}

	for _, rec := range records {
		if rec.TTL == 0 {
			rec.TTL = 1
		}
		// Store the proxy status ("orange cloud") for use by get-zones:
		m := getProxyMetadata(rec)
		if p, ok := m["proxy"]; ok {
			if rec.Metadata == nil {
				rec.Metadata = map[string]string{}
			}
			rec.Metadata["cloudflare_proxy"] = p
		}
	}

	if c.manageSingleRedirects { // if new xor old
		// Download the list of Single Redirects.
		// For each one, generate a SINGLEREDIRECT record
		prs, err := c.getSingleRedirects(domainID, domain)
		if err != nil {
			return nil, err
		}
		records = append(records, prs...)
	}

	if c.manageWorkers {
		wrs, err := c.getWorkerRoutes(domainID, domain)
		if err != nil {
			return nil, err
		}
		records = append(records, wrs...)
	}

	// Normalize
	models.PostProcessRecords(records)

	return records, nil
}

func (c *cloudflareProvider) getDomainID(name string) (string, error) {
	z, err := c.zoneCache.GetZone(name)
	if err != nil {
		return "", err
	}
	return z.ID, nil
}

// GetZoneRecordsCorrections returns a list of corrections that will turn existing records into dc.Records.
func (c *cloudflareProvider) GetZoneRecordsCorrections(dc *models.DomainConfig, records models.Records) ([]*models.Correction, int, error) {
	for _, rec := range dc.Records {
		if rec.Type == "ALIAS" {
			rec.ChangeType("CNAME", dc.Name)
		}
	}

	if err := c.preprocessConfig(dc); err != nil {
		return nil, 0, err
	}

	checkNSModifications(dc)

	domainID, err := c.getDomainID(dc.Name)
	if err != nil {
		return nil, 0, err
	}

	for _, rec := range dc.Records {
		// As per CF-API documentation proxied records are always forced to have a TTL of 1.
		// When not forcing this property change here, dnscontrol tries each time to update
		// the TTL of a record which simply cannot be changed anyway.
		if rec.Metadata[metaProxy] != "off" {
			rec.TTL = 1
		}
	}

	checkNSModifications(dc)

	var corrections []*models.Correction

	// Cloudflare is a "ByRecord" API.
	instructions, actualChangeCount, err := diff2.ByRecord(records, dc, genComparable)
	if err != nil {
		return nil, 0, err
	}

	for _, inst := range instructions {
		addToFront := false
		var corrs []*models.Correction

		domainID := domainID
		msg := inst.Msgs[0]

		switch inst.Type {
		case diff2.CREATE:
			createRec := inst.New[0]
			corrs = c.mkCreateCorrection(createRec, domainID, msg)
			// DS records must always have a corresponding NS record.
			// Therefore, we create NS records before any DS records.
			addToFront = (createRec.Type == "NS")
		case diff2.CHANGE:
			newrec := inst.New[0]
			oldrec := inst.Old[0]
			corrs = c.mkChangeCorrection(oldrec, newrec, domainID, msg)
		case diff2.DELETE:
			deleteRec := inst.Old[0]
			deleteRecType := deleteRec.Type
			corrs = c.mkDeleteCorrection(deleteRecType, deleteRec, domainID, msg)
			// DS records must always have a corresponding NS record.
			// Therefore, we remove DS records before any NS records.
			addToFront = (deleteRecType == "DS")
		}

		if addToFront {
			corrections = append(corrs, corrections...)
		} else {
			corrections = append(corrections, corrs...)
		}
	}

	// Add universalSSL change when needed
	if changed, newState, err := c.checkUniversalSSL(dc, domainID); err == nil && changed {
		var newStateString string
		if newState {
			newStateString = "enabled"
		} else {
			newStateString = "disabled"
		}
		corrections = append(corrections, &models.Correction{
			Msg: fmt.Sprintf("Universal SSL will be %s for this domain.", newStateString),
			F:   func() error { return c.changeUniversalSSL(domainID, newState) },
		})
	}

	return corrections, actualChangeCount, nil
}

func genComparable(rec *models.RecordConfig) string {
	if rec.Type == "A" || rec.Type == "AAAA" || rec.Type == "CNAME" {
		proxy := rec.Metadata[metaProxy]
		if proxy != "" {
			if proxy == "on" || proxy == "full" {
				proxy = "true"
			}
			if proxy == "off" {
				proxy = "false"
			}
			return "proxy=" + proxy
		}
	}
	return ""
}

func (c *cloudflareProvider) mkCreateCorrection(newrec *models.RecordConfig, domainID, msg string) []*models.Correction {
	switch newrec.Type {
	case "WORKER_ROUTE":
		return []*models.Correction{{
			Msg: msg,
			F:   func() error { return c.createWorkerRoute(domainID, newrec.GetTargetField()) },
		}}
	case "CLOUDFLAREAPI_SINGLE_REDIRECT":
		return []*models.Correction{{
			Msg: msg,
			F: func() error {
				return c.createSingleRedirect(domainID, *newrec.F.(*cfsingleredirect.SingleRedirectConfig))
			},
		}}
	default:
		return c.createRecDiff2(newrec, domainID, msg)
	}
}

func (c *cloudflareProvider) mkChangeCorrection(oldrec, newrec *models.RecordConfig, domainID string, msg string) []*models.Correction {
	var idTxt string
	switch oldrec.Type {
	case "WORKER_ROUTE":
		idTxt = oldrec.Original.(cloudflare.WorkerRoute).ID
	case "CLOUDFLAREAPI_SINGLE_REDIRECT":
		idTxt = oldrec.F.(*cfsingleredirect.SingleRedirectConfig).SRRRulesetID
	default:
		idTxt = oldrec.Original.(cloudflare.DNSRecord).ID
	}
	msg = msg + color.YellowString(" id=%v", idTxt)

	switch newrec.Type {
	case "CLOUDFLAREAPI_SINGLE_REDIRECT":
		return []*models.Correction{{
			Msg: msg,
			F: func() error {
				return c.updateSingleRedirect(domainID, oldrec, newrec)
			},
		}}
	case "WORKER_ROUTE":
		return []*models.Correction{{
			Msg: msg,
			F: func() error {
				return c.updateWorkerRoute(idTxt, domainID, newrec.GetTargetField())
			},
		}}
	default:
		e := oldrec.Original.(cloudflare.DNSRecord)
		proxy := e.Proxiable && newrec.Metadata[metaProxy] != "off"
		// fmt.Fprintf(os.Stderr, "DEBUG: proxy := %v && %v != off is... %v\n", e.Proxiable, newrec.Metadata[metaProxy], proxy)
		return []*models.Correction{{
			Msg: msg,
			F:   func() error { return c.modifyRecord(domainID, e.ID, proxy, newrec) },
		}}
	}
}

func (c *cloudflareProvider) mkDeleteCorrection(recType string, origRec *models.RecordConfig, domainID string, msg string) []*models.Correction {
	var idTxt string
	switch recType {
	case "PAGE_RULE":
		idTxt = origRec.Original.(cloudflare.PageRule).ID
	case "WORKER_ROUTE":
		idTxt = origRec.Original.(cloudflare.WorkerRoute).ID
	case "CLOUDFLAREAPI_SINGLE_REDIRECT":
		idTxt = origRec.Original.(cloudflare.RulesetRule).ID
	default:
		idTxt = origRec.Original.(cloudflare.DNSRecord).ID
	}
	msg = msg + color.RedString(" id=%v", idTxt)

	correction := &models.Correction{
		Msg: msg,
		F: func() error {
			switch recType {
			// case "PAGE_RULE":
			// 	return c.deletePageRule(origRec.Original.(cloudflare.PageRule).ID, domainID)
			case "WORKER_ROUTE":
				return c.deleteWorkerRoute(origRec.Original.(cloudflare.WorkerRoute).ID, domainID)
			case "CLOUDFLAREAPI_SINGLE_REDIRECT":
				return c.deleteSingleRedirects(domainID, *origRec.F.(*cfsingleredirect.SingleRedirectConfig))
			default:
				return c.deleteDNSRecord(origRec.Original.(cloudflare.DNSRecord), domainID)
			}
		},
	}
	return []*models.Correction{correction}
}

func checkNSModifications(dc *models.DomainConfig) {
	newList := make([]*models.RecordConfig, 0, len(dc.Records))

	punyRoot, err := idna.ToASCII(dc.Name)
	if err != nil {
		punyRoot = dc.Name
	}

	for _, rec := range dc.Records {
		if rec.Type == "NS" && rec.GetLabelFQDN() == punyRoot {
			if strings.HasSuffix(rec.GetTargetField(), ".ns.cloudflare.com.") {
				continue
			}
		}
		newList = append(newList, rec)
	}
	dc.Records = newList
}

func (c *cloudflareProvider) checkUniversalSSL(dc *models.DomainConfig, id string) (changed bool, newState bool, err error) {
	expectedStr := dc.Metadata[metaUniversalSSL]
	if expectedStr == "" {
		return false, false, errors.New("metadata not set")
	}

	if actual, err := c.getUniversalSSL(id); err == nil {
		// convert str to bool
		var expected bool
		if expectedStr == "off" {
			expected = false
		} else {
			expected = true
		}
		// did something change?
		if actual != expected {
			return true, expected, nil
		}
		return false, expected, nil
	}
	return false, false, errors.New("error receiving universal ssl state")
}

const (
	metaProxy        = "cloudflare_proxy"
	metaProxyDefault = metaProxy + "_default"
	metaOriginalIP   = "original_ip" // TODO(tlim): Unclear what this means.
	metaUniversalSSL = "cloudflare_universalssl"
)

func checkProxyVal(v string) (string, error) {
	v = strings.ToLower(v)
	if v != "on" && v != "off" && v != "full" {
		return "", fmt.Errorf("bad metadata value for cloudflare_proxy: '%s'. Use on/off/full", v)
	}
	return v, nil
}

func (c *cloudflareProvider) preprocessConfig(dc *models.DomainConfig) error {

	for _, rec := range dc.Records {
		if rec.Type == "ALIAS" {
			rec.ChangeType("CNAME", dc.Name)
		}
	}

	// Determine the default proxy setting.
	var defProxy string
	var err error
	if defProxy = dc.Metadata[metaProxyDefault]; defProxy == "" {
		defProxy = "off"
	} else {
		defProxy, err = checkProxyVal(defProxy)
		if err != nil {
			return err
		}
	}

	// Check UniversalSSL setting
	if u := dc.Metadata[metaUniversalSSL]; u != "" {
		u = strings.ToLower(u)
		if u != "on" && u != "off" {
			return fmt.Errorf("bad metadata value for %s: '%s'. Use on/off", metaUniversalSSL, u)
		}
	}

	// Normalize the proxy setting for each record.
	// A and CNAMEs: Validate. If null, set to default.
	// else: Make sure it wasn't set.  Set to default.
	// iterate backwards so first defined page rules have highest priority
	for i := len(dc.Records) - 1; i >= 0; i-- {
		rec := dc.Records[i]
		if rec.Metadata == nil {
			rec.Metadata = map[string]string{}
		}
		// cloudflare uses "1" to mean "auto-ttl"
		// if we get here and ttl is not specified
		// use automatic mode instead.
		if rec.TTL == 0 {
			rec.TTL = 1
		}
		if rec.TTL != 1 && rec.TTL < 60 {
			rec.TTL = 60
		}

		if rec.Type != "A" && rec.Type != "CNAME" && rec.Type != "AAAA" && rec.Type != "ALIAS" {
			if rec.Metadata[metaProxy] != "" {
				return fmt.Errorf("cloudflare_proxy set on %v record: %#v cloudflare_proxy=%#v", rec.Type, rec.GetLabel(), rec.Metadata[metaProxy])
			}
			// Force it to off.
			rec.Metadata[metaProxy] = "off"
		} else {
			if val := rec.Metadata[metaProxy]; val == "" {
				rec.Metadata[metaProxy] = defProxy
			} else {
				val, err := checkProxyVal(val)
				if err != nil {
					return err
				}
				rec.Metadata[metaProxy] = val
			}
		}

		if rec.Type == "CLOUDFLAREAPI_SINGLE_REDIRECT" {
			// SINGLEREDIRECT record types. Verify they are enabled.
			if !c.manageSingleRedirects {
				return errors.New("you must add 'manage_single_redirects: true' metadata to cloudflare provider to use CLOUDFLAREAPI_SINGLE_REDIRECT records")
			}
		} else if rec.Type == "CF_WORKER_ROUTE" {
			// CF_WORKER_ROUTE record types. Encode target as $PATTERN,$SCRIPT
			parts := strings.Split(rec.GetTargetField(), ",")
			if len(parts) != 2 {
				return errors.New("invalid data specified for cloudflare worker record")
			}
			rec.TTL = 1
			rec.Type = "WORKER_ROUTE"
		}
	}

	// look for ip conversions and transform records
	for _, rec := range dc.Records {
		// Only transform A records
		if rec.Type != "A" {
			continue
		}
		// only transform "full"
		if rec.Metadata[metaProxy] != "full" {
			continue
		}
		ip := net.ParseIP(rec.GetTargetField())
		if ip == nil {
			return fmt.Errorf("%s is not a valid ip address", rec.GetTargetField())
		}
		newIP, err := transform.IP(ip, c.ipConversions)
		if err != nil {
			return err
		}
		rec.Metadata[metaOriginalIP] = rec.GetTargetField()
		if err := rec.SetTarget(newIP.String()); err != nil {
			return err
		}
	}

	return nil
}

func (c *cloudflareProvider) LogTranscode(zone string, redirect *cfsingleredirect.SingleRedirectConfig) error {
	// No filename? Don't log anything.
	filename := c.tcLogFilename
	if filename == "" {
		return nil
	}

	// File not opened already? Open it.
	if c.tcLogFh == nil {
		f, err := os.OpenFile(filename, os.O_APPEND|os.O_WRONLY|os.O_CREATE, 0o600)
		if err != nil {
			return err
		}
		c.tcLogFh = f
	}
	fh := c.tcLogFh

	// Output "D(zone)"  if needed.
	var text string
	if c.tcZone != zone {
		text = fmt.Sprintf("D(%q, ...\n", zone)
	}
	c.tcZone = zone

	// Generate the new command and output.
	text = text + fmt.Sprintf("    CF_SINGLE_REDIRECT(%q,\n                       %03d,\n                       '%s',\n                       '%s'\n    ),\n",
		redirect.SRName, redirect.Code,
		redirect.SRWhen, redirect.SRThen)
	_, err := fh.WriteString(text)
	return err
}

func newCloudflare(m map[string]string, metadata json.RawMessage) (providers.DNSServiceProvider, error) {
	api := &cloudflareProvider{}
	api.zoneCache = zonecache.New(api.fetchAllZones)
	// check api keys from creds json file
	if m["apitoken"] == "" && (m["apikey"] == "" || m["apiuser"] == "") {
		return nil, errors.New("if cloudflare apitoken is not set, apikey and apiuser must be provided")
	}
	if m["apitoken"] != "" && (m["apikey"] != "" || m["apiuser"] != "") {
		return nil, errors.New("if cloudflare apitoken is set, apikey and apiuser should not be provided")
	}

	optRP := cloudflare.UsingRetryPolicy(20, 1, 120)
	// UsingRetryPolicy is documented here:
	// https://pkg.go.dev/github.com/cloudflare/cloudflare-go#UsingRetryPolicy
	// The defaults are UsingRetryPolicy(3, 1, 30)

	var err error
	if m["apitoken"] != "" {
		api.cfClient, err = cloudflare.NewWithAPIToken(m["apitoken"], optRP)
	} else {
		api.cfClient, err = cloudflare.New(m["apikey"], m["apiuser"], optRP)
	}

	if err != nil {
		return nil, fmt.Errorf("cloudflare credentials: %w", err)
	}

	// Check account data if set
	if m["accountid"] != "" {
		api.accountID = m["accountid"]
	}

	debug, err := strconv.ParseBool(os.Getenv("CLOUDFLAREAPI_DEBUG"))
	if err == nil {
		api.cfClient.Debug = debug
	}

	if len(metadata) > 0 {
		parsedMeta := &struct {
			IPConversions string   `json:"ip_conversions"`
			IgnoredLabels []string `json:"ignored_labels"`
			ManageWorkers bool     `json:"manage_workers"`
			//
			ManageSingleRedirects bool   `json:"manage_single_redirects"` // New-style Dynamic "Single Redirects"
			TranscodeLogFilename  string `json:"transcode_log"`           // Log the PAGE_RULE conversions.
		}{}
		err := json.Unmarshal([]byte(metadata), parsedMeta)
		if err != nil {
			return nil, err
		}
		api.manageSingleRedirects = parsedMeta.ManageSingleRedirects
		api.tcLogFilename = parsedMeta.TranscodeLogFilename
		api.manageWorkers = parsedMeta.ManageWorkers
		// ignored_labels:
		api.ignoredLabels = append(api.ignoredLabels, parsedMeta.IgnoredLabels...)
		if len(api.ignoredLabels) > 0 {
			printer.Warnf("Cloudflare 'ignored_labels' configuration is deprecated and might be removed. Please use the IGNORE domain directive to achieve the same effect.\n")
		}
		// parse provider level metadata
		if len(parsedMeta.IPConversions) > 0 {
			api.ipConversions, err = transform.DecodeTransformTable(parsedMeta.IPConversions)
			if err != nil {
				return nil, err
			}
		}
	}
	return api, nil
}

// Used on the "existing" records.
type cfRecData struct {
	Name          string   `json:"name"`
	Target        cfTarget `json:"target"`
	Service       string   `json:"service"`        // SRV
	Proto         string   `json:"proto"`          // SRV
	Priority      uint16   `json:"priority"`       // SRV
	Weight        uint16   `json:"weight"`         // SRV
	Port          uint16   `json:"port"`           // SRV
	Tag           string   `json:"tag"`            // CAA
	Flags         uint16   `json:"flags"`          // CAA/DNSKEY
	Value         string   `json:"value"`          // CAA
	Usage         uint8    `json:"usage"`          // TLSA
	Selector      uint8    `json:"selector"`       // TLSA
	MatchingType  uint8    `json:"matching_type"`  // TLSA
	Certificate   string   `json:"certificate"`    // TLSA
	Algorithm     uint8    `json:"algorithm"`      // SSHFP/DNSKEY/DS
	HashType      uint8    `json:"type"`           // SSHFP
	Fingerprint   string   `json:"fingerprint"`    // SSHFP
	Protocol      uint8    `json:"protocol"`       // DNSKEY
	PublicKey     string   `json:"public_key"`     // DNSKEY
	KeyTag        uint16   `json:"key_tag"`        // DS
	DigestType    uint8    `json:"digest_type"`    // DS
	Digest        string   `json:"digest"`         // DS
	Altitude      float64  `json:"altitude"`       // LOC
	LatDegrees    uint8    `json:"lat_degrees"`    // LOC
	LatDirection  string   `json:"lat_direction"`  // LOC
	LatMinutes    uint8    `json:"lat_minutes"`    // LOC
	LatSeconds    float64  `json:"lat_seconds"`    // LOC
	LongDegrees   uint8    `json:"long_degrees"`   // LOC
	LongDirection string   `json:"long_direction"` // LOC
	LongMinutes   uint8    `json:"long_minutes"`   // LOC
	LongSeconds   float64  `json:"long_seconds"`   // LOC
	PrecisionHorz float64  `json:"precision_horz"` // LOC
	PrecisionVert float64  `json:"precision_vert"` // LOC
	Size          float64  `json:"size"`           // LOC
}

// cfTarget is a SRV target. A null target is represented by an empty string, but
// a dot is so acceptable.
type cfTarget string

// UnmarshalJSON decodes a SRV target from the Cloudflare API. A null target is
// represented by a false boolean or a dot. Domain names are FQDNs without a
// trailing period (as of 2019-11-05).
func (c *cfTarget) UnmarshalJSON(data []byte) error {
	var obj any
	if err := json.Unmarshal(data, &obj); err != nil {
		return err
	}
	switch v := obj.(type) {
	case string:
		*c = cfTarget(v)
	case bool:
		if v {
			panic("unknown value for cfTarget bool: true")
		}
		*c = "" // the "." is already added by nativeToRecord
	}
	return nil
}

// MarshalJSON encodes cfTarget for the Cloudflare API. Null targets are
// represented by a single period.
func (c cfTarget) MarshalJSON() ([]byte, error) {
	var obj string
	switch c {
	case "", ".":
		obj = "."
	default:
		obj = string(c)
	}
	return json.Marshal(obj)
}

// DNSControlString returns cfTarget normalized to be a FQDN. Null targets are
// represented by a single period.
func (c cfTarget) FQDN() string {
	return strings.TrimRight(string(c), ".") + "."
}

type cfNaptrRecData struct {
	Flags       string `json:"flags"`
	Order       uint16 `json:"order"`
	Preference  uint16 `json:"preference"`
	Regex       string `json:"regex"`
	Replacement string `json:"replacement"`
	Service     string `json:"service"`
}

// uint16Zero converts value to uint16 or returns 0.
func uint16Zero(value any) uint16 {
	switch v := value.(type) {
	case float64:
		return uint16(v)
	case uint16:
		return v
	case nil:
	}
	return 0
}

// stringDefault returns the value as a string or returns the default value if nil.
func stringDefault(value any, def string) string {
	switch v := value.(type) {
	case string:
		return v
	case nil:
	}
	return def
}

func (c *cloudflareProvider) nativeToRecord(domain string, cr cloudflare.DNSRecord) (*models.RecordConfig, error) {
	// Check for read_only metadata
	// https://github.com/StackExchange/dnscontrol/issues/3850
	if cr.Meta != nil {
		if metaMap, ok := cr.Meta.(map[string]any); ok {
			if readOnly, ok := metaMap["read_only"].(bool); ok && readOnly {
				return nil, nil
			}
		}
	}

	// ALIAS in Cloudflare works like CNAME.
	if cr.Type == "ALIAS" {
		cr.Type = "CNAME"
	}

	// workaround for https://github.com/StackExchange/dnscontrol/issues/446
	if cr.Type == "SPF" {
		cr.Type = "TXT"
	}

	// normalize cname,mx,ns records with dots to be consistent with our config format.
	if cr.Type == "ALIAS" || cr.Type == "CNAME" || cr.Type == "MX" || cr.Type == "NS" || cr.Type == "PTR" {
		if cr.Content != "." {
			cr.Content = cr.Content + "."
		}
	}

	rc := &models.RecordConfig{
		TTL:      uint32(cr.TTL),
		Original: cr,
		Metadata: map[string]string{},
	}
	rc.SetLabelFromFQDN(cr.Name, domain)

	if cr.Type == "A" || cr.Type == "AAAA" || cr.Type == "CNAME" {
		if cr.Proxied != nil {
			if *(cr.Proxied) {
				rc.Metadata[metaProxy] = "on"
			} else {
				rc.Metadata[metaProxy] = "off"
			}
		}
	}

	switch rType := cr.Type; rType { // #rtype_variations
	case "MX":
		if err := rc.SetTargetMX(*cr.Priority, cr.Content); err != nil {
			return nil, fmt.Errorf("unparsable MX record received from cloudflare: %w", err)
		}
	case "SRV":
		data := cr.Data.(map[string]any)

		target := stringDefault(data["target"], "MISSING.TARGET")
		if target != "." {
			target += "."
		}
		if err := rc.SetTargetSRV(uint16Zero(data["priority"]), uint16Zero(data["weight"]), uint16Zero(data["port"]),
			target); err != nil {
			return nil, fmt.Errorf("unparsable SRV record received from cloudflare: %w", err)
		}
	case "TXT":
		err := rc.SetTargetTXT(cr.Content)
		return rc, err
	default:
		if err := rc.PopulateFromString(rType, cr.Content, domain); err != nil {
			return nil, fmt.Errorf("unparsable record received from cloudflare: %w", err)
		}
	}

	return rc, nil
}

func getProxyMetadata(r *models.RecordConfig) map[string]string {
	if r.Type != "A" && r.Type != "AAAA" && r.Type != "CNAME" {
		return nil
	}
	var proxied bool
	if r.Original != nil {
		proxied = *r.Original.(cloudflare.DNSRecord).Proxied
	} else {
		proxied = r.Metadata[metaProxy] != "off"
	}
	return map[string]string{
		"proxy": strconv.FormatBool(proxied),
	}
}

// EnsureZoneExists creates a zone if it does not exist
func (c *cloudflareProvider) EnsureZoneExists(domain string, metadata map[string]string) error {
	if ok, err := c.zoneCache.HasZone(domain); err != nil || ok {
		return err
	}
	id, err := c.createZone(domain)
	if err != nil {
		return err
	}
	printer.Printf("Added zone for %s to Cloudflare account: %s\n", domain, id)
	return nil
}

// PrepareCloudflareTestWorkers creates Cloudflare Workers required for CF_WORKER_ROUTE integration tests.
func PrepareCloudflareTestWorkers(prv providers.DNSServiceProvider) error {
	cf, ok := prv.(*cloudflareProvider)
	if ok {
		err := cf.createTestWorker("dnscontrol_integrationtest_cnn")
		if err != nil {
			return err
		}

		err = cf.createTestWorker("dnscontrol_integrationtest_msnbc")
		if err != nil {
			return err
		}
	}
	return nil
}

func (c *cloudflareProvider) createTestWorker(workerName string) error {
	wp := cloudflare.CreateWorkerParams{
		ScriptName: workerName,
		Script: `
			addEventListener("fetch", (event) => {
				event.respondWith(
					new Response("Ok.", { status: 200 })
				);
			});`,
	}

	_, err := c.cfClient.UploadWorker(context.Background(), cloudflare.AccountIdentifier(c.accountID), wp)
	return err
}<|MERGE_RESOLUTION|>--- conflicted
+++ resolved
@@ -42,7 +42,6 @@
    - ip_conversions
 */
 
-<<<<<<< HEAD
 func init() {
 	providers.Register(
 		providers.RegisterOpts{
@@ -97,41 +96,6 @@
 			},
 		},
 	)
-=======
-var features = providers.DocumentationNotes{
-	// The default for unlisted capabilities is 'Cannot'.
-	// See providers/capabilities.go for the entire list of capabilities.
-	providers.CanGetZones:            providers.Can(),
-	providers.CanConcur:              providers.Can(),
-	providers.CanUseAlias:            providers.Can("CF automatically flattens CNAME records into A records dynamically"),
-	providers.CanUseCAA:              providers.Can(),
-	providers.CanUseDNSKEY:           providers.Cannot(),
-	providers.CanUseDS:               providers.Can(),
-	providers.CanUseDSForChildren:    providers.Can(),
-	providers.CanUseHTTPS:            providers.Can(),
-	providers.CanUseLOC:              providers.Can(),
-	providers.CanUseNAPTR:            providers.Can(),
-	providers.CanUsePTR:              providers.Can(),
-	providers.CanUseSRV:              providers.Can(),
-	providers.CanUseSSHFP:            providers.Can(),
-	providers.CanUseSVCB:             providers.Can(),
-	providers.CanUseTLSA:             providers.Can(),
-	providers.DocCreateDomains:       providers.Can(),
-	providers.DocDualHost:            providers.Cannot("Cloudflare will not work well in situations where it is not the only DNS server"),
-	providers.DocOfficiallySupported: providers.Can(),
-}
-
-func init() {
-	const providerName = "CLOUDFLAREAPI"
-	const providerMaintainer = "@tresni"
-	fns := providers.DspFuncs{
-		Initializer:   newCloudflare,
-		RecordAuditor: AuditRecords,
-	}
-	providers.RegisterDomainServiceProviderType(providerName, fns, features)
-	providers.RegisterCustomRecordType("CF_WORKER_ROUTE", providerName, "")
-	providers.RegisterMaintainer(providerName, providerMaintainer)
->>>>>>> efe713cc
 }
 
 /*
@@ -148,6 +112,41 @@
   func clientFactory(m map[string]string, metadata map[string]string) (providers.DNSServiceProvider, error) {}
 
 */
+
+//var features = providers.DocumentationNotes{
+//	// The default for unlisted capabilities is 'Cannot'.
+//	// See providers/capabilities.go for the entire list of capabilities.
+//	providers.CanGetZones:            providers.Can(),
+//	providers.CanConcur:              providers.Can(),
+//	providers.CanUseAlias:            providers.Can("CF automatically flattens CNAME records into A records dynamically"),
+//	providers.CanUseCAA:              providers.Can(),
+//	providers.CanUseDNSKEY:           providers.Cannot(),
+//	providers.CanUseDS:               providers.Can(),
+//	providers.CanUseDSForChildren:    providers.Can(),
+//	providers.CanUseHTTPS:            providers.Can(),
+//	providers.CanUseLOC:              providers.Can(),
+//	providers.CanUseNAPTR:            providers.Can(),
+//	providers.CanUsePTR:              providers.Can(),
+//	providers.CanUseSRV:              providers.Can(),
+//	providers.CanUseSSHFP:            providers.Can(),
+//	providers.CanUseSVCB:             providers.Can(),
+//	providers.CanUseTLSA:             providers.Can(),
+//	providers.DocCreateDomains:       providers.Can(),
+//	providers.DocDualHost:            providers.Cannot("Cloudflare will not work well in situations where it is not the only DNS server"),
+//	providers.DocOfficiallySupported: providers.Can(),
+//}
+//
+//func init() {
+//	const providerName = "CLOUDFLAREAPI"
+//	const providerMaintainer = "@tresni"
+//	fns := providers.DspFuncs{
+//		Initializer:   newCloudflare,
+//		RecordAuditor: AuditRecords,
+//	}
+//	providers.RegisterDomainServiceProviderType(providerName, fns, features)
+//	providers.RegisterCustomRecordType("CF_WORKER_ROUTE", providerName, "")
+//	providers.RegisterMaintainer(providerName, providerMaintainer)
+//}
 
 // cloudflareProvider is the handle for API calls.
 type cloudflareProvider struct {
