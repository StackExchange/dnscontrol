package cloudflare

import (
	"context"
	"encoding/json"
	"errors"
	"fmt"
	"os"
	"strconv"
	"strings"
	"sync"

	"github.com/StackExchange/dnscontrol/v4/models"
	"github.com/StackExchange/dnscontrol/v4/pkg/diff2"
	"github.com/StackExchange/dnscontrol/v4/pkg/printer"
	"github.com/StackExchange/dnscontrol/v4/pkg/transform"
	"github.com/StackExchange/dnscontrol/v4/providers"
	"github.com/cloudflare/cloudflare-go"
	"github.com/fatih/color"
	"golang.org/x/net/idna"
)

/*

Cloudflare API DNS provider:

Info required in `creds.json`:
   - apikey
   - apiuser
   - accountid (optional)

Record level metadata available:
   - cloudflare_proxy ("on", "off", or "full")

Domain level metadata available:
   - cloudflare_proxy_default ("on", "off", or "full")

 Provider level metadata available:
   - ip_conversions
*/

var features = providers.DocumentationNotes{
	// The default for unlisted capabilities is 'Cannot'.
	// See providers/capabilities.go for the entire list of capabilities.
	providers.CanGetZones:            providers.Can(),
	providers.CanConcur:              providers.Can(),
	providers.CanUseAlias:            providers.Can("CF automatically flattens CNAME records into A records dynamically"),
	providers.CanUseCAA:              providers.Can(),
	providers.CanUseDNSKEY:           providers.Cannot(),
	providers.CanUseDSForChildren:    providers.Can(),
	providers.CanUseHTTPS:            providers.Can(),
	providers.CanUseLOC:              providers.Cannot(),
	providers.CanUseNAPTR:            providers.Can(),
	providers.CanUsePTR:              providers.Can(),
	providers.CanUseSRV:              providers.Can(),
	providers.CanUseSSHFP:            providers.Can(),
	providers.CanUseSVCB:             providers.Can(),
	providers.CanUseTLSA:             providers.Can(),
	providers.DocCreateDomains:       providers.Can(),
	providers.DocDualHost:            providers.Cannot("Cloudflare will not work well in situations where it is not the only DNS server"),
	providers.DocOfficiallySupported: providers.Can(),
}

func init() {
	const providerName = "CLOUDFLAREAPI"
	const providerMaintainer = "@tresni"
	fns := providers.DspFuncs{
		Initializer:   newCloudflare,
		RecordAuditor: AuditRecords,
	}
	providers.RegisterDomainServiceProviderType(providerName, fns, features)
	providers.RegisterCustomRecordType("CF_REDIRECT", providerName, "")
	providers.RegisterCustomRecordType("CF_TEMP_REDIRECT", providerName, "")
	providers.RegisterCustomRecordType("CF_WORKER_ROUTE", providerName, "")
	providers.RegisterCustomRecordType("CF_SINGLE_REDIRECT", "CLOUDFLAREAPI", "") // Legacy
	providers.RegisterMaintainer(providerName, providerMaintainer)
}

// cloudflareProvider is the handle for API calls.
type cloudflareProvider struct {
	ipConversions   []transform.IPConversion
	ignoredLabels   []string
	manageRedirects bool // Old "Page Rule"-style redirects.
	manageWorkers   bool
	accountID       string
	cfClient        *cloudflare.API
	//
	manageSingleRedirects bool // New "Single Redirects"-style redirects.
	//
	// Used by
	tcLogFilename string   // Transcode Log file name
	tcLogFh       *os.File // Transcode Log file handle
	tcZone        string   // Transcode Current zone

	sync.Mutex                      // Protects all access to the following fields:
	domainIndex map[string]string   // Cache of zone name to zone ID.
	nameservers map[string][]string // Cache of zone name to list of nameservers.
}

// GetNameservers returns the nameservers for a domain.
func (c *cloudflareProvider) GetNameservers(domain string) ([]*models.Nameserver, error) {
	c.Lock()
	defer c.Unlock()
	if err := c.cacheDomainList(); err != nil {
		return nil, err
	}

	ns, ok := c.nameservers[domain]
	if !ok {
		return nil, fmt.Errorf("nameservers for %s not found in cloudflare cache(%q)", domain, c.accountID)
	}
	return models.ToNameservers(ns)
}

// ListZones returns a list of the DNS zones.
func (c *cloudflareProvider) ListZones() ([]string, error) {
	c.Lock()
	defer c.Unlock()
	if err := c.cacheDomainList(); err != nil {
		return nil, err
	}

	zones := make([]string, 0, len(c.domainIndex))
	for d := range c.domainIndex {
		zones = append(zones, d)
	}
	return zones, nil
}

// GetZoneRecords gets the records of a zone and returns them in RecordConfig format.
func (c *cloudflareProvider) GetZoneRecords(domain string, meta map[string]string) (models.Records, error) {
	domainID, err := c.getDomainID(domain)
	if err != nil {
		return nil, err
	}
	records, err := c.getRecordsForDomain(domainID, domain)
	if err != nil {
		return nil, err
	}

	for _, rec := range records {
		if rec.TTL == 0 {
			rec.TTL = 1
		}
		// Store the proxy status ("orange cloud") for use by get-zones:
		m := getProxyMetadata(rec)
		if p, ok := m["proxy"]; ok {
			if rec.Metadata == nil {
				rec.Metadata = map[string]string{}
			}
			rec.Metadata["cloudflare_proxy"] = p
		}
	}

	if c.manageRedirects { // if old
		prs, err := c.getPageRules(domainID, domain)
		if err != nil {
			return nil, err
		}
		records = append(records, prs...)
	}

	if c.manageSingleRedirects { // if new xor old
		// Download the list of Single Redirects.
		// For each one, generate a SINGLEREDIRECT record
		prs, err := c.getSingleRedirects(domainID, domain)
		if err != nil {
			return nil, err
		}
		records = append(records, prs...)
	}

	if c.manageWorkers {
		wrs, err := c.getWorkerRoutes(domainID, domain)
		if err != nil {
			return nil, err
		}
		records = append(records, wrs...)
	}

	// Normalize
	models.PostProcessRecords(records)

	return records, nil
}

func (c *cloudflareProvider) getDomainID(name string) (string, error) {
	c.Lock()
	defer c.Unlock()
	if err := c.cacheDomainList(); err != nil {
		return "", err
	}

	id, ok := c.domainIndex[name]
	if !ok {
		return "", fmt.Errorf("'%s' not a zone in cloudflare account", name)
	}
	return id, nil
}

// GetZoneRecordsCorrections returns a list of corrections that will turn existing records into dc.Records.
func (c *cloudflareProvider) GetZoneRecordsCorrections(dc *models.DomainConfig, records models.Records) ([]*models.Correction, int, error) {
	for _, rec := range dc.Records {
		if rec.Type == "ALIAS" {
			rec.Type = "CNAME"
		}
	}

	if err := c.preprocessConfig(dc); err != nil {
		return nil, 0, err
	}

	checkNSModifications(dc)

	domainID, err := c.getDomainID(dc.Name)
	if err != nil {
		return nil, 0, err
	}

	for _, rec := range dc.Records {
		// As per CF-API documentation proxied records are always forced to have a TTL of 1.
		// When not forcing this property change here, dnscontrol tries each time to update
		// the TTL of a record which simply cannot be changed anyway.
		if rec.Metadata[metaProxy] != "off" {
			rec.TTL = 1
		}
	}

	checkNSModifications(dc)

	var corrections []*models.Correction

	// Cloudflare is a "ByRecord" API.
	instructions, actualChangeCount, err := diff2.ByRecord(records, dc, genComparable)
	if err != nil {
		return nil, 0, err
	}

	for _, inst := range instructions {
		addToFront := false
		var corrs []*models.Correction

		domainID := domainID
		msg := inst.Msgs[0]

		switch inst.Type {
		case diff2.CREATE:
			createRec := inst.New[0]
			corrs = c.mkCreateCorrection(createRec, domainID, msg)
			// DS records must always have a corresponding NS record.
			// Therefore, we create NS records before any DS records.
			addToFront = (createRec.Type == "NS")
		case diff2.CHANGE:
			newrec := inst.New[0]
			oldrec := inst.Old[0]
			corrs = c.mkChangeCorrection(oldrec, newrec, domainID, msg)
		case diff2.DELETE:
			deleteRec := inst.Old[0]
			deleteRecType := deleteRec.Type
			corrs = c.mkDeleteCorrection(deleteRecType, deleteRec, domainID, msg)
			// DS records must always have a corresponding NS record.
			// Therefore, we remove DS records before any NS records.
			addToFront = (deleteRecType == "DS")
		}

		if addToFront {
			corrections = append(corrs, corrections...)
		} else {
			corrections = append(corrections, corrs...)
		}
	}

	// Add universalSSL change when needed
	if changed, newState, err := c.checkUniversalSSL(dc, domainID); err == nil && changed {
		var newStateString string
		if newState {
			newStateString = "enabled"
		} else {
			newStateString = "disabled"
		}
		corrections = append(corrections, &models.Correction{
			Msg: fmt.Sprintf("Universal SSL will be %s for this domain.", newStateString),
			F:   func() error { return c.changeUniversalSSL(domainID, newState) },
		})
	}

	return corrections, actualChangeCount, nil
}

func genComparable(rec *models.RecordConfig) string {
	if rec.Type == "A" || rec.Type == "AAAA" || rec.Type == "CNAME" {
		proxy := rec.Metadata[metaProxy]
		if proxy != "" {
			if proxy == "on" || proxy == "full" {
				proxy = "true"
			}
			if proxy == "off" {
				proxy = "false"
			}
			return "proxy=" + proxy
		}
	}
	return ""
}

func (c *cloudflareProvider) mkCreateCorrection(newrec *models.RecordConfig, domainID, msg string) []*models.Correction {
	switch newrec.Type {
	case "PAGE_RULE":
		return []*models.Correction{{
			Msg: msg,
			F:   func() error { return c.createPageRule(domainID, *newrec.AsCFSINGLEREDIRECT()) },
		}}
	case "WORKER_ROUTE":
		return []*models.Correction{{
			Msg: msg,
			F:   func() error { return c.createWorkerRoute(domainID, newrec.GetTargetField()) },
		}}
	case "CF_SINGLE_REDIRECT":
		return []*models.Correction{{
			Msg: msg,
			F: func() error {
				return c.createSingleRedirect(domainID, *newrec.AsCFSINGLEREDIRECT())
			},
		}}
	default:
		return c.createRecDiff2(newrec, domainID, msg)
	}
}

func (c *cloudflareProvider) mkChangeCorrection(oldrec, newrec *models.RecordConfig, domainID string, msg string) []*models.Correction {
	var idTxt string
	switch oldrec.Type {
	case "PAGE_RULE":
		idTxt = oldrec.Original.(cloudflare.PageRule).ID
	case "WORKER_ROUTE":
		idTxt = oldrec.Original.(cloudflare.WorkerRoute).ID
	case "CF_SINGLE_REDIRECT":
		idTxt = oldrec.AsCFSINGLEREDIRECT().SRRRulesetID
	default:
		idTxt = oldrec.Original.(cloudflare.DNSRecord).ID
	}
	msg = msg + color.YellowString(" id=%v", idTxt)

	switch newrec.Type {
	case "PAGE_RULE":
		return []*models.Correction{{
			Msg: msg,
			F: func() error {
				return c.updatePageRule(idTxt, domainID, *newrec.AsCFSINGLEREDIRECT())
			},
		}}
	case "CF_SINGLE_REDIRECT":
		return []*models.Correction{{
			Msg: msg,
			F: func() error {
				return c.updateSingleRedirect(domainID, oldrec, newrec)
			},
		}}
	case "WORKER_ROUTE":
		return []*models.Correction{{
			Msg: msg,
			F: func() error {
				return c.updateWorkerRoute(idTxt, domainID, newrec.GetTargetField())
			},
		}}
	default:
		e := oldrec.Original.(cloudflare.DNSRecord)
		proxy := e.Proxiable && newrec.Metadata[metaProxy] != "off"
		// fmt.Fprintf(os.Stderr, "DEBUG: proxy := %v && %v != off is... %v\n", e.Proxiable, newrec.Metadata[metaProxy], proxy)
		return []*models.Correction{{
			Msg: msg,
			F:   func() error { return c.modifyRecord(domainID, e.ID, proxy, newrec) },
		}}
	}
}

func (c *cloudflareProvider) mkDeleteCorrection(recType string, origRec *models.RecordConfig, domainID string, msg string) []*models.Correction {
	var idTxt string
	switch recType {
	case "PAGE_RULE":
		idTxt = origRec.Original.(cloudflare.PageRule).ID
	case "WORKER_ROUTE":
		idTxt = origRec.Original.(cloudflare.WorkerRoute).ID
	case "CF_SINGLE_REDIRECT":
		idTxt = origRec.Original.(cloudflare.RulesetRule).ID
	default:
		idTxt = origRec.Original.(cloudflare.DNSRecord).ID
	}
	msg = msg + color.RedString(" id=%v", idTxt)

	correction := &models.Correction{
		Msg: msg,
		F: func() error {
			switch recType {
			case "PAGE_RULE":
				return c.deletePageRule(origRec.Original.(cloudflare.PageRule).ID, domainID)
			case "WORKER_ROUTE":
				return c.deleteWorkerRoute(origRec.Original.(cloudflare.WorkerRoute).ID, domainID)
			case "CF_SINGLE_REDIRECT":
				return c.deleteSingleRedirects(domainID, *origRec.AsCFSINGLEREDIRECT())
			default:
				return c.deleteDNSRecord(origRec.Original.(cloudflare.DNSRecord), domainID)
			}
		},
	}
	return []*models.Correction{correction}
}

func checkNSModifications(dc *models.DomainConfig) {
	newList := make([]*models.RecordConfig, 0, len(dc.Records))

	punyRoot, err := idna.ToASCII(dc.Name)
	if err != nil {
		punyRoot = dc.Name
	}

	for _, rec := range dc.Records {
		if rec.Type == "NS" && rec.GetLabelFQDN() == punyRoot {
			if strings.HasSuffix(rec.GetTargetField(), ".ns.cloudflare.com.") {
				continue
			}
		}
		newList = append(newList, rec)
	}
	dc.Records = newList
}

func (c *cloudflareProvider) checkUniversalSSL(dc *models.DomainConfig, id string) (changed bool, newState bool, err error) {
	expectedStr := dc.Metadata[metaUniversalSSL]
	if expectedStr == "" {
		return false, false, errors.New("metadata not set")
	}

	if actual, err := c.getUniversalSSL(id); err == nil {
		// convert str to bool
		var expected bool
		if expectedStr == "off" {
			expected = false
		} else {
			expected = true
		}
		// did something change?
		if actual != expected {
			return true, expected, nil
		}
		return false, expected, nil
	}
	return false, false, errors.New("error receiving universal ssl state")
}

const (
	metaProxy         = "cloudflare_proxy"
	metaProxyDefault  = metaProxy + "_default"
	metaOriginalIP    = "original_ip" // TODO(tlim): Unclear what this means.
	metaUniversalSSL  = "cloudflare_universalssl"
	metaIPConversions = "ip_conversions" // TODO(tlim): Rename to obscure_rules.
)

func checkProxyVal(v string) (string, error) {
	v = strings.ToLower(v)
	if v != "on" && v != "off" && v != "full" {
		return "", fmt.Errorf("bad metadata value for cloudflare_proxy: '%s'. Use on/off/full", v)
	}
	return v, nil
}

func (c *cloudflareProvider) preprocessConfig(dc *models.DomainConfig) error {
	// Determine the default proxy setting.
	var defProxy string
	var err error
	if defProxy = dc.Metadata[metaProxyDefault]; defProxy == "" {
		defProxy = "off"
	} else {
		defProxy, err = checkProxyVal(defProxy)
		if err != nil {
			return err
		}
	}

	// Check UniversalSSL setting
	if u := dc.Metadata[metaUniversalSSL]; u != "" {
		u = strings.ToLower(u)
		if u != "on" && u != "off" {
			return fmt.Errorf("bad metadata value for %s: '%s'. Use on/off", metaUniversalSSL, u)
		}
	}

	// Normalize the proxy setting for each record.
	// A and CNAMEs: Validate. If null, set to default.
	// else: Make sure it wasn't set.  Set to default.
	// iterate backwards so first defined page rules have highest priority
	prPriority := 0
	for i := len(dc.Records) - 1; i >= 0; i-- {
		rec := dc.Records[i]
		if rec.Metadata == nil {
			rec.Metadata = map[string]string{}
		}
		// cloudflare uses "1" to mean "auto-ttl"
		// if we get here and ttl is not specified (or is the dnscontrol default of 300),
		// use automatic mode instead.
		if rec.TTL == 0 || rec.TTL == 300 {
			rec.TTL = 1
		}
		if rec.TTL != 1 && rec.TTL < 60 {
			rec.TTL = 60
		}

		if rec.Type != "A" && rec.Type != "CNAME" && rec.Type != "AAAA" && rec.Type != "ALIAS" {
			if rec.Metadata[metaProxy] != "" {
				return fmt.Errorf("cloudflare_proxy set on %v record: %#v cloudflare_proxy=%#v", rec.Type, rec.GetLabel(), rec.Metadata[metaProxy])
			}
			// Force it to off.
			rec.Metadata[metaProxy] = "off"
		} else {
			if val := rec.Metadata[metaProxy]; val == "" {
				rec.Metadata[metaProxy] = defProxy
			} else {
				val, err := checkProxyVal(val)
				if err != nil {
					return err
				}
				rec.Metadata[metaProxy] = val
			}
		}

		// CF_REDIRECT record types:
		if rec.Type == "CF_REDIRECT" || rec.Type == "CF_TEMP_REDIRECT" {
			if !c.manageRedirects && !c.manageSingleRedirects {
				return errors.New("you must add 'manage_single_redirects: true' metadata to cloudflare provider to use CF_REDIRECT/CF_TEMP_REDIRECT records")
			}
			code := uint16(301)
			if rec.Type == "CF_TEMP_REDIRECT" {
				code = 302
			}

			part := strings.SplitN(rec.GetTargetField(), ",", 2)
			prWhen, prThen := part[0], part[1]
			prPriority++

			// Convert this record to a PAGE_RULE.
<<<<<<< HEAD
			if err := models.MakePageRule(rec, prPriority, code, prWhen, prThen); err != nil {
				return err
			}
=======
			models.MakePageRule(rec, prPriority, code, prWhen, prThen)
>>>>>>> 43e70566
			rec.SetLabel("@", dc.Name)

			if c.manageRedirects && !c.manageSingleRedirects {
				// Old-Style only.  No additional work needed.
			} else if !c.manageRedirects && c.manageSingleRedirects {
				// New-Style only.  Convert PAGE_RULE to SINGLEREDIRECT.
<<<<<<< HEAD
				if err := models.TranscodePRtoSR(rec); err != nil {
					return err
				}
=======
				models.TranscodePRtoSR(rec)
>>>>>>> 43e70566
				if err := c.LogTranscode(dc.Name, rec.AsCFSINGLEREDIRECT()); err != nil {
					return err
				}
			} else {
				// Both old-style and new-style enabled!
				// Retain the PAGE_RULE and append an additional SINGLEREDIRECT.

				// make a copy:
				newRec, err := rec.Copy()
				if err != nil {
					return err
				}
				// The copy becomes the CF SingleRedirect
<<<<<<< HEAD

				if err := models.TranscodePRtoSR(rec); err != nil {
					return err
				}
=======
				models.TranscodePRtoSR(rec)
>>>>>>> 43e70566
				if err := c.LogTranscode(dc.Name, rec.AsCFSINGLEREDIRECT()); err != nil {
					return err
				}
				// Append the copy to the end of the list.
				dc.Records = append(dc.Records, newRec)

				// The original PAGE_RULE remains untouched.
			}
<<<<<<< HEAD
=======

>>>>>>> 43e70566
		} else if rec.Type == "CF_SINGLE_REDIRECT" {
			// SINGLEREDIRECT record types. Verify they are enabled.
			if !c.manageSingleRedirects {
				return errors.New("you must add 'manage_single_redirects: true' metadata to cloudflare provider to use CF_SINGLE__REDIRECT records")
			}
		} else if rec.Type == "CF_WORKER_ROUTE" {
			// CF_WORKER_ROUTE record types. Encode target as $PATTERN,$SCRIPT
			parts := strings.Split(rec.GetTargetField(), ",")
			if len(parts) != 2 {
				return errors.New("invalid data specified for cloudflare worker record")
			}
			rec.TTL = 1
			rec.Type = "WORKER_ROUTE"
		}
	}

	// look for ip conversions and transform records
	for _, rec := range dc.Records {
		//fmt.Printf("DEBUG: TRANSFORMING %v\n", rec)
		// Only transform A records
		if rec.Type != "A" {
			//fmt.Printf("DEBUG: NOT A\n")
			continue
		}
		// only transform "full"
		if rec.Metadata[metaProxy] != "full" {
			//fmt.Printf("DEBUG: NOT FULL\n")
			continue
		}
		// ip := net.ParseIP(rec.GetTargetField())
		// if ip == nil {
		// 	return fmt.Errorf("%s is not a valid ip address", rec.GetTargetField())
		// }
		ip := rec.AsA().A
		newIP, err := transform.IP(ip[:], c.ipConversions)
		//fmt.Printf("DEBUG: transform %s -> %s (using %q)\n", ip, newIP, c.ipConversions)
		if err != nil {
			return err
		}
		rec.Metadata[metaOriginalIP] = rec.GetTargetField()
<<<<<<< HEAD
		if err := rec.SetTarget(newIP.String()); err != nil {
			return err
		}
=======
		rec.SetTargetA(newIP.String())
		//rec.ImportFromLegacy(dc.Name)
>>>>>>> 43e70566
	}

	return nil
}

func (c *cloudflareProvider) LogTranscode(zone string, redirect *models.CFSINGLEREDIRECT) error {
	// No filename? Don't log anything.
	filename := c.tcLogFilename
	if filename == "" {
		return nil
	}

	// File not opened already? Open it.
	if c.tcLogFh == nil {
		f, err := os.OpenFile(filename, os.O_APPEND|os.O_WRONLY|os.O_CREATE, 0o600)
		if err != nil {
			return err
		}
		c.tcLogFh = f
	}
	fh := c.tcLogFh

	// Output "D(zone)"  if needed.
	var text string
	if c.tcZone != zone {
		text = fmt.Sprintf("D(%q, ...\n", zone)
	}
	c.tcZone = zone

	// Generate the new command and output.
	text = text + fmt.Sprintf("    CF_SINGLE_REDIRECT(%q,\n                       %03d,\n                       '%s',\n                       '%s'\n    ),\n",
		redirect.SRName, redirect.Code,
		redirect.SRWhen, redirect.SRThen)
	_, err := fh.WriteString(text)
	return err
}

func newCloudflare(m map[string]string, metadata json.RawMessage) (providers.DNSServiceProvider, error) {
	api := &cloudflareProvider{}
	// check api keys from creds json file
	if m["apitoken"] == "" && (m["apikey"] == "" || m["apiuser"] == "") {
		return nil, errors.New("if cloudflare apitoken is not set, apikey and apiuser must be provided")
	}
	if m["apitoken"] != "" && (m["apikey"] != "" || m["apiuser"] != "") {
		return nil, errors.New("if cloudflare apitoken is set, apikey and apiuser should not be provided")
	}

	optRP := cloudflare.UsingRetryPolicy(20, 1, 120)
	// UsingRetryPolicy is documented here:
	// https://pkg.go.dev/github.com/cloudflare/cloudflare-go#UsingRetryPolicy
	// The defaults are UsingRetryPolicy(3, 1, 30)

	var err error
	if m["apitoken"] != "" {
		api.cfClient, err = cloudflare.NewWithAPIToken(m["apitoken"], optRP)
	} else {
		api.cfClient, err = cloudflare.New(m["apikey"], m["apiuser"], optRP)
	}

	if err != nil {
		return nil, fmt.Errorf("cloudflare credentials: %w", err)
	}

	// Check account data if set
	if m["accountid"] != "" {
		api.accountID = m["accountid"]
	}

	debug, err := strconv.ParseBool(os.Getenv("CLOUDFLAREAPI_DEBUG"))
	if err == nil {
		api.cfClient.Debug = debug
	}

	if len(metadata) > 0 {
		parsedMeta := &struct {
			IPConversions   string   `json:"ip_conversions"`
			IgnoredLabels   []string `json:"ignored_labels"`
			ManageRedirects bool     `json:"manage_redirects"` // Old-style PAGE_RULE-based redirects
			ManageWorkers   bool     `json:"manage_workers"`
			//
			ManageSingleRedirects bool   `json:"manage_single_redirects"` // New-style Dynamic "Single Redirects"
			TranscodeLogFilename  string `json:"transcode_log"`           // Log the PAGE_RULE conversions.
		}{}
		err := json.Unmarshal([]byte(metadata), parsedMeta)
		if err != nil {
			return nil, err
		}
		api.manageSingleRedirects = parsedMeta.ManageSingleRedirects
		api.manageRedirects = parsedMeta.ManageRedirects
		api.tcLogFilename = parsedMeta.TranscodeLogFilename
		api.manageWorkers = parsedMeta.ManageWorkers
		// ignored_labels:
		api.ignoredLabels = append(api.ignoredLabels, parsedMeta.IgnoredLabels...)
		if len(api.ignoredLabels) > 0 {
			printer.Warnf("Cloudflare 'ignored_labels' configuration is deprecated and might be removed. Please use the IGNORE domain directive to achieve the same effect.\n")
		}
		// parse provider level metadata
		if len(parsedMeta.IPConversions) > 0 {
			api.ipConversions, err = transform.DecodeTransformTable(parsedMeta.IPConversions)
			if err != nil {
				return nil, err
			}
		}
	}
	return api, nil
}

// Used on the "existing" records.
type cfRecData struct {
	Name         string   `json:"name"`
	Target       cfTarget `json:"target"`
	Service      string   `json:"service"`       // SRV
	Proto        string   `json:"proto"`         // SRV
	Priority     uint16   `json:"priority"`      // SRV
	Weight       uint16   `json:"weight"`        // SRV
	Port         uint16   `json:"port"`          // SRV
	Tag          string   `json:"tag"`           // CAA
	Flags        uint16   `json:"flags"`         // CAA/DNSKEY
	Value        string   `json:"value"`         // CAA
	Usage        uint8    `json:"usage"`         // TLSA
	Selector     uint8    `json:"selector"`      // TLSA
	MatchingType uint8    `json:"matching_type"` // TLSA
	Certificate  string   `json:"certificate"`   // TLSA
	Algorithm    uint8    `json:"algorithm"`     // SSHFP/DNSKEY/DS
	HashType     uint8    `json:"type"`          // SSHFP
	Fingerprint  string   `json:"fingerprint"`   // SSHFP
	Protocol     uint8    `json:"protocol"`      // DNSKEY
	PublicKey    string   `json:"public_key"`    // DNSKEY
	KeyTag       uint16   `json:"key_tag"`       // DS
	DigestType   uint8    `json:"digest_type"`   // DS
	Digest       string   `json:"digest"`        // DS
}

// cfTarget is a SRV target. A null target is represented by an empty string, but
// a dot is so acceptable.
type cfTarget string

// UnmarshalJSON decodes a SRV target from the Cloudflare API. A null target is
// represented by a false boolean or a dot. Domain names are FQDNs without a
// trailing period (as of 2019-11-05).
func (c *cfTarget) UnmarshalJSON(data []byte) error {
	var obj interface{}
	if err := json.Unmarshal(data, &obj); err != nil {
		return err
	}
	switch v := obj.(type) {
	case string:
		*c = cfTarget(v)
	case bool:
		if v {
			panic("unknown value for cfTarget bool: true")
		}
		*c = "" // the "." is already added by nativeToRecord
	}
	return nil
}

// MarshalJSON encodes cfTarget for the Cloudflare API. Null targets are
// represented by a single period.
func (c cfTarget) MarshalJSON() ([]byte, error) {
	var obj string
	switch c {
	case "", ".":
		obj = "."
	default:
		obj = string(c)
	}
	return json.Marshal(obj)
}

// DNSControlString returns cfTarget normalized to be a FQDN. Null targets are
// represented by a single period.
func (c cfTarget) FQDN() string {
	return strings.TrimRight(string(c), ".") + "."
}

type cfNaptrRecData struct {
	Flags       string `json:"flags"`
	Order       uint16 `json:"order"`
	Preference  uint16 `json:"preference"`
	Regex       string `json:"regex"`
	Replacement string `json:"replacement"`
	Service     string `json:"service"`
}

// uint16Zero converts value to uint16 or returns 0.
func uint16Zero(value interface{}) uint16 {
	switch v := value.(type) {
	case float64:
		return uint16(v)
	case uint16:
		return v
	case nil:
	}
	return 0
}

// intZero converts value to uint16 or returns 0.
func intZero(value interface{}) uint16 {
	switch v := value.(type) {
	case float64:
		return uint16(v)
	case int:
		return uint16(v)
	case nil:
	}
	return 0
}

// stringDefault returns the value as a string or returns the default value if nil.
func stringDefault(value interface{}, def string) string {
	switch v := value.(type) {
	case string:
		return v
	case nil:
	}
	return def
}

func (c *cloudflareProvider) nativeToRecord(domain string, cr cloudflare.DNSRecord) (*models.RecordConfig, error) {
	// normalize cname,mx,ns records with dots to be consistent with our config format.
	if cr.Type == "ALIAS" || cr.Type == "CNAME" || cr.Type == "MX" || cr.Type == "NS" || cr.Type == "PTR" {
		if cr.Content != "." {
			cr.Content = cr.Content + "."
		}
	}

	rc := &models.RecordConfig{
		TTL:      uint32(cr.TTL),
		Original: cr,
		Metadata: map[string]string{},
	}
	rc.SetLabelFromFQDN(cr.Name, domain)

	// workaround for https://github.com/StackExchange/dnscontrol/issues/446
	if cr.Type == "SPF" {
		cr.Type = "TXT"
	}

	if cr.Type == "A" || cr.Type == "AAAA" || cr.Type == "CNAME" {
		if cr.Proxied != nil {
			if *(cr.Proxied) {
				rc.Metadata[metaProxy] = "on"
			} else {
				rc.Metadata[metaProxy] = "off"
			}
		}
	}

	switch rType := cr.Type; rType { // #rtype_variations
	case "MX":
		if err := rc.SetTargetMX(*cr.Priority, cr.Content); err != nil {
			return nil, fmt.Errorf("unparsable MX record received from cloudflare: %w", err)
		}
	case "SRV":
		data := cr.Data.(map[string]interface{})

		target := stringDefault(data["target"], "MISSING.TARGET")
		if target != "." {
			target += "."
		}
		if err := rc.SetTargetSRV(uint16Zero(data["priority"]), uint16Zero(data["weight"]), uint16Zero(data["port"]),
			target); err != nil {
			return nil, fmt.Errorf("unparsable SRV record received from cloudflare: %w", err)
		}
	case "TXT":
		err := rc.SetTargetTXT(cr.Content)
		return rc, err
	default:
		if err := rc.PopulateFromString(rType, cr.Content, domain); err != nil {
			return nil, fmt.Errorf("unparsable record received from cloudflare: %w", err)
		}
	}

	return rc, nil
}

func getProxyMetadata(r *models.RecordConfig) map[string]string {
	if r.Type != "A" && r.Type != "AAAA" && r.Type != "CNAME" {
		return nil
	}
	var proxied bool
	if r.Original != nil {
		proxied = *r.Original.(cloudflare.DNSRecord).Proxied
	} else {
		proxied = r.Metadata[metaProxy] != "off"
	}
	return map[string]string{
		"proxy": strconv.FormatBool(proxied),
	}
}

// EnsureZoneExists creates a zone if it does not exist
func (c *cloudflareProvider) EnsureZoneExists(domain string) error {
	c.Lock()
	defer c.Unlock()
	if err := c.cacheDomainList(); err != nil {
		return err
	}

	if _, ok := c.domainIndex[domain]; ok {
		return nil
	}
	var id string
	id, err := c.createZone(domain)
	printer.Printf("Added zone for %s to Cloudflare account: %s\n", domain, id)
	clear(c.domainIndex) // clear the cache so that the next caller has to refresh it, thus loading the new ID.
	return err
}

// PrepareCloudflareTestWorkers creates Cloudflare Workers required for CF_WORKER_ROUTE integration tests.
func PrepareCloudflareTestWorkers(prv providers.DNSServiceProvider) error {
	cf, ok := prv.(*cloudflareProvider)
	if ok {
		err := cf.createTestWorker("dnscontrol_integrationtest_cnn")
		if err != nil {
			return err
		}

		err = cf.createTestWorker("dnscontrol_integrationtest_msnbc")
		if err != nil {
			return err
		}
	}
	return nil
}

func (c *cloudflareProvider) createTestWorker(workerName string) error {
	wp := cloudflare.CreateWorkerParams{
		ScriptName: workerName,
		Script: `
			addEventListener("fetch", (event) => {
				event.respondWith(
					new Response("Ok.", { status: 200 })
				);
			});`,
	}

	_, err := c.cfClient.UploadWorker(context.Background(), cloudflare.AccountIdentifier(c.accountID), wp)
	return err
}<|MERGE_RESOLUTION|>--- conflicted
+++ resolved
@@ -538,26 +538,18 @@
 			prPriority++
 
 			// Convert this record to a PAGE_RULE.
-<<<<<<< HEAD
 			if err := models.MakePageRule(rec, prPriority, code, prWhen, prThen); err != nil {
 				return err
 			}
-=======
-			models.MakePageRule(rec, prPriority, code, prWhen, prThen)
->>>>>>> 43e70566
 			rec.SetLabel("@", dc.Name)
 
 			if c.manageRedirects && !c.manageSingleRedirects {
 				// Old-Style only.  No additional work needed.
 			} else if !c.manageRedirects && c.manageSingleRedirects {
 				// New-Style only.  Convert PAGE_RULE to SINGLEREDIRECT.
-<<<<<<< HEAD
 				if err := models.TranscodePRtoSR(rec); err != nil {
 					return err
 				}
-=======
-				models.TranscodePRtoSR(rec)
->>>>>>> 43e70566
 				if err := c.LogTranscode(dc.Name, rec.AsCFSINGLEREDIRECT()); err != nil {
 					return err
 				}
@@ -571,14 +563,10 @@
 					return err
 				}
 				// The copy becomes the CF SingleRedirect
-<<<<<<< HEAD
 
 				if err := models.TranscodePRtoSR(rec); err != nil {
 					return err
 				}
-=======
-				models.TranscodePRtoSR(rec)
->>>>>>> 43e70566
 				if err := c.LogTranscode(dc.Name, rec.AsCFSINGLEREDIRECT()); err != nil {
 					return err
 				}
@@ -587,10 +575,6 @@
 
 				// The original PAGE_RULE remains untouched.
 			}
-<<<<<<< HEAD
-=======
-
->>>>>>> 43e70566
 		} else if rec.Type == "CF_SINGLE_REDIRECT" {
 			// SINGLEREDIRECT record types. Verify they are enabled.
 			if !c.manageSingleRedirects {
@@ -631,14 +615,9 @@
 			return err
 		}
 		rec.Metadata[metaOriginalIP] = rec.GetTargetField()
-<<<<<<< HEAD
 		if err := rec.SetTarget(newIP.String()); err != nil {
 			return err
 		}
-=======
-		rec.SetTargetA(newIP.String())
-		//rec.ImportFromLegacy(dc.Name)
->>>>>>> 43e70566
 	}
 
 	return nil
