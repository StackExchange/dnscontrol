--- conflicted
+++ resolved
@@ -110,13 +110,10 @@
 	}
 
 	return records
-<<<<<<< HEAD
 }
 
 func soaToString(s soaValues) string {
 	return fmt.Sprintf("refresh=%d retry=%d expire=%d negativettl=%d ttl=%d", s.Refresh, s.Retry, s.Expire, s.NegativeTTL, s.TTL)
-=======
->>>>>>> f58bab22
 }
 
 func (hp *hostingdeProvider) GetDomainCorrections(dc *models.DomainConfig) ([]*models.Correction, error) {
@@ -175,7 +172,6 @@
 		msg = append(msg, c.String())
 	}
 
-<<<<<<< HEAD
 	var desiredSoa *models.RecordConfig
 	for _, r := range dc.Records {
 		if r.Type == "SOA" && r.Name == "@" {
@@ -222,8 +218,6 @@
 		}
 	}
 
-	if !zoneChanged {
-=======
 	existingAutoDNSSecEnabled := zone.ZoneConfig.DNSSECMode == "automatic"
 	desiredAutoDNSSecEnabled := dc.AutoDNSSEC == "on"
 
@@ -239,6 +233,7 @@
 			msg = append(msg, "Enabling publishKsk for AutoDNSSec")
 			DnsSecOptions = CurrentDnsSecOptions
 			DnsSecOptions.PublishKSK = true
+			zoneChanged = true
 		}
 	}
 
@@ -249,13 +244,14 @@
 			PublishKSK: true,
 		}
 		zone.ZoneConfig.DNSSECMode = "automatic"
+		zoneChanged = true
 	} else if existingAutoDNSSecEnabled && !desiredAutoDNSSecEnabled {
 		msg = append(msg, "Disable AutoDNSSEC")
 		zone.ZoneConfig.DNSSECMode = "off"
-	}
-
-	if len(create) == 0 && len(del) == 0 && len(mod) == 0 && existingAutoDNSSecEnabled == desiredAutoDNSSecEnabled && DnsSecOptions == nil {
->>>>>>> f58bab22
+		zoneChanged = true
+	}
+
+	if !zoneChanged {
 		return nil, nil
 	}
 
@@ -264,11 +260,7 @@
 			Msg: fmt.Sprintf("\n%s", strings.Join(msg, "\n")),
 			F: func() error {
 				for i := 0; i < 10; i++ {
-<<<<<<< HEAD
-					err := hp.updateZone(&zone.ZoneConfig, create, del, mod)
-=======
 					err := hp.updateZone(&zone.ZoneConfig, DnsSecOptions, create, del, mod)
->>>>>>> f58bab22
 					if err == nil {
 						return nil
 					}
