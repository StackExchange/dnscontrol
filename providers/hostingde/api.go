--- conflicted
+++ resolved
@@ -14,19 +14,12 @@
 const endpoint = "%s/api/%s/v1/json/%s"
 
 type hostingdeProvider struct {
-<<<<<<< HEAD
-	authToken      string
-	ownerAccountID string
-	baseURL        string
-	nameservers    []string
-	defaultSoa     soaValues
-=======
 	authToken       string
 	ownerAccountID  string
 	filterAccountId string
 	baseURL         string
 	nameservers     []string
->>>>>>> f58bab22
+	defaultSoa     soaValues
 }
 
 func (hp *hostingdeProvider) getDomainConfig(domain string) (*domainConfig, error) {
@@ -134,11 +127,7 @@
 	}
 }
 
-<<<<<<< HEAD
-func (hp *hostingdeProvider) updateZone(zc *zoneConfig, create, del, mod diff.Changeset) error {
-=======
 func (hp *hostingdeProvider) updateZone(zc *zoneConfig, DnsSecOptions *dnsSecOptions, create, del, mod diff.Changeset) error {
->>>>>>> f58bab22
 	toAdd := []*record{}
 	for _, c := range create {
 		r := recordToNative(c.Desired)
@@ -181,11 +170,7 @@
 	}
 
 	params := request{
-<<<<<<< HEAD
-		Filter: filter{
-=======
 		Filter: &filter{
->>>>>>> f58bab22
 			Field: "ZoneName",
 			Value: t,
 		},
