package route53

import (
	"encoding/json"
	"fmt"
	"sort"
	"strings"
	"time"

	"github.com/StackExchange/dnscontrol/models"
	"github.com/StackExchange/dnscontrol/providers"
	"github.com/StackExchange/dnscontrol/providers/diff"
	"github.com/aws/aws-sdk-go/aws"
	"github.com/aws/aws-sdk-go/aws/credentials"
	"github.com/aws/aws-sdk-go/aws/session"
	r53 "github.com/aws/aws-sdk-go/service/route53"
	r53d "github.com/aws/aws-sdk-go/service/route53domains"
	"github.com/pkg/errors"
)

type route53Provider struct {
	client    *r53.Route53
	registrar *r53d.Route53Domains
	zones     map[string]*r53.HostedZone
}

func newRoute53Reg(conf map[string]string) (providers.Registrar, error) {
	return newRoute53(conf, nil)
}

func newRoute53Dsp(conf map[string]string, metadata json.RawMessage) (providers.DNSServiceProvider, error) {
	return newRoute53(conf, metadata)
}

func newRoute53(m map[string]string, metadata json.RawMessage) (*route53Provider, error) {
	keyID, secretKey := m["KeyId"], m["SecretKey"]

	// Route53 uses a global endpoint and route53domains
	// currently only has a single regional endpoint in us-east-1
	// http://docs.aws.amazon.com/general/latest/gr/rande.html#r53_region
	config := &aws.Config{
		Region: aws.String("us-east-1"),
	}

	if keyID != "" || secretKey != "" {
		config.Credentials = credentials.NewStaticCredentials(keyID, secretKey, "")
	}
	sess := session.New(config)

	api := &route53Provider{client: r53.New(sess), registrar: r53d.New(sess)}
	err := api.getZones()
	if err != nil {
		return nil, err
	}
	return api, nil
}

var features = providers.DocumentationNotes{
	providers.CanUseAlias:            providers.Cannot("R53 does not provide a generic ALIAS functionality. Use R53_ALIAS instead."),
	providers.DocCreateDomains:       providers.Can(),
	providers.DocDualHost:            providers.Can(),
	providers.DocOfficiallySupported: providers.Can(),
	providers.CanUsePTR:              providers.Can(),
	providers.CanUseSRV:              providers.Can(),
	providers.CanUseTXTMulti:         providers.Can(),
	providers.CanUseCAA:              providers.Can(),
	providers.CanUseRoute53Alias:     providers.Can(),
}

func init() {
	providers.RegisterDomainServiceProviderType("ROUTE53", newRoute53Dsp, features)
	providers.RegisterRegistrarType("ROUTE53", newRoute53Reg)
	providers.RegisterCustomRecordType("R53_ALIAS", "ROUTE53", "")
}

func sPtr(s string) *string {
	return &s
}

func (r *route53Provider) getZones() error {
	var nextMarker *string
	r.zones = make(map[string]*r53.HostedZone)
	for {
		if nextMarker != nil {
			fmt.Println(*nextMarker)
		}
		inp := &r53.ListHostedZonesInput{Marker: nextMarker}
		out, err := r.client.ListHostedZones(inp)
		if err != nil && strings.Contains(err.Error(), "is not authorized") {
			return errors.New("Check your credentials, your not authorized to perform actions on Route 53 AWS Service")
		} else if err != nil {
			return err
		}
		for _, z := range out.HostedZones {
			domain := strings.TrimSuffix(*z.Name, ".")
			r.zones[domain] = z
		}
		if out.NextMarker != nil {
			nextMarker = out.NextMarker
		} else {
			break
		}
	}
	return nil
}

// map key for grouping records
type key struct {
	Name, Type string
}

func getKey(r *models.RecordConfig) key {
	return key{r.GetLabelFQDN(), r.Type}
}

type errNoExist struct {
	domain string
}

func (e errNoExist) Error() string {
	return fmt.Sprintf("Domain %s not found in your route 53 account", e.domain)
}

func (r *route53Provider) GetNameservers(domain string) ([]*models.Nameserver, error) {

	zone, ok := r.zones[domain]
	if !ok {
		return nil, errNoExist{domain}
	}
	z, err := r.client.GetHostedZone(&r53.GetHostedZoneInput{Id: zone.Id})
	if err != nil {
		return nil, err
	}
	ns := []*models.Nameserver{}
	if z.DelegationSet != nil {
		for _, nsPtr := range z.DelegationSet.NameServers {
			ns = append(ns, &models.Nameserver{Name: *nsPtr})
		}
	}
	return ns, nil
}

func (r *route53Provider) GetDomainCorrections(dc *models.DomainConfig) ([]*models.Correction, error) {
	dc.Punycode()

	var corrections = []*models.Correction{}
	zone, ok := r.zones[dc.Name]
	// add zone if it doesn't exist
	if !ok {
		return nil, errNoExist{dc.Name}
	}

	records, err := r.fetchRecordSets(zone.Id)
	if err != nil {
		return nil, err
	}

	var existingRecords = []*models.RecordConfig{}
	for _, set := range records {
		existingRecords = append(existingRecords, nativeToRecords(set, dc.Name)...)
	}
	for _, want := range dc.Records {
		// update zone_id to current zone.id if not specified by the user
		if want.Type == "R53_ALIAS" && want.R53Alias["zone_id"] == "" {
			want.R53Alias["zone_id"] = getZoneID(zone, want)
		}
	}

	// Normalize
	models.PostProcessRecords(existingRecords)

	// diff
	differ := diff.New(dc, getAliasMap)
	_, create, delete, modify := differ.IncrementalDiff(existingRecords)

	namesToUpdate := map[key][]string{}
	for _, c := range create {
		namesToUpdate[getKey(c.Desired)] = append(namesToUpdate[getKey(c.Desired)], c.String())
	}
	for _, d := range delete {
		namesToUpdate[getKey(d.Existing)] = append(namesToUpdate[getKey(d.Existing)], d.String())
	}
	for _, m := range modify {
		namesToUpdate[getKey(m.Desired)] = append(namesToUpdate[getKey(m.Desired)], m.String())
	}

	if len(namesToUpdate) == 0 {
		return nil, nil
	}

	updates := map[key][]*models.RecordConfig{}
	// for each name we need to update, collect relevant records from dc
	for k := range namesToUpdate {
		updates[k] = nil
		for _, rc := range dc.Records {
			if getKey(rc) == k {
				updates[k] = append(updates[k], rc)
			}
		}
	}

	dels := []*r53.Change{}
	changes := []*r53.Change{}
	changeDesc := ""
	delDesc := ""
	for k, recs := range updates {
		chg := &r53.Change{}
		var rrset *r53.ResourceRecordSet
		if len(recs) == 0 {
			dels = append(dels, chg)
			chg.Action = sPtr("DELETE")
			delDesc += strings.Join(namesToUpdate[k], "\n") + "\n"
			// on delete just submit the original resource set we got from r53.
			for _, r := range records {
				if *r.Name == k.Name+"." && (*r.Type == k.Type || k.Type == "R53_ALIAS") {
					rrset = r
					break
				}
			}
		} else {
			changes = append(changes, chg)
			changeDesc += strings.Join(namesToUpdate[k], "\n") + "\n"
			// on change or create, just build a new record set from our desired state
			chg.Action = sPtr("UPSERT")
			rrset = &r53.ResourceRecordSet{
				Name: sPtr(k.Name),
				Type: sPtr(k.Type),
			}
			for _, r := range recs {
				val := r.GetTargetCombined()
				if r.Type != "R53_ALIAS" {
					rr := &r53.ResourceRecord{
						Value: &val,
					}
					rrset.ResourceRecords = append(rrset.ResourceRecords, rr)
					i := int64(r.TTL)
					rrset.TTL = &i // TODO: make sure that ttls are consistent within a set
				} else {
					rrset = aliasToRRSet(zone, r)
				}
			}
		}
		chg.ResourceRecordSet = rrset
	}

	changeReq := &r53.ChangeResourceRecordSetsInput{
		ChangeBatch: &r53.ChangeBatch{Changes: changes},
	}

	delReq := &r53.ChangeResourceRecordSetsInput{
		ChangeBatch: &r53.ChangeBatch{Changes: dels},
	}

	addCorrection := func(msg string, req *r53.ChangeResourceRecordSetsInput) {
		corrections = append(corrections,
			&models.Correction{
				Msg: msg,
				F: func() error {
					req.HostedZoneId = zone.Id
					_, err := r.client.ChangeResourceRecordSets(req)
					return err
				},
			})
	}

	if len(dels) > 0 {
		addCorrection(delDesc, delReq)
	}

	if len(changes) > 0 {
		addCorrection(changeDesc, changeReq)
	}

	return corrections, nil

}

func nativeToRecords(set *r53.ResourceRecordSet, origin string) []*models.RecordConfig {
	results := []*models.RecordConfig{}
	if set.AliasTarget != nil {
		rc := &models.RecordConfig{
			Type: "R53_ALIAS",
			TTL:  300,
			R53Alias: map[string]string{
				"type":    *set.Type,
				"zone_id": *set.AliasTarget.HostedZoneId,
			},
		}
<<<<<<< HEAD
		rc.SetLabelFQDN(unescape(set.Name), origin)
=======
		rc.SetLabelFromFQDN(unescape(set.Name), origin)
>>>>>>> de445594
		rc.SetTarget(aws.StringValue(set.AliasTarget.DNSName))
		results = append(results, rc)
	} else {
		for _, rec := range set.ResourceRecords {
			switch rtype := *set.Type; rtype {
			case "SOA":
				continue
			default:
				rc := &models.RecordConfig{TTL: uint32(*set.TTL)}
<<<<<<< HEAD
				rc.SetLabelFQDN(unescape(set.Name), origin)
=======
				rc.SetLabelFromFQDN(unescape(set.Name), origin)
>>>>>>> de445594
				if err := rc.PopulateFromString(*set.Type, *rec.Value, origin); err != nil {
					panic(errors.Wrap(err, "unparsable record received from R53"))
				}
				results = append(results, rc)
			}
		}
	}
	return results
}

func getAliasMap(r *models.RecordConfig) map[string]string {
	if r.Type != "R53_ALIAS" {
		return nil
	}
	return r.R53Alias
}

func aliasToRRSet(zone *r53.HostedZone, r *models.RecordConfig) *r53.ResourceRecordSet {
	rrset := &r53.ResourceRecordSet{
		Name: sPtr(r.GetLabelFQDN()),
		Type: sPtr(r.R53Alias["type"]),
	}
	zoneID := getZoneID(zone, r)
	targetHealth := false
	target := r.GetTargetField()
	rrset.AliasTarget = &r53.AliasTarget{
		DNSName:              &target,
		HostedZoneId:         aws.String(zoneID),
		EvaluateTargetHealth: &targetHealth,
	}
	return rrset
}

func getZoneID(zone *r53.HostedZone, r *models.RecordConfig) string {
	zoneID := r.R53Alias["zone_id"]
	if zoneID == "" {
		zoneID = aws.StringValue(zone.Id)
	}
	if strings.HasPrefix(zoneID, "/hostedzone/") {
		zoneID = strings.TrimPrefix(zoneID, "/hostedzone/")
	}
	return zoneID
}

func (r *route53Provider) GetRegistrarCorrections(dc *models.DomainConfig) ([]*models.Correction, error) {
	corrections := []*models.Correction{}
	actualSet, err := r.getRegistrarNameservers(&dc.Name)
	if err != nil {
		return nil, err
	}
	sort.Strings(actualSet)
	actual := strings.Join(actualSet, ",")

	expectedSet := []string{}
	for _, ns := range dc.Nameservers {
		expectedSet = append(expectedSet, ns.Name)
	}
	sort.Strings(expectedSet)
	expected := strings.Join(expectedSet, ",")

	if actual != expected {
		return []*models.Correction{
			{
				Msg: fmt.Sprintf("Update nameservers %s -> %s", actual, expected),
				F: func() error {
					_, err := r.updateRegistrarNameservers(dc.Name, expectedSet)
					return err
				},
			},
		}, nil
	}

	return corrections, nil
}

func (r *route53Provider) getRegistrarNameservers(domainName *string) ([]string, error) {
	domainDetail, err := r.registrar.GetDomainDetail(&r53d.GetDomainDetailInput{DomainName: domainName})
	if err != nil {
		return nil, err
	}

	nameservers := []string{}
	for _, ns := range domainDetail.Nameservers {
		nameservers = append(nameservers, *ns.Name)
	}

	return nameservers, nil
}

func (r *route53Provider) updateRegistrarNameservers(domainName string, nameservers []string) (*string, error) {
	servers := []*r53d.Nameserver{}
	for i := range nameservers {
		servers = append(servers, &r53d.Nameserver{Name: &nameservers[i]})
	}

	domainUpdate, err := r.registrar.UpdateDomainNameservers(&r53d.UpdateDomainNameserversInput{DomainName: &domainName, Nameservers: servers})
	if err != nil {
		return nil, err
	}

	return domainUpdate.OperationId, nil
}

func (r *route53Provider) fetchRecordSets(zoneID *string) ([]*r53.ResourceRecordSet, error) {
	if zoneID == nil || *zoneID == "" {
		return nil, nil
	}
	var next *string
	var nextType *string
	var records []*r53.ResourceRecordSet
	for {
		listInput := &r53.ListResourceRecordSetsInput{
			HostedZoneId:    zoneID,
			StartRecordName: next,
			StartRecordType: nextType,
			MaxItems:        sPtr("100"),
		}
		list, err := r.client.ListResourceRecordSets(listInput)
		if err != nil {
			return nil, err
		}
		records = append(records, list.ResourceRecordSets...)
		if list.NextRecordName != nil {
			next = list.NextRecordName
			nextType = list.NextRecordType
		} else {
			break
		}
	}
	return records, nil
}

// we have to process names from route53 to match what we expect and to remove their odd octal encoding
func unescape(s *string) string {
	if s == nil {
		return ""
	}
	name := strings.TrimSuffix(*s, ".")
	name = strings.Replace(name, `\052`, "*", -1) // TODO: escape all octal sequences
	return name
}

func (r *route53Provider) EnsureDomainExists(domain string) error {
	if _, ok := r.zones[domain]; ok {
		return nil
	}
	fmt.Printf("Adding zone for %s to route 53 account\n", domain)
	in := &r53.CreateHostedZoneInput{
		Name:            &domain,
		CallerReference: sPtr(fmt.Sprint(time.Now().UnixNano())),
	}
	_, err := r.client.CreateHostedZone(in)
	return err

}<|MERGE_RESOLUTION|>--- conflicted
+++ resolved
@@ -286,11 +286,7 @@
 				"zone_id": *set.AliasTarget.HostedZoneId,
 			},
 		}
-<<<<<<< HEAD
-		rc.SetLabelFQDN(unescape(set.Name), origin)
-=======
 		rc.SetLabelFromFQDN(unescape(set.Name), origin)
->>>>>>> de445594
 		rc.SetTarget(aws.StringValue(set.AliasTarget.DNSName))
 		results = append(results, rc)
 	} else {
@@ -300,11 +296,7 @@
 				continue
 			default:
 				rc := &models.RecordConfig{TTL: uint32(*set.TTL)}
-<<<<<<< HEAD
-				rc.SetLabelFQDN(unescape(set.Name), origin)
-=======
 				rc.SetLabelFromFQDN(unescape(set.Name), origin)
->>>>>>> de445594
 				if err := rc.PopulateFromString(*set.Type, *rec.Value, origin); err != nil {
 					panic(errors.Wrap(err, "unparsable record received from R53"))
 				}
