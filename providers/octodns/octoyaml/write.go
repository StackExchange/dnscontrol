--- conflicted
+++ resolved
@@ -27,20 +27,12 @@
 	for _, r := range records {
 		recsCopy = append(recsCopy, r)
 	}
-<<<<<<< HEAD
-	// for _, r := range recsCopy {
-	// 	if r.GetLabel() == "@" {
-	// 		r.name = ""
-	// 	}
-	// }
-=======
 	for _, r := range recsCopy {
 		if r.GetLabel() == "@" {
 			r.SetLabelNull()
 			// 		r.Name = ""
 		}
 	}
->>>>>>> c8b30756
 
 	z := &genYamlData{
 		Origin:     dnsutil.AddOrigin(origin, "."),
