--- conflicted
+++ resolved
@@ -44,12 +44,8 @@
 
 // features declares which features and options are available.
 var features = providers.DocumentationNotes{
-<<<<<<< HEAD
-	providers.CanConcurGather:        providers.Unimplemented(),
-=======
 	// The default for unlisted capabilities is 'Cannot'.
 	// See providers/capabilities.go for the entire list of capabilities.
->>>>>>> 35d236a8
 	providers.CanGetZones:            providers.Can(),
 	providers.CanUseAlias:            providers.Can("Only on the bare domain. Otherwise CNAME will be substituted"),
 	providers.CanUseCAA:              providers.Can(),
