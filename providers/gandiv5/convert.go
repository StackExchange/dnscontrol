package gandiv5

// Convert the provider's native record description to models.RecordConfig.

import (
	"fmt"

	"github.com/go-gandi/go-gandi/livedns"

	"github.com/StackExchange/dnscontrol/v3/models"
	"github.com/StackExchange/dnscontrol/v3/pkg/printer"
)

// nativeToRecord takes a DNS record from Gandi and returns a native RecordConfig struct.
func nativeToRecords(n livedns.DomainRecord, origin string) (rcs []*models.RecordConfig, err error) {

	// Gandi returns all the values for a given label/rtype pair in each
	// livedns.DomainRecord.  In other words, if there are multiple A
	// records for a label, all the IP addresses are listed in
	// n.RrsetValues rather than having many livedns.DomainRecord's.
	// We must split them out into individual records, one for each value.

	// TODO(tlim) Change signature to return an error too.

	for _, value := range n.RrsetValues {
		rc := &models.RecordConfig{
			TTL:      uint32(n.RrsetTTL),
			Original: n,
		}
		rc.SetLabel(n.RrsetName, origin)

		switch rtype := n.RrsetType; rtype {
		case "ALIAS":
			rc.Type = "ALIAS"
<<<<<<< HEAD
			rc.SetTarget(value)
		case "TXT":
			rc.SetTargetTXTQuoteEscapedFields(value)
		default: //  "A", "AAAA", "CAA", "DS", "NS", "CNAME", "MX", "PTR", "SRV", "TXT"
			if err := rc.PopulateFromString(rtype, value, origin); err != nil {
				panic(fmt.Errorf("unparsable record received from gandi: %w", err))
			}
=======
			err = rc.SetTarget(value)
		case "TXT":
			err = rc.SetTargetTXTfromRFC1035Quoted(value)
		default:
			err = rc.PopulateFromString(rtype, value, origin)
>>>>>>> 358ca391
		}
		if err != nil {
			return nil, fmt.Errorf("unparsable record received from gandi: %w", err)
		}

		rcs = append(rcs, rc)
	}

	return rcs, nil
}

func recordsToNative(rcs []*models.RecordConfig, origin string) []livedns.DomainRecord {
	// Take a list of RecordConfig and return an equivalent list of ZoneRecords.
	// Gandi requires one ZoneRecord for each label:key tuple, therefore we
	// might collapse many RecordConfig into one ZoneRecord.

	var keys = map[models.RecordKey]*livedns.DomainRecord{}
	var zrs []livedns.DomainRecord

	for _, r := range rcs {
		label := r.GetLabel()
		if label == "@" {
			label = origin
		}
		key := r.Key()

		if zr, ok := keys[key]; !ok {
			// Allocate a new ZoneRecord:
			zr := livedns.DomainRecord{
				RrsetType:   r.Type,
				RrsetTTL:    int(r.TTL),
				RrsetName:   label,
				RrsetValues: []string{r.GetTargetCombined()},
			}
			keys[key] = &zr
		} else {
			zr.RrsetValues = append(zr.RrsetValues, r.GetTargetCombined())

			if r.TTL != uint32(zr.RrsetTTL) {
				printer.Warnf("All TTLs for a rrset (%v) must be the same. Using smaller of %v and %v.\n", key, r.TTL, zr.RrsetTTL)
				if r.TTL < uint32(zr.RrsetTTL) {
					zr.RrsetTTL = int(r.TTL)
				}
			}

		}
	}

	for _, zr := range keys {
		zrs = append(zrs, *zr)
	}
	return zrs
}<|MERGE_RESOLUTION|>--- conflicted
+++ resolved
@@ -32,21 +32,11 @@
 		switch rtype := n.RrsetType; rtype {
 		case "ALIAS":
 			rc.Type = "ALIAS"
-<<<<<<< HEAD
-			rc.SetTarget(value)
-		case "TXT":
-			rc.SetTargetTXTQuoteEscapedFields(value)
-		default: //  "A", "AAAA", "CAA", "DS", "NS", "CNAME", "MX", "PTR", "SRV", "TXT"
-			if err := rc.PopulateFromString(rtype, value, origin); err != nil {
-				panic(fmt.Errorf("unparsable record received from gandi: %w", err))
-			}
-=======
 			err = rc.SetTarget(value)
 		case "TXT":
 			err = rc.SetTargetTXTfromRFC1035Quoted(value)
 		default:
 			err = rc.PopulateFromString(rtype, value, origin)
->>>>>>> 358ca391
 		}
 		if err != nil {
 			return nil, fmt.Errorf("unparsable record received from gandi: %w", err)
