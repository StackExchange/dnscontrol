package gcloud

import (
	"context"
	"encoding/json"
	"fmt"
	"log"
	"regexp"
	"strings"
	"time"

	"github.com/StackExchange/dnscontrol/v4/models"
	"github.com/StackExchange/dnscontrol/v4/pkg/diff2"
	"github.com/StackExchange/dnscontrol/v4/pkg/printer"
	"github.com/StackExchange/dnscontrol/v4/pkg/txtutil"
	"github.com/StackExchange/dnscontrol/v4/providers"
	gauth "golang.org/x/oauth2/google"
	gdns "google.golang.org/api/dns/v1"
	"google.golang.org/api/googleapi"
	"google.golang.org/api/option"
)

const selfLinkBasePath = "https://www.googleapis.com/compute/v1/projects/"

var features = providers.DocumentationNotes{
<<<<<<< HEAD
	providers.CanConcurGather:        providers.Can(),
=======
	// The default for unlisted capabilities is 'Cannot'.
	// See providers/capabilities.go for the entire list of capabilities.
>>>>>>> 35d236a8
	providers.CanGetZones:            providers.Can(),
	providers.CanUseAlias:            providers.Can(),
	providers.CanUseCAA:              providers.Can(),
	providers.CanUseDSForChildren:    providers.Can(),
	providers.CanUseLOC:              providers.Cannot(),
	providers.CanUsePTR:              providers.Can(),
	providers.CanUseSRV:              providers.Can(),
	providers.CanUseSSHFP:            providers.Can(),
	providers.CanUseTLSA:             providers.Can(),
	providers.DocCreateDomains:       providers.Can(),
	providers.DocDualHost:            providers.Can(),
	providers.DocOfficiallySupported: providers.Can(),
}

var (
	visibilityCheck  = regexp.MustCompile("^(public|private)$")
	networkURLCheck  = regexp.MustCompile("^" + selfLinkBasePath + "[a-z][-a-z0-9]{4,28}[a-z0-9]/global/networks/[a-z]([-a-z0-9]{0,61}[a-z0-9])?$")
	networkNameCheck = regexp.MustCompile("^[a-z]([-a-z0-9]{0,61}[a-z0-9])?$")
)

func sPtr(s string) *string {
	return &s
}

func init() {
	fns := providers.DspFuncs{
		Initializer:   New,
		RecordAuditor: AuditRecords,
	}
	providers.RegisterDomainServiceProviderType("GCLOUD", fns, features)
}

type gcloudProvider struct {
	client        *gdns.Service
	project       string
	nameServerSet *string
	zones         map[string]*gdns.ManagedZone
	// provider metadata fields
	Visibility string   `json:"visibility"`
	Networks   []string `json:"networks"`
}

type errNoExist struct {
	domain string
}

func (e errNoExist) Error() string {
	return fmt.Sprintf("Domain '%s' not found in gcloud account", e.domain)
}

// New creates a new gcloud provider
func New(cfg map[string]string, metadata json.RawMessage) (providers.DNSServiceProvider, error) {
	// the key as downloaded is json encoded with literal "\n" instead of newlines.
	// in some cases (round-tripping through env vars) this tends to get messed up.
	// fix it if we find that.

	ctx := context.Background()
	var opt option.ClientOption
	if key, ok := cfg["private_key"]; ok {
		cfg["private_key"] = strings.Replace(key, "\\n", "\n", -1)
		raw, err := json.Marshal(cfg)
		if err != nil {
			return nil, err
		}
		config, err := gauth.JWTConfigFromJSON(raw, gdns.NdevClouddnsReadwriteScope)
		if err != nil {
			return nil, err
		}
		opt = option.WithTokenSource(config.TokenSource(ctx))
	} else {
		opt = option.WithScopes(gdns.NdevClouddnsReadwriteScope)
	}
	dcli, err := gdns.NewService(ctx, opt)
	if err != nil {
		return nil, err
	}
	var nss *string
	if val, ok := cfg["name_server_set"]; ok {
		printer.Printf("GCLOUD :name_server_set %s configured\n", val)
		nss = sPtr(val)
	}

	g := &gcloudProvider{
		client:        dcli,
		nameServerSet: nss,
		project:       cfg["project_id"],
	}
	if len(metadata) != 0 {
		err := json.Unmarshal(metadata, g)
		if err != nil {
			return nil, err
		}
		if len(g.Visibility) != 0 {
			if ok := visibilityCheck.MatchString(g.Visibility); !ok {
				return nil, fmt.Errorf("GCLOUD :visibility set but not one of \"public\" or \"private\"")
			}
			printer.Printf("GCLOUD :visibility %s configured\n", g.Visibility)
		}
		for i, v := range g.Networks {
			if ok := networkURLCheck.MatchString(v); ok {
				// the user specified a fully qualified network url
				continue
			}
			if ok := networkNameCheck.MatchString(v); !ok {
				return nil, fmt.Errorf("GCLOUD :networks set but %s does not appear to be a valid network name or url", v)
			}
			// assume target vpc network exists in the same project as the dns zones
			g.Networks[i] = fmt.Sprintf("%s%s/global/networks/%s", selfLinkBasePath, g.project, v)
		}
	}
	return g, g.loadZoneInfo()
}

func (g *gcloudProvider) loadZoneInfo() error {
	// TODO(asn-iac): In order to fully support split horizon domains within the same GCP project,
	// need to parse the zone Visibility field from *ManagedZone, but currently
	// gcloudProvider.zones is map[string]*gdns.ManagedZone
	// where the map keys are the zone dns names. A given GCP project can have
	// multiple zones of the same dns name.
	if g.zones != nil {
		return nil
	}
	g.zones = map[string]*gdns.ManagedZone{}
	pageToken := ""
	for {
	retry:
		resp, err := g.client.ManagedZones.List(g.project).PageToken(pageToken).Do()
		var check *googleapi.ServerResponse
		if resp != nil {
			check = &resp.ServerResponse
		}
		if retryNeeded(check, err) {
			goto retry
		}
		if err != nil {
			return err
		}
		for _, z := range resp.ManagedZones {
			g.zones[z.DnsName] = z
		}
		if pageToken = resp.NextPageToken; pageToken == "" {
			break
		}
	}
	return nil
}

// ListZones returns the list of zones (domains) in this account.
func (g *gcloudProvider) ListZones() ([]string, error) {
	var zones []string
	for i := range g.zones {
		zones = append(zones, strings.TrimSuffix(i, "."))
	}
	return zones, nil
}

func (g *gcloudProvider) getZone(domain string) (*gdns.ManagedZone, error) {
	return g.zones[domain+"."], nil
}

func (g *gcloudProvider) GetNameservers(domain string) ([]*models.Nameserver, error) {
	zone, err := g.getZone(domain)
	if err != nil {
		return nil, err
	}
	if zone == nil {
		return nil, fmt.Errorf("domain %q not found in your GCLOUD account", domain)
	}
	return models.ToNameserversStripTD(zone.NameServers)
}

type key struct {
	Type string
	Name string
}

func keyFor(r *gdns.ResourceRecordSet) key {
	return key{Type: r.Type, Name: r.Name}
}

// GetZoneRecords gets the records of a zone and returns them in RecordConfig format.
func (g *gcloudProvider) GetZoneRecords(domain string, meta map[string]string) (models.Records, error) {
	existingRecords, err := g.getZoneSets(domain)
	return existingRecords, err
}

func (g *gcloudProvider) getZoneSets(domain string) (models.Records, error) {
	rrs, err := g.getRecords(domain)
	if err != nil {
		return nil, err
	}
	// convert to dnscontrol RecordConfig format
	existingRecords := []*models.RecordConfig{}
	oldRRs := map[key]*gdns.ResourceRecordSet{}
	for _, set := range rrs {
		oldRRs[keyFor(set)] = set
		for _, rec := range set.Rrdatas {
			rt, err := nativeToRecord(set, rec, domain)
			if err != nil {
				return nil, err
			}

			existingRecords = append(existingRecords, rt)
		}
	}

	return existingRecords, err
}

// GetZoneRecordsCorrections returns a list of corrections that will turn existing records into dc.Records.
func (g *gcloudProvider) GetZoneRecordsCorrections(dc *models.DomainConfig, existingRecords models.Records) ([]*models.Correction, error) {

	changes, err := diff2.ByRecordSet(existingRecords, dc, nil)
	if err != nil {
		return nil, err
	}
	if len(changes) == 0 {
		return nil, nil
	}

	var corrections []*models.Correction
	batch := &gdns.Change{Kind: "dns#change"}
	var accumlatedMsgs []string
	var newMsgs []string
	var newAdds, newDels *gdns.ResourceRecordSet

	for _, change := range changes {

		// Determine the work to be done.
		n := change.Key.NameFQDN + "."
		ty := change.Key.Type
		switch change.Type {
		case diff2.REPORT:
			newMsgs = change.Msgs
			newAdds = nil
			newDels = nil
		case diff2.CREATE:
			newMsgs = change.Msgs
			newAdds = mkRRSs(n, ty, change.New)
			newDels = nil
		case diff2.CHANGE:
			newMsgs = change.Msgs
			newAdds = mkRRSs(n, ty, change.New)
			newDels = mkRRSs(n, ty, change.Old)
		case diff2.DELETE:
			newMsgs = change.Msgs
			newAdds = nil
			newDels = mkRRSs(n, ty, change.Old)
		default:
			return nil, fmt.Errorf("GCLOUD unhandled change.TYPE %s", change.Type)
		}

		// If the work would overflow the current batch, process what we have so far and start a new batch.
		if wouldOverfill(batch, newAdds, newDels) {
			// Process what we have.
			corrections = g.mkCorrection(corrections, accumlatedMsgs, batch, dc.Name)

			// Start a new batch.
			batch = &gdns.Change{Kind: "dns#change"}
			accumlatedMsgs = nil
		}

		// Add the new work to the batch.
		if newAdds != nil {
			batch.Additions = append(batch.Additions, newAdds)
		}
		if newDels != nil {
			batch.Deletions = append(batch.Deletions, newDels)
		}
		if len(newMsgs) != 0 {
			accumlatedMsgs = append(accumlatedMsgs, newMsgs...)
		}

	}

	// Process the remaining work.
	corrections = g.mkCorrection(corrections, accumlatedMsgs, batch, dc.Name)
	return corrections, nil
}

// mkRRSs returns a gdns.ResourceRecordSet using the name, rType, and recs
func mkRRSs(name, rType string, recs models.Records) *gdns.ResourceRecordSet {
	if len(recs) == 0 { // NB(tlim): This is defensive. mkRRSs is never called with an empty list.
		return nil
	}

	newRRS := &gdns.ResourceRecordSet{
		Name: name,
		Type: rType,
		Kind: "dns#resourceRecordSet",
		Ttl:  int64(recs[0].TTL), // diff2 assures all TTLs in a ReceordSet are the same.
	}

	for _, r := range recs {
		newRRS.Rrdatas = append(newRRS.Rrdatas, r.GetTargetCombinedFunc(txtutil.EncodeQuoted))
	}

	return newRRS
}

// wouldOverfill returns true if adding this work would overflow the batch.
func wouldOverfill(batch *gdns.Change, adds, dels *gdns.ResourceRecordSet) bool {
	const batchMax = 1000
	// Google used to document batchMax = 1000.  As of 2024-01 the max isn't
	// documented but testing shows it rejects if either Additions or Deletions
	// are >3000.  Setting this to 3001 makes the batchRecordswithOthers
	// integration test fail.
	// It is currently set to 1000 because (1) its the last documented max,
	// (2) changes of more than 1000 RSets is rare; we'd rather be correct and
	// working than broken and efficient.

	addCount := 0
	if adds != nil {
		addCount = len(adds.Rrdatas)
	}
	delCount := 0
	if dels != nil {
		delCount = len(dels.Rrdatas)
	}

	if (len(batch.Additions) + addCount) > batchMax { // Would additions push us over the limit?
		return true
	}
	if (len(batch.Deletions) + delCount) > batchMax { // Would deletions push us over the limit?
		return true
	}
	return false
}

func (g *gcloudProvider) mkCorrection(corrections []*models.Correction, accumulatedMsgs []string, batch *gdns.Change, origin string) []*models.Correction {
	if len(accumulatedMsgs) == 0 && len(batch.Additions) == 0 && len(batch.Deletions) == 0 {
		// Nothing to do!
		return corrections
	}

	corr := &models.Correction{}
	if len(accumulatedMsgs) != 0 {
		corr.Msg = strings.Join(accumulatedMsgs, "\n")
	}
	if (len(batch.Additions) + len(batch.Deletions)) != 0 {
		corr.F = func() error { return g.process(origin, batch) }
	}

	corrections = append(corrections, corr)
	return corrections
}

// process calls the Google DNS API to process a Change and re-tries if needed.
func (g *gcloudProvider) process(origin string, batch *gdns.Change) error {

	zoneName, err := g.getZone(origin)
	if err != nil || zoneName == nil {
		return fmt.Errorf("zoneNameMap: no zone named %q", origin)
	}

retry:
	resp, err := g.client.Changes.Create(g.project, zoneName.Name, batch).Do()
	var check *googleapi.ServerResponse
	if resp != nil {
		check = &resp.ServerResponse
	}
	if retryNeeded(check, err) {
		goto retry
	}
	if err != nil {
		return fmt.Errorf("runChange error: %w", err)
	}
	return nil
}

func nativeToRecord(set *gdns.ResourceRecordSet, rec, origin string) (*models.RecordConfig, error) {
	r := &models.RecordConfig{}
	r.SetLabelFromFQDN(set.Name, origin)
	r.TTL = uint32(set.Ttl)
	rtype := set.Type
	err := r.PopulateFromStringFunc(rtype, rec, origin, txtutil.ParseQuoted)
	if err != nil {
		return nil, fmt.Errorf("unparsable record %q received from GCLOUD: %w", rtype, err)
	}
	return r, nil
}

func (g *gcloudProvider) getRecords(domain string) ([]*gdns.ResourceRecordSet, error) {
	zone, err := g.getZone(domain)
	if err != nil {
		return nil, err
	}
	pageToken := ""
	sets := []*gdns.ResourceRecordSet{}
	for {
		call := g.client.ResourceRecordSets.List(g.project, zone.Name)
		if pageToken != "" {
			call = call.PageToken(pageToken)
		}
	retry:
		resp, err := call.Do()
		var check *googleapi.ServerResponse
		if resp != nil {
			check = &resp.ServerResponse
		}
		if retryNeeded(check, err) {
			goto retry
		}
		if err != nil {
			return nil, err
		}
		for _, rrs := range resp.Rrsets {
			if rrs.Type == "SOA" {
				continue
			}
			sets = append(sets, rrs)
		}
		if pageToken = resp.NextPageToken; pageToken == "" {
			break
		}
	}
	return sets, nil
}

func (g *gcloudProvider) EnsureZoneExists(domain string) error {
	z, err := g.getZone(domain)
	if err != nil {
		if _, ok := err.(errNoExist); !ok {
			return err
		}
	}
	if z != nil {
		return nil
	}
	var mz *gdns.ManagedZone
	printer.Printf("Adding zone for %s to gcloud account ", domain)
	mz = &gdns.ManagedZone{
		DnsName:     domain + ".",
		Name:        "zone-" + strings.Replace(domain, ".", "-", -1),
		Description: "zone added by dnscontrol",
	}
	if g.nameServerSet != nil {
		mz.NameServerSet = *g.nameServerSet
		printer.Printf("with name_server_set %s ", *g.nameServerSet)
	}
	if len(g.Visibility) != 0 {
		mz.Visibility = g.Visibility
		printer.Printf("with %s visibility ", g.Visibility)
		// prevent possible GCP resource name conflicts when split horizon can be properly implemented
		mz.Name = strings.Replace(mz.Name, "zone-", "zone-"+g.Visibility+"-", 1)
	}
	if g.Networks != nil {
		mzn := make([]*gdns.ManagedZonePrivateVisibilityConfigNetwork, len(g.Networks))
		printer.Printf("for network(s) ")
		for _, v := range g.Networks {
			printer.Printf("%s ", v)
			mzn = append(mzn, &gdns.ManagedZonePrivateVisibilityConfigNetwork{NetworkUrl: v})
		}
		mz.PrivateVisibilityConfig = &gdns.ManagedZonePrivateVisibilityConfig{Networks: mzn}
	}
	printer.Printf("\n")
	g.zones[domain+"."], err = g.client.ManagedZones.Create(g.project, mz).Do()
	return err
}

const initialBackoff = time.Second * 10 // First delay duration
const maxBackoff = time.Minute * 3      // Maximum backoff delay

// backoff is the amount of time to sleep if a 429 or 504 is received.
// It is doubled after each use.
var backoff = initialBackoff
var backoff404 = false // Set if the last call requested a retry of a 404

func retryNeeded(resp *googleapi.ServerResponse, err error) bool {
	if err != nil {
		return false // Not an error.
	}
	serr, ok := err.(*googleapi.Error)
	if !ok {
		return false // Not a google error.
	}
	if serr.Code == 200 {
		backoff = initialBackoff // Reset
		return false             // Success! No need to retry.
	}

	if serr.Code == 404 {
		// serr.Code == 404 happens occasionally when GCLOUD hasn't
		// finished updating the database yet.  We pause and retry
		// exactly once. There should be a better way to do this, such as
		// a callback that would tell us a transaction is complete.
		if backoff404 {
			backoff404 = false
			return false // Give up. We've done this already.
		}
		log.Printf("Special 404 pause-and-retry for GCLOUD: Pausing %s\n", backoff)
		time.Sleep(backoff)
		backoff404 = true
		return true // Request a retry.
	}
	backoff404 = false

	if serr.Code != 429 && serr.Code != 502 && serr.Code != 503 {
		return false // Not an error that permits retrying.
	}

	// TODO(tlim): In theory, resp.Header has a header that says how
	// long to wait but I haven't been able to capture that header in
	// the wild. If you get these "RUNCHANGE HEAD" messages, please
	// file a bug with the contents!

	if resp != nil {
		log.Printf("NOTE: If you see this message, please file a bug with the output below:\n")
		log.Printf("RUNCHANGE CODE = %+v\n", resp.HTTPStatusCode)
		log.Printf("RUNCHANGE HEAD = %+v\n", resp.Header)
	}

	// a simple exponential back-off
	log.Printf("Pausing due to ratelimit: %v seconds\n", backoff)
	time.Sleep(backoff)
	backoff = backoff + (backoff / 2)
	if backoff > maxBackoff {
		backoff = maxBackoff
	}

	return true // Request the API call be re-tried.
}<|MERGE_RESOLUTION|>--- conflicted
+++ resolved
@@ -23,12 +23,8 @@
 const selfLinkBasePath = "https://www.googleapis.com/compute/v1/projects/"
 
 var features = providers.DocumentationNotes{
-<<<<<<< HEAD
-	providers.CanConcurGather:        providers.Can(),
-=======
 	// The default for unlisted capabilities is 'Cannot'.
 	// See providers/capabilities.go for the entire list of capabilities.
->>>>>>> 35d236a8
 	providers.CanGetZones:            providers.Can(),
 	providers.CanUseAlias:            providers.Can(),
 	providers.CanUseCAA:              providers.Can(),
