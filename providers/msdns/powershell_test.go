package msdns

import (
	"strings"
	"testing"

	"github.com/StackExchange/dnscontrol/v4/models"
)

func Test_generatePSZoneAll(t *testing.T) {
	type args struct {
		dnsserver string
	}
	tests := []struct {
		name string
		args args
		want string
	}{
		{
			name: "local",
			args: args{},
			want: `Get-DnsServerZone | ConvertTo-Json`,
		},
		{
			name: "remote",
			args: args{dnsserver: "mydnsserver"},
			want: `Get-DnsServerZone -ComputerName "mydnsserver" | ConvertTo-Json`,
		},
	}
	for _, tt := range tests {
		t.Run(tt.name, func(t *testing.T) {
			if got := generatePSZoneAll(tt.args.dnsserver); got != strings.TrimSpace(tt.want) {
				t.Errorf("generatePSZoneAll() = got=(\n%s\n) want=(\n%s\n)", got, tt.want)
			}
		})
	}
}

func Test_generatePSZoneDump(t *testing.T) {
	type args struct {
		domainname string
		dnsserver  string
	}
	tests := []struct {
		name string
		args args
		want string
	}{
		{
			name: "local",
			args: args{domainname: "example.com"},
			want: `$OutputEncoding = [Text.UTF8Encoding]::UTF8 ; Get-DnsServerResourceRecord -ZoneName "example.com" | Select-Object -Property * -ExcludeProperty Cim* | ConvertTo-Json -depth 4 | Out-File "foo" -Encoding utf8`,
		},
		{
			name: "remote",
			args: args{domainname: "example.com", dnsserver: "mydnsserver"},
			want: `$OutputEncoding = [Text.UTF8Encoding]::UTF8 ; Get-DnsServerResourceRecord -ComputerName "mydnsserver" -ZoneName "example.com" | Select-Object -Property * -ExcludeProperty Cim* | ConvertTo-Json -depth 4 | Out-File "foo" -Encoding utf8`,
		},
	}
	for _, tt := range tests {
		t.Run(tt.name, func(t *testing.T) {
			if got := generatePSZoneDump(tt.args.dnsserver, tt.args.domainname, "foo"); got != strings.TrimSpace(tt.want) {
				t.Errorf("generatePSZoneDump() = got=(\n%s\n) want=(\n%s\n)", got, tt.want)
			}
		})
	}
}

// func Test_generatePSDelete(t *testing.T) {
//	type args struct {
//		domain string
//		rec    *models.RecordConfig
//	}
//	tests := []struct {
//		name string
//		args
//		want string
//	}{
//		// TODO: Add test cases.
//	}
//	for _, tt := range tests {
//		t.Run(tt.name, func(t *testing.T) {
//			if got := generatePSDelete(tt.args.domain, tt.args.rec); got != tt.want {
//				t.Errorf("generatePSDelete() = %v, want %v", got, tt.want)
//			}
//		})
//	}
//}

// func Test_generatePSCreate(t *testing.T) {
// 	type args struct {
// 		domain string
// 		rec    *models.RecordConfig
// 	}
// 	tests := []struct {
// 		name string
// 		args
// 		want string
// 	}{
// 		// TODO: Add test cases.
// 	}
// 	for _, tt := range tests {
// 		t.Run(tt.name, func(t *testing.T) {
// 			if got := generatePSCreate(tt.args.domain, tt.args.rec); got != tt.want {
// 				t.Errorf("generatePSCreate() = %v, want %v", got, tt.want)
// 			}
// 		})
// 	}
// }

func Test_generatePSModify(t *testing.T) {
<<<<<<< HEAD
	recA1 := &models.RecordConfig{
		Type: "A",
		Name: "@",
	}
	recA1.MustSetTarget("1.2.3.4")
	recA2 := &models.RecordConfig{
		Type: "A",
		Name: "@",
	}
	recA2.MustSetTarget("10.20.30.40")

	recMX1 := &models.RecordConfig{
		Type:         "MX",
		Name:         "@",
		MxPreference: 5,
	}
	recMX1.MustSetTarget("foo.com.")
	recMX2 := &models.RecordConfig{
		Type:         "MX",
		Name:         "@",
		MxPreference: 50,
	}
	recMX2.MustSetTarget("foo2.com.")
=======
	recA1 := &models.RecordConfig{}
	recA2 := &models.RecordConfig{}
	recMX1 := &models.RecordConfig{}
	recMX2 := &models.RecordConfig{}
	models.PopulateARaw(recA1, []string{"@", "1.2.3.4"}, nil, "example.com")
	models.PopulateARaw(recA2, []string{"@", "10.20.30.40"}, nil, "example.com")
	models.PopulateMXRaw(recMX1, []string{"@", "5", "foo.com."}, nil, "example.com")
	models.PopulateMXRaw(recMX2, []string{"@", "50", "foo2.com."}, nil, "example.com")
>>>>>>> 43e70566

	type args struct {
		domain    string
		dnsserver string
		old       *models.RecordConfig
		rec       *models.RecordConfig
	}
	tests := []struct {
		name string
		args args
		want string
	}{
		{
			name: "A", args: args{domain: "example.com", dnsserver: "", old: recA1, rec: recA2},
			want: `echo DELETE "A" "@" "1.2.3.4" ; Remove-DnsServerResourceRecord -Force -ZoneName "example.com" -Name "@" -RRType "A" -RecordData "1.2.3.4" ; echo CREATE "A" "@" "10.20.30.40" ; Add-DnsServerResourceRecord -ZoneName "example.com" -Name "@" -TimeToLive $(New-TimeSpan -Seconds 0) -A -IPv4Address "10.20.30.40"`,
		},
		{
			name: "MX1", args: args{domain: "example.com", dnsserver: "", old: recMX1, rec: recMX2},
			want: `echo DELETE "MX" "@" "5 foo.com." ; Remove-DnsServerResourceRecord -Force -ZoneName "example.com" -Name "@" -RRType "MX" -RecordData 5,"foo.com." ; echo CREATE "MX" "@" "50 foo2.com." ; Add-DnsServerResourceRecord -ZoneName "example.com" -Name "@" -TimeToLive $(New-TimeSpan -Seconds 0) -MX -MailExchange "foo2.com." -Preference 50`,
		},
		{
			name: "A-remote", args: args{domain: "example.com", dnsserver: "myremote", old: recA1, rec: recA2},
			want: `echo DELETE "A" "@" "1.2.3.4" ; Remove-DnsServerResourceRecord -ComputerName "myremote" -Force -ZoneName "example.com" -Name "@" -RRType "A" -RecordData "1.2.3.4" ; echo CREATE "A" "@" "10.20.30.40" ; Add-DnsServerResourceRecord -ComputerName "myremote" -ZoneName "example.com" -Name "@" -TimeToLive $(New-TimeSpan -Seconds 0) -A -IPv4Address "10.20.30.40"`,
		},
		{
			name: "MX1-remote", args: args{domain: "example.com", dnsserver: "yourremote", old: recMX1, rec: recMX2},
			want: `echo DELETE "MX" "@" "5 foo.com." ; Remove-DnsServerResourceRecord -ComputerName "yourremote" -Force -ZoneName "example.com" -Name "@" -RRType "MX" -RecordData 5,"foo.com." ; echo CREATE "MX" "@" "50 foo2.com." ; Add-DnsServerResourceRecord -ComputerName "yourremote" -ZoneName "example.com" -Name "@" -TimeToLive $(New-TimeSpan -Seconds 0) -MX -MailExchange "foo2.com." -Preference 50`,
		},
	}
	for _, tt := range tests {
		t.Run(tt.name, func(t *testing.T) {
			if got := generatePSModify(tt.args.dnsserver, tt.args.domain, tt.args.old, tt.args.rec); strings.TrimSpace(got) != strings.TrimSpace(tt.want) {
				t.Errorf("generatePSModify() = got=(\n%s\n) want=(\n%s\n)", got, tt.want)
			}
		})
	}
}<|MERGE_RESOLUTION|>--- conflicted
+++ resolved
@@ -109,31 +109,6 @@
 // }
 
 func Test_generatePSModify(t *testing.T) {
-<<<<<<< HEAD
-	recA1 := &models.RecordConfig{
-		Type: "A",
-		Name: "@",
-	}
-	recA1.MustSetTarget("1.2.3.4")
-	recA2 := &models.RecordConfig{
-		Type: "A",
-		Name: "@",
-	}
-	recA2.MustSetTarget("10.20.30.40")
-
-	recMX1 := &models.RecordConfig{
-		Type:         "MX",
-		Name:         "@",
-		MxPreference: 5,
-	}
-	recMX1.MustSetTarget("foo.com.")
-	recMX2 := &models.RecordConfig{
-		Type:         "MX",
-		Name:         "@",
-		MxPreference: 50,
-	}
-	recMX2.MustSetTarget("foo2.com.")
-=======
 	recA1 := &models.RecordConfig{}
 	recA2 := &models.RecordConfig{}
 	recMX1 := &models.RecordConfig{}
@@ -142,7 +117,6 @@
 	models.PopulateARaw(recA2, []string{"@", "10.20.30.40"}, nil, "example.com")
 	models.PopulateMXRaw(recMX1, []string{"@", "5", "foo.com."}, nil, "example.com")
 	models.PopulateMXRaw(recMX2, []string{"@", "50", "foo2.com."}, nil, "example.com")
->>>>>>> 43e70566
 
 	type args struct {
 		domain    string
