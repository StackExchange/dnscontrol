--- conflicted
+++ resolved
@@ -340,10 +340,6 @@
 }
 
 func (psh *psHandle) RecordModify(dnsserver, domain string, old, rec *models.RecordConfig) error {
-<<<<<<< HEAD
-
-=======
->>>>>>> 90a4a3b2
 	c := generatePSModify(dnsserver, domain, old, rec)
 	_, stderr, err := psh.shell.Execute(c)
 	if err != nil {
