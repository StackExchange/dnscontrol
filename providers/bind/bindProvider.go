--- conflicted
+++ resolved
@@ -244,15 +244,10 @@
 	models.PostProcessRecords(foundRecords)
 	txtutil.SplitSingleLongTxt(dc.Records) // Autosplit long TXT records
 
-<<<<<<< HEAD
 	changes := false
 	var msg string
 
 	if !diff2.EnableDiff2 {
-=======
-	var corrections []*models.Correction
-	if !diff2.EnableDiff2 || true { // Remove "|| true" when diff2 version arrives
->>>>>>> b0f29455
 
 		differ := diff.New(dc)
 		_, create, del, mod, err := differ.IncrementalDiff(foundRecords)
@@ -262,10 +257,7 @@
 
 		buf := &bytes.Buffer{}
 		// Print a list of changes. Generate an actual change that is the zone
-<<<<<<< HEAD
-=======
-		changes := false
->>>>>>> b0f29455
+
 		for _, i := range create {
 			changes = true
 			if c.zoneFileFound {
@@ -283,14 +275,15 @@
 			if c.zoneFileFound {
 				fmt.Fprintln(buf, i)
 			}
-<<<<<<< HEAD
-		}
-
+		}
+
+		var msg string
 		if c.zoneFileFound {
 			msg = fmt.Sprintf("GENERATE_ZONEFILE: '%s'. Changes:\n%s", dc.Name, buf)
 		} else {
 			msg = fmt.Sprintf("GENERATE_ZONEFILE: '%s' (new file with %d records)\n", dc.Name, len(create))
 		}
+
 	} else {
 
 		var msgs []string
@@ -303,7 +296,7 @@
 
 	}
 
-	corrections := []*models.Correction{}
+	var corrections []*models.Correction
 	//fmt.Printf("DEBUG: BIND changes=%v\n", changes)
 	if changes {
 
@@ -334,52 +327,7 @@
 					return nil
 				},
 			})
-=======
-		}
-
-		var msg string
-		if c.zoneFileFound {
-			msg = fmt.Sprintf("GENERATE_ZONEFILE: '%s'. Changes:\n%s", dc.Name, buf)
-		} else {
-			msg = fmt.Sprintf("GENERATE_ZONEFILE: '%s' (new file with %d records)\n", dc.Name, len(create))
-		}
-
-		if changes {
-
-			// We only change the serial number if there is a change.
-			desiredSoa.SoaSerial = nextSerial
-
-			corrections = append(corrections,
-				&models.Correction{
-					Msg: msg,
-					F: func() error {
-						printer.Printf("WRITING ZONEFILE: %v\n", c.zonefile)
-						zf, err := os.Create(c.zonefile)
-						if err != nil {
-							return fmt.Errorf("could not create zonefile: %w", err)
-						}
-						// Beware that if there are any fake types, then they will
-						// be commented out on write, but we don't reverse that when
-						// reading, so there will be a diff on every invocation.
-						err = prettyzone.WriteZoneFileRC(zf, dc.Records, dc.Name, 0, comments)
-
-						if err != nil {
-							return fmt.Errorf("failed WriteZoneFile: %w", err)
-						}
-						err = zf.Close()
-						if err != nil {
-							return fmt.Errorf("closing: %w", err)
-						}
-						return nil
-					},
-				})
-		}
-
-		return corrections, nil
->>>>>>> b0f29455
-	}
-
-	// Insert Future diff2 version here.
+	}
 
 	return corrections, nil
 }