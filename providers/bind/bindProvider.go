package bind

/*

bind -
  Generate zonefiles suitiable for BIND.

	The zonefiles are read and written to the directory -bind_dir

	If the old zonefiles are readable, we read them to determine
	if an update is actually needed. The old zonefile is also used
	as the basis for generating the new SOA serial number.

*/

import (
	"bytes"
	"encoding/json"
	"fmt"
	"log"
	"os"
	"path/filepath"
	"strings"

	"github.com/miekg/dns"
	"github.com/pkg/errors"

	"github.com/StackExchange/dnscontrol/models"
	"github.com/StackExchange/dnscontrol/providers"
	"github.com/StackExchange/dnscontrol/providers/diff"
)

var features = providers.DocumentationNotes{
	providers.CanUseCAA:              providers.Can(),
	providers.CanUsePTR:              providers.Can(),
	providers.CanUseSRV:              providers.Can(),
	providers.CanUseTLSA:             providers.Can(),
	providers.CanUseTXTMulti:         providers.Can(),
	providers.CantUseNOPURGE:         providers.Cannot(),
	providers.DocCreateDomains:       providers.Can("Driver just maintains list of zone files. It should automatically add missing ones."),
	providers.DocDualHost:            providers.Can(),
	providers.DocOfficiallySupported: providers.Can(),
}

func initBind(config map[string]string, providermeta json.RawMessage) (providers.DNSServiceProvider, error) {
	// config -- the key/values from creds.json
	// meta -- the json blob from NewReq('name', 'TYPE', meta)
	api := &Bind{
		directory: config["directory"],
	}
	if api.directory == "" {
		api.directory = "zones"
	}
	if len(providermeta) != 0 {
		err := json.Unmarshal(providermeta, api)
		if err != nil {
			return nil, err
		}
	}
	api.nameservers = models.StringsToNameservers(api.DefaultNS)
	return api, nil
}

func init() {
	providers.RegisterDomainServiceProviderType("BIND", initBind, features)
}

// SoaInfo contains the parts of a SOA rtype.
type SoaInfo struct {
	Ns      string `json:"master"`
	Mbox    string `json:"mbox"`
	Serial  uint32 `json:"serial"`
	Refresh uint32 `json:"refresh"`
	Retry   uint32 `json:"retry"`
	Expire  uint32 `json:"expire"`
	Minttl  uint32 `json:"minttl"`
}

func (s SoaInfo) String() string {
	return fmt.Sprintf("%s %s %d %d %d %d %d", s.Ns, s.Mbox, s.Serial, s.Refresh, s.Retry, s.Expire, s.Minttl)
}

// Bind is the provider handle for the Bind driver.
type Bind struct {
	DefaultNS   []string `json:"default_ns"`
	DefaultSoa  SoaInfo  `json:"default_soa"`
	nameservers []*models.Nameserver
	directory   string
}

// var bindSkeletin = flag.String("bind_skeletin", "skeletin/master/var/named/chroot/var/named/master", "")

func rrToRecord(rr dns.RR, origin string, replaceSerial uint32) (models.RecordConfig, uint32) {
	// Convert's dns.RR into our native data type (models.RecordConfig).
	// Records are translated directly with no changes.
	// If it is an SOA for the apex domain and
	// replaceSerial != 0, change the serial to replaceSerial.
	// WARNING(tlim): This assumes SOAs do not have serial=0.
	// If one is found, we replace it with serial=1.
	var oldSerial, newSerial uint32
	header := rr.Header()
	rc := models.RecordConfig{
		Type: dns.TypeToString[header.Rrtype],
		TTL:  header.Ttl,
	}
<<<<<<< HEAD
	rc.SetLabelFQDN(strings.TrimSuffix(header.Name, "."), origin)
=======
	rc.SetLabelFromFQDN(strings.TrimSuffix(header.Name, "."), origin)
>>>>>>> de445594
	switch v := rr.(type) { // #rtype_variations
	case *dns.A:
		panicInvalid(rc.SetTarget(v.A.String()))
	case *dns.AAAA:
		panicInvalid(rc.SetTarget(v.AAAA.String()))
	case *dns.CAA:
		panicInvalid(rc.SetTargetCAA(v.Flag, v.Tag, v.Value))
	case *dns.CNAME:
		panicInvalid(rc.SetTarget(v.Target))
	case *dns.MX:
		panicInvalid(rc.SetTargetMX(v.Preference, v.Mx))
	case *dns.NS:
		panicInvalid(rc.SetTarget(v.Ns))
	case *dns.PTR:
		panicInvalid(rc.SetTarget(v.Ptr))
	case *dns.SOA:
		oldSerial = v.Serial
		if oldSerial == 0 {
			// For SOA records, we never return a 0 serial number.
			oldSerial = 1
		}
		newSerial = v.Serial
		//if (dnsutil.TrimDomainName(rc.Name, origin+".") == "@") && replaceSerial != 0 {
		if rc.Name == "@" && replaceSerial != 0 {
			newSerial = replaceSerial
		}
		panicInvalid(rc.SetTarget(
			fmt.Sprintf("%v %v %v %v %v %v %v",
				v.Ns, v.Mbox, newSerial, v.Refresh, v.Retry, v.Expire, v.Minttl),
		))
		// FIXME(tlim): SOA should be handled by splitting out the fields.
	case *dns.SRV:
		panicInvalid(rc.SetTargetSRV(v.Priority, v.Weight, v.Port, v.Target))
	case *dns.TLSA:
		panicInvalid(rc.SetTargetTLSA(v.Usage, v.Selector, v.MatchingType, v.Certificate))
	case *dns.TXT:
		panicInvalid(rc.SetTargetTXTs(v.Txt))
	default:
		log.Fatalf("rrToRecord: Unimplemented zone record type=%s (%v)\n", rc.Type, rr)
	}
	return rc, oldSerial
}

func panicInvalid(err error) {
	if err != nil {
		panic(errors.Wrap(err, "unparsable record received from BIND"))
	}
}

func makeDefaultSOA(info SoaInfo, origin string) *models.RecordConfig {
	// Make a default SOA record in case one isn't found:
	soaRec := models.RecordConfig{
		Type: "SOA",
	}
	soaRec.SetLabel("@", origin)
	if len(info.Ns) == 0 {
		info.Ns = "DEFAULT_NOT_SET."
	}
	if len(info.Mbox) == 0 {
		info.Mbox = "DEFAULT_NOT_SET."
	}
	if info.Serial == 0 {
		info.Serial = 1
	}
	if info.Refresh == 0 {
		info.Refresh = 3600
	}
	if info.Retry == 0 {
		info.Retry = 600
	}
	if info.Expire == 0 {
		info.Expire = 604800
	}
	if info.Minttl == 0 {
		info.Minttl = 1440
	}
	soaRec.SetTarget(info.String())

	return &soaRec
}

// GetNameservers returns the nameservers for a domain.
func (c *Bind) GetNameservers(string) ([]*models.Nameserver, error) {
	return c.nameservers, nil
}

// GetDomainCorrections returns a list of corrections to update a domain.
func (c *Bind) GetDomainCorrections(dc *models.DomainConfig) ([]*models.Correction, error) {
	dc.Punycode()
	// Phase 1: Copy everything to []*models.RecordConfig:
	//    expectedRecords < dc.Records[i]
	//    foundRecords < zonefile
	//
	// Phase 2: Do any manipulations:
	// add NS
	// manipulate SOA
	//
	// Phase 3: Convert to []diff.Records and compare:
	// expectedDiffRecords < expectedRecords
	// foundDiffRecords < foundRecords
	// diff.Inc...(foundDiffRecords, expectedDiffRecords )

	// Default SOA record.  If we see one in the zone, this will be replaced.
	soaRec := makeDefaultSOA(c.DefaultSoa, dc.Name)

	// Read foundRecords:
	foundRecords := make([]*models.RecordConfig, 0)
	var oldSerial, newSerial uint32
	zonefile := filepath.Join(c.directory, strings.Replace(strings.ToLower(dc.Name), "/", "_", -1)+".zone")
	foundFH, err := os.Open(zonefile)
	zoneFileFound := err == nil
	if err != nil && !os.IsNotExist(os.ErrNotExist) {
		// Don't whine if the file doesn't exist. However all other
		// errors will be reported.
		fmt.Printf("Could not read zonefile: %v\n", err)
	} else {
		for x := range dns.ParseZone(foundFH, dc.Name, zonefile) {
			if x.Error != nil {
				log.Println("Error in zonefile:", x.Error)
			} else {
				rec, serial := rrToRecord(x.RR, dc.Name, oldSerial)
				if serial != 0 && oldSerial != 0 {
					log.Fatalf("Multiple SOA records in zonefile: %v\n", zonefile)
				}
				if serial != 0 {
					// This was an SOA record. Update the serial.
					oldSerial = serial
					newSerial = generateSerial(oldSerial)
					// Regenerate with new serial:
					*soaRec, _ = rrToRecord(x.RR, dc.Name, newSerial)
					rec = *soaRec
				}
				foundRecords = append(foundRecords, &rec)
			}
		}
	}

	// Add SOA record to expected set:
	if !dc.HasRecordTypeName("SOA", "@") {
		dc.Records = append(dc.Records, soaRec)
	}

	// Normalize
	models.PostProcessRecords(foundRecords)

	differ := diff.New(dc)
	_, create, del, mod := differ.IncrementalDiff(foundRecords)

	buf := &bytes.Buffer{}
	// Print a list of changes. Generate an actual change that is the zone
	changes := false
	for _, i := range create {
		changes = true
		if zoneFileFound {
			fmt.Fprintln(buf, i)
		}
	}
	for _, i := range del {
		changes = true
		if zoneFileFound {
			fmt.Fprintln(buf, i)
		}
	}
	for _, i := range mod {
		changes = true
		if zoneFileFound {
			fmt.Fprintln(buf, i)
		}
	}
	msg := fmt.Sprintf("GENERATE_ZONEFILE: %s\n", dc.Name)
	if !zoneFileFound {
		msg = msg + fmt.Sprintf(" (%d records)\n", len(create))
	}
	msg += buf.String()
	corrections := []*models.Correction{}
	if changes {
		corrections = append(corrections,
			&models.Correction{
				Msg: msg,
				F: func() error {
					fmt.Printf("CREATING ZONEFILE: %v\n", zonefile)
					zf, err := os.Create(zonefile)
					if err != nil {
						log.Fatalf("Could not create zonefile: %v", err)
					}
					zonefilerecords := make([]dns.RR, 0, len(dc.Records))
					for _, r := range dc.Records {
						zonefilerecords = append(zonefilerecords, r.ToRR())
					}
					err = WriteZoneFile(zf, zonefilerecords, dc.Name)

					if err != nil {
						log.Fatalf("WriteZoneFile error: %v\n", err)
					}
					err = zf.Close()
					if err != nil {
						log.Fatalf("Closing: %v", err)
					}
					return nil
				},
			})
	}

	return corrections, nil
}<|MERGE_RESOLUTION|>--- conflicted
+++ resolved
@@ -103,11 +103,7 @@
 		Type: dns.TypeToString[header.Rrtype],
 		TTL:  header.Ttl,
 	}
-<<<<<<< HEAD
-	rc.SetLabelFQDN(strings.TrimSuffix(header.Name, "."), origin)
-=======
 	rc.SetLabelFromFQDN(strings.TrimSuffix(header.Name, "."), origin)
->>>>>>> de445594
 	switch v := rr.(type) { // #rtype_variations
 	case *dns.A:
 		panicInvalid(rc.SetTarget(v.A.String()))
