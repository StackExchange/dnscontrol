--- conflicted
+++ resolved
@@ -35,6 +35,7 @@
 	providers.CanUsePTR:              providers.Can(),
 	providers.CanUseSRV:              providers.Can(),
 	providers.CanUseTLSA:             providers.Can(),
+	providers.CanUseTXTMulti:         providers.Can(),
 	providers.CantUseNOPURGE:         providers.Cannot(),
 	providers.DocCreateDomains:       providers.Can("Driver just maintains list of zone files. It should automatically add missing ones."),
 	providers.DocDualHost:            providers.Can(),
@@ -61,18 +62,7 @@
 }
 
 func init() {
-<<<<<<< HEAD
-	providers.RegisterDomainServiceProviderType("BIND", initBind,
-		providers.CanUsePTR,
-		providers.CanUseSRV,
-		providers.CanUseCAA,
-		providers.CanUseTLSA,
-		providers.CanUseTXTMulti,
-		providers.CantUseNOPURGE,
-		docNotes)
-=======
 	providers.RegisterDomainServiceProviderType("BIND", initBind, features)
->>>>>>> 9cc557ff
 }
 
 type SoaInfo struct {
