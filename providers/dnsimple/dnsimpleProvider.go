--- conflicted
+++ resolved
@@ -165,11 +165,7 @@
 	// Normalize
 	models.PostProcessRecords(actual)
 
-<<<<<<< HEAD
-	if !diff2.EnableDiff2 || true {
-=======
 	if !diff2.EnableDiff2 || true { // Remove "|| true" when diff2 version arrives
->>>>>>> e7d24735
 
 		differ := diff.New(dc)
 		_, create, del, modify, err := differ.IncrementalDiff(actual)
