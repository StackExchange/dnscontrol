--- conflicted
+++ resolved
@@ -145,11 +145,7 @@
 			TTL:      uint32(zr.TTL),
 			Original: zr,
 		}
-<<<<<<< HEAD
-		rec.SetLabelFQDN(zr.Domain, domain)
-=======
 		rec.SetLabelFromFQDN(zr.Domain, domain)
->>>>>>> de445594
 		switch rtype := zr.Type; rtype {
 		default:
 			if err := rec.PopulateFromString(rtype, ans, domain); err != nil {
