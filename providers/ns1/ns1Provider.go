package ns1

import (
	"encoding/json"
	"fmt"
	"net/http"
	"strconv"
	"strings"

	"github.com/StackExchange/dnscontrol/v4/models"
	"github.com/StackExchange/dnscontrol/v4/pkg/diff"
	"github.com/StackExchange/dnscontrol/v4/pkg/diff2"
	"github.com/StackExchange/dnscontrol/v4/providers"
	"gopkg.in/ns1/ns1-go.v2/rest"
	"gopkg.in/ns1/ns1-go.v2/rest/model/dns"
	"gopkg.in/ns1/ns1-go.v2/rest/model/filter"
)

var docNotes = providers.DocumentationNotes{
	providers.CanAutoDNSSEC:          providers.Can(),
	providers.CanGetZones:            providers.Can(),
	providers.CanUseAlias:            providers.Can(),
	providers.CanUseCAA:              providers.Can(),
	providers.CanUseDS:               providers.Can(),
	providers.CanUseDSForChildren:    providers.Can(),
	providers.CanUseLOC:              providers.Cannot(),
	providers.CanUseNAPTR:            providers.Can(),
	providers.CanUsePTR:              providers.Can(),
	providers.DocCreateDomains:       providers.Can(),
	providers.DocDualHost:            providers.Can(),
	providers.DocOfficiallySupported: providers.Cannot(),
}

// Number of retries for API backend requests in case of StatusTooManyRequests responses
const CLIENT_RETRIES = 10

func init() {
	fns := providers.DspFuncs{
		Initializer:   newProvider,
		RecordAuditor: AuditRecords,
	}
	providers.RegisterDomainServiceProviderType("NS1", fns, providers.CanUseSRV, docNotes)
	providers.RegisterCustomRecordType("NS1_URLFWD", "NS1", "")
}

type nsone struct {
	*rest.Client
}

func newProvider(creds map[string]string, meta json.RawMessage) (providers.DNSServiceProvider, error) {
	if creds["api_token"] == "" {
		return nil, fmt.Errorf("api_token required for ns1")
	}

	// Enable Sleep API Rate limit strategy - it will sleep until new tokens are available
	// see https://help.ns1.com/hc/en-us/articles/360020250573-About-API-rate-limiting
	// this strategy would imply the least sleep time for non-parallel client requests
	return &nsone{rest.NewClient(
		http.DefaultClient,
		rest.SetAPIKey(creds["api_token"]),
		func(c *rest.Client) {
			c.RateLimitStrategySleep()
		},
	)}, nil
}

// A wrapper around rest.Client's Zones.Get() implementing retries
// no explicit sleep is needed, it is implemented in NS1 client's RateLimitStrategy we used
func (n *nsone) GetZone(domain string) (*dns.Zone, error) {
	for rtr := 0; ; rtr++ {
		z, httpResp, err := n.Zones.Get(domain)
		if httpResp.StatusCode == http.StatusTooManyRequests && rtr < CLIENT_RETRIES {
			continue
		}
		return z, err
	}
}

func (n *nsone) EnsureZoneExists(domain string) error {
	// This enables the create-domains subcommand
	zone := dns.NewZone(domain)

	for rtr := 0; ; rtr++ {
		httpResp, err := n.Zones.Create(zone)
		if err == rest.ErrZoneExists {
			// if domain exists already, just return nil, nothing to do here.
			return nil
		}
		// too many requests - retry w/out waiting. We specified rate limit strategy creating the client
		if httpResp.StatusCode == http.StatusTooManyRequests && rtr < CLIENT_RETRIES {
			continue
		}
		return err
	}
}

func (n *nsone) GetNameservers(domain string) ([]*models.Nameserver, error) {
	var nservers []string
<<<<<<< HEAD
	z, err := n.GetZone(domain)
=======

	z, _, err := n.Zones.Get(domain, true)
>>>>>>> 3c33ee22
	if err != nil {
		return nil, err
	}

	// on newly-created domains NS1 may assign nameservers with or without a
	// trailing dot. This is not reflected in the actual DNS records, that
	// always have the trailing dots.
	//
	// Handle both scenarios by stripping dots where existing, before continuing.
	for _, ns := range z.DNSServers {
		if strings.HasSuffix(ns, ".") {
			nservers = append(nservers, ns[0:len(ns)-1])
		} else {
			nservers = append(nservers, ns)
		}
	}
	return models.ToNameservers(nservers)
}

// GetZoneRecords gets the records of a zone and returns them in RecordConfig format.
func (n *nsone) GetZoneRecords(domain string, meta map[string]string) (models.Records, error) {
<<<<<<< HEAD
	z, err := n.GetZone(domain)
=======
	z, _, err := n.Zones.Get(domain, true)
>>>>>>> 3c33ee22
	if err != nil {
		return nil, err
	}

	found := models.Records{}
	for _, r := range z.Records {
		zrs, err := convert(r, domain)
		if err != nil {
			return nil, err
		}
		found = append(found, zrs...)
	}
	return found, nil
}

// GetZoneDNSSEC gets DNSSEC status for zone. Returns true for enabled, false for disabled
// a domain in NS1 can be in 3 states:
//  1. DNSSEC is enabled  (returns true)
//  2. DNSSEC is disabled (returns false)
//  3. some error state   (return false plus the error)
func (n *nsone) GetZoneDNSSEC(domain string) (bool, error) {
	for rtr := 0; ; rtr++ {
		_, httpResp, err := n.DNSSEC.Get(domain)
		// rest.ErrDNSECNotEnabled is our "disabled" state
		if err != nil && err == rest.ErrDNSECNotEnabled {
			return false, nil
		}
		if httpResp.StatusCode == http.StatusTooManyRequests && rtr < CLIENT_RETRIES {
			continue
		}
		// any other errors not expected, let's surface them
		if err != nil {
			return false, err
		}

		// no errors returned, we assume DNSSEC is enabled
		return true, nil
	}
}

// getDomainCorrectionsDNSSEC creates DNSSEC zone corrections based on current state and preference
func (n *nsone) getDomainCorrectionsDNSSEC(domain, toggleDNSSEC string) *models.Correction {

	// get dnssec status from NS1 for domain
	// if errors are returned, we bail out without any DNSSEC corrections
	status, err := n.GetZoneDNSSEC(domain)
	if err != nil {
		return nil
	}

	if toggleDNSSEC == "on" && !status {
		// disabled, but prefer it on, let's enable DNSSEC
		return &models.Correction{
			Msg: "ENABLE DNSSEC",
			F:   func() error { return n.configureDNSSEC(domain, true) },
		}
	} else if toggleDNSSEC == "off" && status {
		// enabled, but prefer it off, let's disable DNSSEC
		return &models.Correction{
			Msg: "DISABLE DNSSEC",
			F:   func() error { return n.configureDNSSEC(domain, false) },
		}
	}
	return nil
}

// GetZoneRecordsCorrections returns a list of corrections that will turn existing records into dc.Records.
func (n *nsone) GetZoneRecordsCorrections(dc *models.DomainConfig, existingRecords models.Records) ([]*models.Correction, error) {
	corrections := []*models.Correction{}
	domain := dc.Name

	// add DNSSEC-related corrections
	if dnssecCorrections := n.getDomainCorrectionsDNSSEC(domain, dc.AutoDNSSEC); dnssecCorrections != nil {
		corrections = append(corrections, dnssecCorrections)
	}

	if !diff2.EnableDiff2 {

		existingGrouped := existingRecords.GroupedByKey()
		desiredGrouped := dc.Records.GroupedByKey()

		differ := diff.New(dc)
		changedGroups, err := differ.ChangedGroups(existingRecords)
		if err != nil {
			return nil, err
		}

		// each name/type is given to the api as a unit.
		for k, descs := range changedGroups {
			key := k

			desc := strings.Join(descs, "\n")

			_, current := existingGrouped[k]
			recs, wanted := desiredGrouped[k]

			if wanted && !current {
				// pure addition
				corrections = append(corrections, &models.Correction{
					Msg: desc,
					F:   func() error { return n.add(recs, dc.Name) },
				})
			} else if current && !wanted {
				// pure deletion
				corrections = append(corrections, &models.Correction{
					Msg: desc,
					F:   func() error { return n.remove(key, dc.Name) },
				})
			} else {
				// modification
				corrections = append(corrections, &models.Correction{
					Msg: desc,
					F:   func() error { return n.modify(recs, dc.Name) },
				})
			}
		}
		return corrections, nil
	}

	changes, err := diff2.ByRecordSet(existingRecords, dc, nil)
	if err != nil {
		return nil, err
	}

	for _, change := range changes {
		key := change.Key
		recs := change.New
		desc := strings.Join(change.Msgs, "\n")

		switch change.Type {
		case diff2.REPORT:
			corrections = append(corrections, &models.Correction{Msg: change.MsgsJoined})
		case diff2.CREATE:
			corrections = append(corrections, &models.Correction{
				Msg: desc,
				F:   func() error { return n.add(recs, dc.Name) },
			})
		case diff2.CHANGE:
			corrections = append(corrections, &models.Correction{
				Msg: desc,
				F:   func() error { return n.modify(recs, dc.Name) },
			})
		case diff2.DELETE:
			corrections = append(corrections, &models.Correction{
				Msg: desc,
				F:   func() error { return n.remove(key, dc.Name) },
			})
		default:
			panic(fmt.Sprintf("unhandled inst.Type %s", change.Type))
		}

	}
	return corrections, nil
}

func (n *nsone) add(recs models.Records, domain string) error {
	for rtr := 0; ; rtr++ {
		httpResp, err := n.Records.Create(buildRecord(recs, domain, ""))
		if httpResp.StatusCode == http.StatusTooManyRequests && rtr < CLIENT_RETRIES {
			continue
		}
		return err
	}
}

func (n *nsone) remove(key models.RecordKey, domain string) error {
	if key.Type == "NS1_URLFWD" {
		key.Type = "URLFWD"
	}

	for rtr := 0; ; rtr++ {
		httpResp, err := n.Records.Delete(domain, key.NameFQDN, key.Type)
		if httpResp.StatusCode == http.StatusTooManyRequests && rtr < CLIENT_RETRIES {
			continue
		}
		return err
	}
}

func (n *nsone) modify(recs models.Records, domain string) error {
	for rtr := 0; ; rtr++ {
		httpResp, err := n.Records.Update(buildRecord(recs, domain, ""))
		if httpResp.StatusCode == http.StatusTooManyRequests && rtr < CLIENT_RETRIES {
			continue
		}
		return err
	}
}

// configureDNSSEC configures DNSSEC for a zone. Set 'enabled' to true to enable, false to disable.
// There's a cornercase, in which DNSSEC is globally disabled for the account.
// In that situation, enabling DNSSEC will always fail with:
//
//	#1: ENABLE DNSSEC
//	FAILURE! POST https://api.nsone.net/v1/zones/example.com: 400 DNSSEC support is not enabled for this account. Please contact support@ns1.com to enable it
//
// Unfortunately this is not detectable otherwise, so given that we have a nice error message, we just let this through.
func (n *nsone) configureDNSSEC(domain string, enabled bool) error {
<<<<<<< HEAD
	z, err := n.GetZone(domain)
=======
	z, _, err := n.Zones.Get(domain, true)
>>>>>>> 3c33ee22
	if err != nil {
		return err
	}
	z.DNSSEC = &enabled
	for rtr := 0; ; rtr++ {
		httpResp, err := n.Zones.Update(z)
		if httpResp.StatusCode == http.StatusTooManyRequests && rtr < CLIENT_RETRIES {
			continue
		}
		return err
	}
}

func buildRecord(recs models.Records, domain string, id string) *dns.Record {
	r := recs[0]
	rec := &dns.Record{
		Domain:  r.GetLabelFQDN(),
		Type:    r.Type,
		ID:      id,
		TTL:     int(r.TTL),
		Zone:    domain,
		Filters: []*filter.Filter{}, // Work through a bug in the NS1 API library that causes 400 Input validation failed (Value None for field '<obj>.filters' is not of type array)
	}
	for _, r := range recs {
		if r.Type == "MX" {
			rec.AddAnswer(&dns.Answer{Rdata: strings.Fields(fmt.Sprintf("%d %v", r.MxPreference, r.GetTargetField()))})
		} else if r.Type == "TXT" {
			rec.AddAnswer(&dns.Answer{Rdata: r.TxtStrings})
		} else if r.Type == "CAA" {
			rec.AddAnswer(&dns.Answer{
				Rdata: []string{
					fmt.Sprintf("%v", r.CaaFlag),
					r.CaaTag,
					r.GetTargetField(),
				}})
		} else if r.Type == "SRV" {
			rec.AddAnswer(&dns.Answer{Rdata: strings.Fields(fmt.Sprintf("%d %d %d %v", r.SrvPriority, r.SrvWeight, r.SrvPort, r.GetTargetField()))})
		} else if r.Type == "NAPTR" {
			rec.AddAnswer(&dns.Answer{Rdata: []string{
				strconv.Itoa(int(r.NaptrOrder)),
				strconv.Itoa(int(r.NaptrPreference)),
				r.NaptrFlags,
				r.NaptrService,
				r.NaptrRegexp,
				r.GetTargetField()}})
		} else if r.Type == "DS" {
			rec.AddAnswer(&dns.Answer{Rdata: []string{
				strconv.Itoa(int(r.DsKeyTag)),
				strconv.Itoa(int(r.DsAlgorithm)),
				strconv.Itoa(int(r.DsDigestType)),
				r.DsDigest}})
		} else if r.Type == "NS1_URLFWD" {
			rec.Type = "URLFWD"
			rec.AddAnswer(&dns.Answer{Rdata: strings.Fields(r.GetTargetField())})
		} else {
			rec.AddAnswer(&dns.Answer{Rdata: strings.Fields(r.GetTargetField())})
		}
	}
	return rec
}

func convert(zr *dns.ZoneRecord, domain string) ([]*models.RecordConfig, error) {
	found := []*models.RecordConfig{}
	for _, ans := range zr.ShortAns {
		rec := &models.RecordConfig{
			TTL:      uint32(zr.TTL),
			Original: zr,
		}
		rec.SetLabelFromFQDN(zr.Domain, domain)
		switch rtype := zr.Type; rtype {
		case "DNSKEY", "RRSIG":
			// if a zone is enabled for DNSSEC, NS1 autoconfigures DNSKEY & RRSIG records.
			// these entries are not modifiable via the API though, so we have to ignore them while converting.
			// 	ie. API returns "405 Operation on DNSSEC record is not allowed" on such operations
			continue
		case "ALIAS":
			rec.Type = rtype
			if err := rec.SetTarget(ans); err != nil {
				return nil, fmt.Errorf("unparsable %s record received from ns1: %w", rtype, err)
			}
		case "URLFWD":
			rec.Type = "NS1_URLFWD"
			if err := rec.SetTarget(ans); err != nil {
				return nil, fmt.Errorf("unparsable %s record received from ns1: %w", rtype, err)
			}
		case "CAA":
			//dnscontrol expects quotes around multivalue CAA entries, API doesn't add them
			xAns := strings.SplitN(ans, " ", 3)
			if err := rec.SetTargetCAAStrings(xAns[0], xAns[1], xAns[2]); err != nil {
				return nil, fmt.Errorf("unparsable %s record received from ns1: %w", rtype, err)
			}
		default:
			if err := rec.PopulateFromString(rtype, ans, domain); err != nil {
				return nil, fmt.Errorf("unparsable record received from ns1: %w", err)
			}
		}
		found = append(found, rec)
	}
	return found, nil
}<|MERGE_RESOLUTION|>--- conflicted
+++ resolved
@@ -96,12 +96,8 @@
 
 func (n *nsone) GetNameservers(domain string) ([]*models.Nameserver, error) {
 	var nservers []string
-<<<<<<< HEAD
-	z, err := n.GetZone(domain)
-=======
-
-	z, _, err := n.Zones.Get(domain, true)
->>>>>>> 3c33ee22
+
+  z, _, err := n.Zones.Get(domain, true)
 	if err != nil {
 		return nil, err
 	}
@@ -123,11 +119,7 @@
 
 // GetZoneRecords gets the records of a zone and returns them in RecordConfig format.
 func (n *nsone) GetZoneRecords(domain string, meta map[string]string) (models.Records, error) {
-<<<<<<< HEAD
-	z, err := n.GetZone(domain)
-=======
 	z, _, err := n.Zones.Get(domain, true)
->>>>>>> 3c33ee22
 	if err != nil {
 		return nil, err
 	}
@@ -326,11 +318,7 @@
 //
 // Unfortunately this is not detectable otherwise, so given that we have a nice error message, we just let this through.
 func (n *nsone) configureDNSSEC(domain string, enabled bool) error {
-<<<<<<< HEAD
-	z, err := n.GetZone(domain)
-=======
 	z, _, err := n.Zones.Get(domain, true)
->>>>>>> 3c33ee22
 	if err != nil {
 		return err
 	}
