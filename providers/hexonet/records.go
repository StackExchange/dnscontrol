package hexonet

import (
	"bytes"
	"encoding/json"
	"fmt"
	"regexp"
	"strconv"
	"strings"

	"github.com/StackExchange/dnscontrol/v3/models"
	"github.com/StackExchange/dnscontrol/v3/pkg/diff"
	"github.com/StackExchange/dnscontrol/v3/pkg/diff2"
	"github.com/StackExchange/dnscontrol/v3/pkg/printer"
	"github.com/StackExchange/dnscontrol/v3/pkg/txtutil"
)

// HXRecord covers an individual DNS resource record.
type HXRecord struct {
	// Raw api value of that RR
	Raw string
	// DomainName is the zone that the record belongs to.
	DomainName string
	// Host is the hostname relative to the zone: e.g. for a record for blog.example.org, domain would be "example.org" and host would be "blog".
	// An apex record would be specified by either an empty host "" or "@".
	// A SRV record would be specified by "_{service}._{protocol}.{host}": e.g. "_sip._tcp.phone" for _sip._tcp.phone.example.org.
	Host string
	// FQDN is the Fully Qualified Domain Name. It is the combination of the host and the domain name. It always ends in a ".". FQDN is ignored in CreateRecord, specify via the Host field instead.
	Fqdn string
	// Type is one of the following: A, AAAA, ANAME, CNAME, MX, NS, SRV, or TXT.
	Type string
	// Answer is either the IP address for A or AAAA records; the target for ANAME, CNAME, MX, or NS records; the text for TXT records.
	// For SRV records, answer has the following format: "{weight} {port} {target}" e.g. "1 5061 sip.example.org".
	Answer string
	// TTL is the time this record can be cached for in seconds.
	TTL uint32
	// Priority is only required for MX and SRV records, it is ignored for all others.
	Priority uint32
}

// GetZoneRecords gets the records of a zone and returns them in RecordConfig format.
func (n *HXClient) GetZoneRecords(domain string) (models.Records, error) {
	records, err := n.getRecords(domain)
	if err != nil {
		return nil, err
	}
	actual := make([]*models.RecordConfig, len(records))
	for i, r := range records {
		actual[i] = toRecord(r, domain)
	}

	for _, rec := range actual {
		if rec.Type == "ALIAS" {
			return nil, fmt.Errorf("we support realtime ALIAS RR over our X-DNS service, please get in touch with us")
		}
	}

	return actual, nil

}

// GetDomainCorrections gathers correctios that would bring n to match dc.
func (n *HXClient) GetDomainCorrections(dc *models.DomainConfig) ([]*models.Correction, error) {
	dc.Punycode()

	actual, err := n.GetZoneRecords(dc.Name)
	if err != nil {
		return nil, err
	}

	//checkNSModifications(dc)

	// Normalize
	models.PostProcessRecords(actual)

	return n.GetZoneRecordsCorrections(dc, actual)
}

func (n *HXClient) GetZoneRecordsCorrections(dc *models.DomainConfig, actual models.Records) ([]*models.Correction, error) {
	txtutil.SplitSingleLongTxt(dc.Records)

	var corrections []*models.Correction
	var create, del, mod diff.Changeset
<<<<<<< HEAD
	var err error
=======
	var differ diff.Differ
>>>>>>> bb03aee5
	if !diff2.EnableDiff2 {
		differ = diff.New(dc)
	} else {
		differ = diff.NewCompat(dc)
	}
	_, create, del, mod, err = differ.IncrementalDiff(actual)
	if err != nil {
		return nil, err
	}

	buf := &bytes.Buffer{}
	// Print a list of changes. Generate an actual change that is the zone
	changes := false
	params := map[string]interface{}{}
	delrridx := 0
	addrridx := 0
	for _, cre := range create {
		changes = true
		fmt.Fprintln(buf, cre)
		rec := cre.Desired
		recordString, err := n.createRecordString(rec, dc.Name)
		if err != nil {
			return corrections, err
		}
		params[fmt.Sprintf("ADDRR%d", addrridx)] = recordString
		addrridx++
	}
	for _, d := range del {
		changes = true
		fmt.Fprintln(buf, d)
		rec := d.Existing.Original.(*HXRecord)
		params[fmt.Sprintf("DELRR%d", delrridx)] = n.deleteRecordString(rec, dc.Name)
		delrridx++
	}
	for _, chng := range mod {
		changes = true
		fmt.Fprintln(buf, chng)
		old := chng.Existing.Original.(*HXRecord)
		new := chng.Desired
		params[fmt.Sprintf("DELRR%d", delrridx)] = n.deleteRecordString(old, dc.Name)
		newRecordString, err := n.createRecordString(new, dc.Name)
		if err != nil {
			return corrections, err
		}
		params[fmt.Sprintf("ADDRR%d", addrridx)] = newRecordString
		addrridx++
		delrridx++
	}
	msg := fmt.Sprintf("GENERATE_ZONEFILE: %s\n", dc.Name) + buf.String()

	if changes {
		corrections = append(corrections, &models.Correction{
			Msg: msg,
			F: func() error {
				return n.updateZoneBy(params, dc.Name)
			},
		})
	}

	return corrections, nil
}

func toRecord(r *HXRecord, origin string) *models.RecordConfig {
	rc := &models.RecordConfig{
		Type:     r.Type,
		TTL:      r.TTL,
		Original: r,
	}
	fqdn := r.Fqdn[:len(r.Fqdn)-1]
	rc.SetLabelFromFQDN(fqdn, origin)

	switch rtype := r.Type; rtype {
	case "TXT":
		rc.SetTargetTXTs(decodeTxt(r.Answer))
	case "MX":
		if err := rc.SetTargetMX(uint16(r.Priority), r.Answer); err != nil {
			panic(fmt.Errorf("unparsable MX record received from hexonet api: %w", err))
		}
	case "SRV":
		if err := rc.SetTargetSRVPriorityString(uint16(r.Priority), r.Answer); err != nil {
			panic(fmt.Errorf("unparsable SRV record received from hexonet api: %w", err))
		}
	default: // "A", "AAAA", "ANAME", "CNAME", "NS"
		if err := rc.PopulateFromString(rtype, r.Answer, r.Fqdn); err != nil {
			panic(fmt.Errorf("unparsable record received from hexonet api: %w", err))
		}
	}
	return rc
}

func (n *HXClient) showCommand(cmd map[string]string) error {
	b, err := json.MarshalIndent(cmd, "", "  ")
	if err != nil {
		return fmt.Errorf("error: %w", err)
	}
	printer.Printf(string(b))
	return nil
}

func (n *HXClient) updateZoneBy(params map[string]interface{}, domain string) error {
	zone := domain + "."
	cmd := map[string]interface{}{
		"COMMAND":   "UpdateDNSZone",
		"DNSZONE":   zone,
		"INCSERIAL": "1",
	}
	for key, val := range params {
		cmd[key] = val
	}
	// n.showCommand(cmd)
	r := n.client.Request(cmd)
	if !r.IsSuccess() {
		return n.GetHXApiError("Error while updating zone", zone, r)
	}
	return nil
}

func (n *HXClient) getRecords(domain string) ([]*HXRecord, error) {
	var records []*HXRecord
	zone := domain + "."
	cmd := map[string]interface{}{
		"COMMAND":  "QueryDNSZoneRRList",
		"DNSZONE":  zone,
		"SHORT":    "1",
		"EXTENDED": "0",
	}
	r := n.client.Request(cmd)
	if !r.IsSuccess() {
		if r.GetCode() == 545 {
			return nil, n.GetHXApiError("Use `dnscontrol create-domains` to create not-existing zone", domain, r)
		}
		return nil, n.GetHXApiError("Failed loading resource records for zone", domain, r)
	}
	rrColumn := r.GetColumn("RR")
	if rrColumn == nil {
		return nil, fmt.Errorf("failed getting RR column for domain: %s", domain)
	}
	rrs := rrColumn.GetData()
	for _, rr := range rrs {
		spl := strings.Split(rr, " ")
		if spl[3] != "SOA" {
			record := &HXRecord{
				Raw:        rr,
				DomainName: domain,
				Host:       spl[0],
				Fqdn:       domain + ".",
				Type:       spl[3],
			}
			ttl, _ := strconv.ParseUint(spl[1], 10, 32)
			record.TTL = uint32(ttl)
			if record.Host != "@" {
				record.Fqdn = spl[0] + "." + record.Fqdn
			}
			if record.Type == "MX" || record.Type == "SRV" {
				prio, _ := strconv.ParseUint(spl[4], 10, 32)
				record.Priority = uint32(prio)
				record.Answer = strings.Join(spl[5:], " ")
			} else {
				record.Answer = strings.Join(spl[4:], " ")
			}
			records = append(records, record)
		}
	}
	return records, nil
}

func (n *HXClient) createRecordString(rc *models.RecordConfig, domain string) (string, error) {
	record := &HXRecord{
		DomainName: domain,
		Host:       rc.GetLabel(),
		Type:       rc.Type,
		Answer:     rc.GetTargetField(),
		TTL:        rc.TTL,
		Priority:   uint32(rc.MxPreference),
	}
	switch rc.Type { // #rtype_variations
	case "A", "AAAA", "ANAME", "CNAME", "MX", "NS", "PTR":
		// nothing
	case "TLSA":
		record.Answer = fmt.Sprintf(`%v %v %v %s`, rc.TlsaUsage, rc.TlsaSelector, rc.TlsaMatchingType, rc.GetTargetField())
	case "CAA":
		record.Answer = fmt.Sprintf(`%v %s "%s"`, rc.CaaFlag, rc.CaaTag, record.Answer)
	case "TXT":
		record.Answer = encodeTxt(rc.TxtStrings)
	case "SRV":
		if rc.GetTargetField() == "." {
			return "", fmt.Errorf("SRV records with empty targets are not supported (as of 2020-02-27, the API returns 'Invalid attribute value syntax')")
		}
		record.Answer = fmt.Sprintf("%d %d %v", rc.SrvWeight, rc.SrvPort, record.Answer)
		record.Priority = uint32(rc.SrvPriority)
	default:
		panic(fmt.Sprintf("createRecordString rtype %v unimplemented", rc.Type))
		// We panic so that we quickly find any switch statements
		// that have not been updated for a new RR type.
	}

	str := record.Host + " " + fmt.Sprint(record.TTL) + " IN " + record.Type + " "
	if record.Type == "MX" || record.Type == "SRV" {
		str += fmt.Sprint(record.Priority) + " "
	}
	str += record.Answer
	return str, nil
}

func (n *HXClient) deleteRecordString(record *HXRecord, domain string) string {
	return record.Raw
}

// encodeTxt encodes TxtStrings for sending in the CREATE/MODIFY API:
func encodeTxt(txts []string) string {
	var r []string
	for _, txt := range txts {
		n := `"` + strings.Replace(txt, `"`, `\"`, -1) + `"`
		r = append(r, n)
	}
	return strings.Join(r, " ")
}

// finds a string surrounded by quotes that might contain an escaped quote character.
var quotedStringRegexp = regexp.MustCompile(`"((?:[^"\\]|\\.)*)"`)

// decodeTxt decodes the TXT record as received from hexonet api and
// returns the list of strings.
func decodeTxt(s string) []string {

	if len(s) >= 2 && s[0] == '"' && s[len(s)-1] == '"' {
		txtStrings := []string{}
		for _, t := range quotedStringRegexp.FindAllStringSubmatch(s, -1) {
			txtString := strings.Replace(t[1], `\"`, `"`, -1)
			txtStrings = append(txtStrings, txtString)
		}
		return txtStrings
	}
	return []string{s}
}<|MERGE_RESOLUTION|>--- conflicted
+++ resolved
@@ -81,17 +81,13 @@
 
 	var corrections []*models.Correction
 	var create, del, mod diff.Changeset
-<<<<<<< HEAD
-	var err error
-=======
 	var differ diff.Differ
->>>>>>> bb03aee5
 	if !diff2.EnableDiff2 {
 		differ = diff.New(dc)
 	} else {
 		differ = diff.NewCompat(dc)
 	}
-	_, create, del, mod, err = differ.IncrementalDiff(actual)
+	_, create, del, mod, err := differ.IncrementalDiff(actual)
 	if err != nil {
 		return nil, err
 	}
