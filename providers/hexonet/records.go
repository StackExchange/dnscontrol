package hexonet

import (
	"bytes"
	"fmt"
	"regexp"
	"strconv"
	"strings"

	"github.com/StackExchange/dnscontrol/v4/models"
	"github.com/StackExchange/dnscontrol/v4/pkg/diff"
)

// HXRecord covers an individual DNS resource record.
type HXRecord struct {
	// Raw api value of that RR
	Raw string
	// DomainName is the zone that the record belongs to.
	DomainName string
	// Host is the hostname relative to the zone: e.g. for a record for blog.example.org, domain would be "example.org" and host would be "blog".
	// An apex record would be specified by either an empty host "" or "@".
	// A SRV record would be specified by "_{service}._{protocol}.{host}": e.g. "_sip._tcp.phone" for _sip._tcp.phone.example.org.
	Host string
	// FQDN is the Fully Qualified Domain Name. It is the combination of the host and the domain name. It always ends in a ".". FQDN is ignored in CreateRecord, specify via the Host field instead.
	Fqdn string
	// Type is one of the following: A, AAAA, ANAME, CNAME, MX, NS, SRV, or TXT.
	Type string
	// Answer is either the IP address for A or AAAA records; the target for ANAME, CNAME, MX, or NS records; the text for TXT records.
	// For SRV records, answer has the following format: "{weight} {port} {target}" e.g. "1 5061 sip.example.org".
	Answer string
	// TTL is the time this record can be cached for in seconds.
	TTL uint32
	// Priority is only required for MX and SRV records, it is ignored for all others.
	Priority uint32
}

// GetZoneRecords gets the records of a zone and returns them in RecordConfig format.
func (n *HXClient) GetZoneRecords(domain string, meta map[string]string) (models.Records, error) {
	records, err := n.getRecords(domain)
	if err != nil {
		return nil, err
	}
	actual := make([]*models.RecordConfig, len(records))
	for i, r := range records {
		actual[i] = toRecord(r, domain)
	}

	for _, rec := range actual {
		if rec.Type == "ALIAS" {
			return nil, fmt.Errorf("we support realtime ALIAS RR over our X-DNS service, please get in touch with us")
		}
	}

	return actual, nil

}

// GetZoneRecordsCorrections returns a list of corrections that will turn existing records into dc.Records.
func (n *HXClient) GetZoneRecordsCorrections(dc *models.DomainConfig, actual models.Records) ([]*models.Correction, error) {
	toReport, create, del, mod, err := diff.NewCompat(dc).IncrementalDiff(actual)
	if err != nil {
		return nil, err
	}
	// Start corrections with the reports
	corrections := diff.GenerateMessageCorrections(toReport)

	buf := &bytes.Buffer{}
	// Print a list of changes. Generate an actual change that is the zone
	changes := false
	params := map[string]interface{}{}
	delrridx := 0
	addrridx := 0
	for _, cre := range create {
		changes = true
		fmt.Fprintln(buf, cre)
		rec := cre.Desired
		recordString, err := n.createRecordString(rec, dc.Name)
		if err != nil {
			return corrections, err
		}
		params[fmt.Sprintf("ADDRR%d", addrridx)] = recordString
		addrridx++
	}
	for _, d := range del {
		changes = true
		fmt.Fprintln(buf, d)
		rec := d.Existing.Original.(*HXRecord)
		params[fmt.Sprintf("DELRR%d", delrridx)] = n.deleteRecordString(rec, dc.Name)
		delrridx++
	}
	for _, chng := range mod {
		changes = true
		fmt.Fprintln(buf, chng)
		old := chng.Existing.Original.(*HXRecord)
		new := chng.Desired
		params[fmt.Sprintf("DELRR%d", delrridx)] = n.deleteRecordString(old, dc.Name)
		newRecordString, err := n.createRecordString(new, dc.Name)
		if err != nil {
			return corrections, err
		}
		params[fmt.Sprintf("ADDRR%d", addrridx)] = newRecordString
		addrridx++
		delrridx++
	}
	msg := fmt.Sprintf("GENERATE_ZONEFILE: %s\n", dc.Name) + buf.String()

	if changes {
		corrections = append(corrections, &models.Correction{
			Msg: msg,
			F: func() error {
				return n.updateZoneBy(params, dc.Name)
			},
		})
	}

	return corrections, nil
}

func toRecord(r *HXRecord, origin string) *models.RecordConfig {
	rc := &models.RecordConfig{
		Type:     r.Type,
		TTL:      r.TTL,
		Original: r,
	}
	fqdn := r.Fqdn[:len(r.Fqdn)-1]
	rc.SetLabelFromFQDN(fqdn, origin)

	switch rtype := r.Type; rtype {
	case "TXT":
		if err := rc.SetTargetTXTs(decodeTxt(r.Answer)); err != nil {
			panic(fmt.Errorf("unparsable TXT record received from hexonet api: %w", err))
		}
	case "MX":
		if err := rc.SetTargetMX(uint16(r.Priority), r.Answer); err != nil {
			panic(fmt.Errorf("unparsable MX record received from hexonet api: %w", err))
		}
	case "SRV":
		if err := rc.SetTargetSRVPriorityString(uint16(r.Priority), r.Answer); err != nil {
			panic(fmt.Errorf("unparsable SRV record received from hexonet api: %w", err))
		}
	default: // "A", "AAAA", "ANAME", "CNAME", "NS"
		if err := rc.PopulateFromString(rtype, r.Answer, r.Fqdn); err != nil {
			panic(fmt.Errorf("unparsable record received from hexonet api: %w", err))
		}
	}
	return rc
}

// func (n *HXClient) showCommand(cmd map[string]string) error {
// 	b, err := json.MarshalIndent(cmd, "", "  ")
// 	if err != nil {
// 		return fmt.Errorf("error: %w", err)
// 	}
// 	printer.Printf(string(b))
// 	return nil
// }

func (n *HXClient) updateZoneBy(params map[string]interface{}, domain string) error {
	zone := domain + "."
	cmd := map[string]interface{}{
		"COMMAND":   "UpdateDNSZone",
		"DNSZONE":   zone,
		"INCSERIAL": "1",
	}
	for key, val := range params {
		cmd[key] = val
	}
	// n.showCommand(cmd)
	r := n.client.Request(cmd)
	if !r.IsSuccess() {
		return n.GetHXApiError("Error while updating zone", zone, r)
	}
	return nil
}

func (n *HXClient) getRecords(domain string) ([]*HXRecord, error) {
	var records []*HXRecord
	zone := domain + "."
	cmd := map[string]interface{}{
		"COMMAND":  "QueryDNSZoneRRList",
		"DNSZONE":  zone,
		"SHORT":    "1",
		"EXTENDED": "0",
	}
	r := n.client.Request(cmd)
	if !r.IsSuccess() {
		if r.GetCode() == 545 {
			return nil, n.GetHXApiError("Use `dnscontrol create-domains` to create not-existing zone", domain, r)
		}
		return nil, n.GetHXApiError("Failed loading resource records for zone", domain, r)
	}
	rrColumn := r.GetColumn("RR")
	if rrColumn == nil {
		return nil, fmt.Errorf("failed getting RR column for domain: %s", domain)
	}
	rrs := rrColumn.GetData()
	for _, rr := range rrs {
		spl := strings.Split(rr, " ")
		if spl[3] != "SOA" {
			record := &HXRecord{
				Raw:        rr,
				DomainName: domain,
				Host:       spl[0],
				Fqdn:       domain + ".",
				Type:       spl[3],
			}
			ttl, _ := strconv.ParseUint(spl[1], 10, 32)
			record.TTL = uint32(ttl)
			if record.Host != "@" {
				record.Fqdn = spl[0] + "." + record.Fqdn
			}
			if record.Type == "MX" || record.Type == "SRV" {
				prio, _ := strconv.ParseUint(spl[4], 10, 32)
				record.Priority = uint32(prio)
				record.Answer = strings.Join(spl[5:], " ")
			} else {
				record.Answer = strings.Join(spl[4:], " ")
			}
			records = append(records, record)
		}
	}
	return records, nil
}

func (n *HXClient) createRecordString(rc *models.RecordConfig, domain string) (string, error) {
	record := &HXRecord{
		DomainName: domain,
		Host:       rc.GetLabel(),
		Type:       rc.Type,
		Answer:     rc.GetTargetField(),
		TTL:        rc.TTL,
		Priority:   uint32(rc.MxPreference),
	}
	switch rc.Type { // #rtype_variations
	case "A", "AAAA", "ANAME", "CNAME", "MX", "NS", "PTR":
		// nothing
	case "TLSA":
		record.Answer = fmt.Sprintf(`%v %v %v %s`, rc.TlsaUsage, rc.TlsaSelector, rc.TlsaMatchingType, rc.GetTargetField())
	case "CAA":
		record.Answer = fmt.Sprintf(`%v %s "%s"`, rc.CaaFlag, rc.CaaTag, record.Answer)
	case "TXT":
<<<<<<< HEAD
		record.Answer = encodeTxt([]string{rc.GetTargetField()})
=======
		record.Answer = encodeTxt(rc.GetTargetTXTSegmented())
>>>>>>> c7ed607e
	case "SRV":
		if rc.GetTargetField() == "." {
			return "", fmt.Errorf("SRV records with empty targets are not supported (as of 2020-02-27, the API returns 'Invalid attribute value syntax')")
		}
		record.Answer = fmt.Sprintf("%d %d %v", rc.SrvWeight, rc.SrvPort, record.Answer)
		record.Priority = uint32(rc.SrvPriority)
	default:
		panic(fmt.Sprintf("createRecordString rtype %v unimplemented", rc.Type))
		// We panic so that we quickly find any switch statements
		// that have not been updated for a new RR type.
	}

	str := record.Host + " " + fmt.Sprint(record.TTL) + " IN " + record.Type + " "
	if record.Type == "MX" || record.Type == "SRV" {
		str += fmt.Sprint(record.Priority) + " "
	}
	str += record.Answer
	return str, nil
}

func (n *HXClient) deleteRecordString(record *HXRecord, domain string) string {
	return record.Raw
}

// encodeTxt encodes []string for sending in the CREATE/MODIFY API:
func encodeTxt(txts []string) string {
	var r []string
	for _, txt := range txts {
		n := `"` + strings.Replace(txt, `"`, `\"`, -1) + `"`
		r = append(r, n)
	}
	return strings.Join(r, " ")
}

// finds a string surrounded by quotes that might contain an escaped quote character.
var quotedStringRegexp = regexp.MustCompile(`"((?:[^"\\]|\\.)*)"`)

// decodeTxt decodes the TXT record as received from hexonet api and
// returns the list of strings.
func decodeTxt(s string) []string {

	if len(s) >= 2 && s[0] == '"' && s[len(s)-1] == '"' {
		txtStrings := []string{}
		for _, t := range quotedStringRegexp.FindAllStringSubmatch(s, -1) {
			txtString := strings.Replace(t[1], `\"`, `"`, -1)
			txtStrings = append(txtStrings, txtString)
		}
		return txtStrings
	}
	return []string{s}
}<|MERGE_RESOLUTION|>--- conflicted
+++ resolved
@@ -239,11 +239,7 @@
 	case "CAA":
 		record.Answer = fmt.Sprintf(`%v %s "%s"`, rc.CaaFlag, rc.CaaTag, record.Answer)
 	case "TXT":
-<<<<<<< HEAD
 		record.Answer = encodeTxt([]string{rc.GetTargetField()})
-=======
-		record.Answer = encodeTxt(rc.GetTargetTXTSegmented())
->>>>>>> c7ed607e
 	case "SRV":
 		if rc.GetTargetField() == "." {
 			return "", fmt.Errorf("SRV records with empty targets are not supported (as of 2020-02-27, the API returns 'Invalid attribute value syntax')")
