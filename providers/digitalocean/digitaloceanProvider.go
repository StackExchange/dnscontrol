--- conflicted
+++ resolved
@@ -315,10 +315,6 @@
 			return nil, err
 		}
 	}
-<<<<<<< HEAD
-	//t.ImportFromLegacy(domain)
-=======
->>>>>>> 3d45469b
 	return t, nil
 }
 
