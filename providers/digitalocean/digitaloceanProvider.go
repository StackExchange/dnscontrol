package digitalocean

import (
	"context"
	"encoding/json"
	"fmt"
	"log"
	"net/http"
	"time"

	"github.com/StackExchange/dnscontrol/v3/models"
	"github.com/StackExchange/dnscontrol/v3/pkg/diff"
	"github.com/StackExchange/dnscontrol/v3/pkg/diff2"
	"github.com/StackExchange/dnscontrol/v3/pkg/txtutil"
	"github.com/StackExchange/dnscontrol/v3/providers"
	"github.com/digitalocean/godo"
	"github.com/miekg/dns/dnsutil"
	"golang.org/x/oauth2"
)

/*

DigitalOcean API DNS provider:

Info required in `creds.json`:
   - token

*/

// digitaloceanProvider is the handle for operations.
type digitaloceanProvider struct {
	client *godo.Client
}

var defaultNameServerNames = []string{
	"ns1.digitalocean.com",
	"ns2.digitalocean.com",
	"ns3.digitalocean.com",
}

const perPageSize = 100

// NewDo creates a DO-specific DNS provider.
func NewDo(m map[string]string, metadata json.RawMessage) (providers.DNSServiceProvider, error) {
	if m["token"] == "" {
		return nil, fmt.Errorf("no DigitalOcean token provided")
	}

	ctx := context.Background()
	oauthClient := oauth2.NewClient(
		ctx,
		oauth2.StaticTokenSource(&oauth2.Token{AccessToken: m["token"]}),
	)
	client := godo.NewClient(oauthClient)

	api := &digitaloceanProvider{client: client}

	// Get a domain to validate the token
retry:
	_, resp, err := api.client.Domains.List(ctx, &godo.ListOptions{PerPage: 1})
	if err != nil {
		if pauseAndRetry(resp) {
			goto retry
		}
		return nil, err
	}
	if resp.StatusCode != http.StatusOK {
		return nil, fmt.Errorf("token for digitalocean is not valid")
	}

	return api, nil
}

var features = providers.DocumentationNotes{
	providers.CanGetZones:            providers.Can(),
	providers.CanUseCAA:              providers.Can(),
	providers.CanUseSRV:              providers.Can(),
	providers.DocCreateDomains:       providers.Can(),
	providers.DocOfficiallySupported: providers.Cannot(),
}

func init() {
	fns := providers.DspFuncs{
		Initializer:   NewDo,
		RecordAuditor: AuditRecords,
	}
	providers.RegisterDomainServiceProviderType("DIGITALOCEAN", fns, features)
}

// EnsureDomainExists returns an error if domain doesn't exist.
func (api *digitaloceanProvider) EnsureDomainExists(domain string) error {
retry:
	ctx := context.Background()
	_, resp, err := api.client.Domains.Get(ctx, domain)
	if err != nil {
		if pauseAndRetry(resp) {
			goto retry
		}
		//return err
	}
	if resp.StatusCode == http.StatusNotFound {
		_, _, err := api.client.Domains.Create(ctx, &godo.DomainCreateRequest{
			Name:      domain,
			IPAddress: "",
		})
		return err
	}
	return err
}

// GetNameservers returns the nameservers for domain.
func (api *digitaloceanProvider) GetNameservers(domain string) ([]*models.Nameserver, error) {
	return models.ToNameservers(defaultNameServerNames)
}

// GetZoneRecords gets the records of a zone and returns them in RecordConfig format.
func (api *digitaloceanProvider) GetZoneRecords(domain string) (models.Records, error) {
	records, err := getRecords(api, domain)
	if err != nil {
		return nil, err
	}

	var existingRecords []*models.RecordConfig
	for i := range records {
		r := toRc(domain, &records[i])
		if r.Type == "SOA" {
			continue
		}
		existingRecords = append(existingRecords, r)
	}

	return existingRecords, nil
}

// GetDomainCorrections returns a list of corretions for the  domain.
func (api *digitaloceanProvider) GetDomainCorrections(dc *models.DomainConfig) ([]*models.Correction, error) {
	ctx := context.Background()
	dc.Punycode()

	existingRecords, err := api.GetZoneRecords(dc.Name)
	if err != nil {
		return nil, err
	}

	// Normalize
	models.PostProcessRecords(existingRecords)
	txtutil.SplitSingleLongTxt(dc.Records) // Autosplit long TXT records

	var corrections []*models.Correction
<<<<<<< HEAD
	if !diff2.EnableDiff2 || true {
=======
	if !diff2.EnableDiff2 || true { // Remove "|| true" when diff2 version arrives
>>>>>>> e7d24735

		differ := diff.New(dc)
		_, create, delete, modify, err := differ.IncrementalDiff(existingRecords)
		if err != nil {
			return nil, err
		}

		// Deletes first so changing type works etc.
		for _, m := range delete {
			id := m.Existing.Original.(*godo.DomainRecord).ID
			corr := &models.Correction{
				Msg: fmt.Sprintf("%s, DO ID: %d", m.String(), id),
				F: func() error {
				retry:
					resp, err := api.client.Domains.DeleteRecord(ctx, dc.Name, id)
					if err != nil {
						if pauseAndRetry(resp) {
							goto retry
						}
					}
					return err
				},
			}
			corrections = append(corrections, corr)
		}
		for _, m := range create {
			req := toReq(dc, m.Desired)
			corr := &models.Correction{
				Msg: m.String(),
				F: func() error {
				retry:
					_, resp, err := api.client.Domains.CreateRecord(ctx, dc.Name, req)
					if err != nil {
						if pauseAndRetry(resp) {
							goto retry
						}
					}
					return err
				},
			}
			corrections = append(corrections, corr)
		}
		for _, m := range modify {
			id := m.Existing.Original.(*godo.DomainRecord).ID
			req := toReq(dc, m.Desired)
			corr := &models.Correction{
				Msg: fmt.Sprintf("%s, DO ID: %d", m.String(), id),
				F: func() error {
				retry:
					_, resp, err := api.client.Domains.EditRecord(ctx, dc.Name, id, req)
					if err != nil {
						if pauseAndRetry(resp) {
							goto retry
						}
					}
					return err
				},
			}
			corrections = append(corrections, corr)
		}

		return corrections, nil
	}

	// Insert Future diff2 version here.

	return corrections, nil
}

func getRecords(api *digitaloceanProvider, name string) ([]godo.DomainRecord, error) {
	ctx := context.Background()

retry:

	records := []godo.DomainRecord{}
	opt := &godo.ListOptions{PerPage: perPageSize}
	for {
		result, resp, err := api.client.Domains.Records(ctx, name, opt)
		if err != nil {
			if pauseAndRetry(resp) {
				goto retry
			}
			return nil, err
		}

		records = append(records, result...)

		if resp.Links == nil || resp.Links.IsLastPage() {
			break
		}

		page, err := resp.Links.CurrentPage()
		if err != nil {
			return nil, err
		}

		opt.Page = page + 1
	}

	return records, nil
}

func toRc(domain string, r *godo.DomainRecord) *models.RecordConfig {
	// This handles "@" etc.
	name := dnsutil.AddOrigin(r.Name, domain)

	target := r.Data
	// Make target FQDN (#rtype_variations)
	if r.Type == "CNAME" || r.Type == "MX" || r.Type == "NS" || r.Type == "SRV" {
		// If target is the domainname, e.g. cname foo.example.com -> example.com,
		// DO returns "@" on read even if fqdn was written.
		if target == "@" {
			target = domain
		} else if target == "." {
			target = ""
		}
		target = target + "."
	}

	t := &models.RecordConfig{
		Type:         r.Type,
		TTL:          uint32(r.TTL),
		MxPreference: uint16(r.Priority),
		SrvPriority:  uint16(r.Priority),
		SrvWeight:    uint16(r.Weight),
		SrvPort:      uint16(r.Port),
		Original:     r,
		CaaTag:       r.Tag,
		CaaFlag:      uint8(r.Flags),
	}
	t.SetLabelFromFQDN(name, domain)
	t.SetTarget(target)
	switch rtype := r.Type; rtype {
	case "TXT":
		t.SetTargetTXTString(target)
	default:
		// nothing additional required
	}
	return t
}

func toReq(dc *models.DomainConfig, rc *models.RecordConfig) *godo.DomainRecordEditRequest {
	name := rc.GetLabel()         // DO wants the short name or "@" for apex.
	target := rc.GetTargetField() // DO uses the target field only for a single value
	priority := 0                 // DO uses the same property for MX and SRV priority

	switch rc.Type { // #rtype_variations
	case "CAA":
		// DO API requires that a CAA target ends in dot.
		// Interestingly enough, the value returned from API doesn't
		// contain a trailing dot.
		target = target + "."
	case "MX":
		priority = int(rc.MxPreference)
	case "SRV":
		priority = int(rc.SrvPriority)
	case "TXT":
		// TXT records are the one place where DO combines many items into one field.
		target = rc.GetTargetField()
	default:
		// no action required
	}

	return &godo.DomainRecordEditRequest{
		Type:     rc.Type,
		Name:     name,
		Data:     target,
		TTL:      int(rc.TTL),
		Priority: priority,
		Port:     int(rc.SrvPort),
		Weight:   int(rc.SrvWeight),
		Tag:      rc.CaaTag,
		Flags:    int(rc.CaaFlag),
	}
}

// backoff is the amount of time to sleep if a 429 or 504 is received.
// It is doubled after each use.
var backoff = time.Second * 5

const maxBackoff = time.Minute * 3

func pauseAndRetry(resp *godo.Response) bool {
	statusCode := resp.Response.StatusCode
	if statusCode != 429 && statusCode != 504 {
		backoff = time.Second * 5
		return false
	}

	// a simple exponential back-off with a 3-minute max.
	log.Printf("Delaying %v due to ratelimit\n", backoff)
	time.Sleep(backoff)
	backoff = backoff + (backoff / 2)
	if backoff > maxBackoff {
		backoff = maxBackoff
	}
	return true
}<|MERGE_RESOLUTION|>--- conflicted
+++ resolved
@@ -147,11 +147,7 @@
 	txtutil.SplitSingleLongTxt(dc.Records) // Autosplit long TXT records
 
 	var corrections []*models.Correction
-<<<<<<< HEAD
-	if !diff2.EnableDiff2 || true {
-=======
 	if !diff2.EnableDiff2 || true { // Remove "|| true" when diff2 version arrives
->>>>>>> e7d24735
 
 		differ := diff.New(dc)
 		_, create, delete, modify, err := differ.IncrementalDiff(existingRecords)
