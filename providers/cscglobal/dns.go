--- conflicted
+++ resolved
@@ -184,11 +184,8 @@
 		zer.NewPriority = rec.SrvPriority
 		zer.NewWeight = rec.SrvWeight
 		zer.NewPort = rec.SrvPort
-<<<<<<< HEAD
-=======
 	case "TXT":
 		zer.NewValue = rec.GetTargetTXTJoined()
->>>>>>> 159fdf07
 	default: // "A", "CNAME", "NS"
 		// Nothing to do.
 	}
