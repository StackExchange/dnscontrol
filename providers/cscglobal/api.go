package cscglobal

import (
	"bytes"
	"encoding/json"
	"fmt"
	"io"
	"net/http"
	"os"
	"sort"
	"strings"
	"time"

	"github.com/StackExchange/dnscontrol/v4/pkg/printer"
	"github.com/mattn/go-isatty"
)

const apiBase = "https://apis.cscglobal.com/dbs/api/v2"

// Api layer for CSC Global

type errorResponse struct {
	Code        string `json:"code"`
	Description string `json:"description"`
	Value       string `json:"value,omitempty"`
}

type nsModRequest struct {
	Domain        string   `json:"qualifiedDomainName"`
	NameServers   []string `json:"nameServers"`
	DNSType       string   `json:"dnsType,omitempty"`
	Notifications struct {
		Enabled bool     `json:"enabled,omitempty"`
		Emails  []string `json:"additionalNotificationEmails,omitempty"`
	} `json:"notifications"`
	ShowPrice    bool     `json:"showPrice,omitempty"`
	CustomFields []string `json:"customFields,omitempty"`
}

type nsModRequestResult struct {
	Result struct {
		Domain string `json:"qualifiedDomainName"`
		Status struct {
			Code                  string `json:"code"`
			Message               string `json:"message"`
			AdditionalInformation string `json:"additionalInformation"`
			UUID                  string `json:"uuid"`
		} `json:"status"`
	} `json:"result"`
}

type domainRecord struct {
	Nameserver []string `json:"nameservers"`
}

// Get zone

type nativeRecordA = struct {
	ID     string `json:"id"`
	Key    string `json:"key"`
	Value  string `json:"value"`
	TTL    uint32 `json:"ttl"`
	Status string `json:"status"`
}
type nativeRecordCNAME = struct {
	ID     string `json:"id"`
	Key    string `json:"key"`
	Value  string `json:"value"`
	TTL    uint32 `json:"ttl"`
	Status string `json:"status"`
}
type nativeRecordAAAA = struct {
	ID     string `json:"id"`
	Key    string `json:"key"`
	Value  string `json:"value"`
	TTL    uint32 `json:"ttl"`
	Status string `json:"status"`
}
type nativeRecordTXT = struct {
	ID     string `json:"id"`
	Key    string `json:"key"`
	Value  string `json:"value"`
	TTL    uint32 `json:"ttl"`
	Status string `json:"status"`
}
type nativeRecordMX = struct {
	ID       string `json:"id"`
	Key      string `json:"key"`
	Value    string `json:"value"`
	TTL      uint32 `json:"ttl"`
	Status   string `json:"status"`
	Priority uint16 `json:"priority"`
}
type nativeRecordNS = struct {
	ID       string `json:"id"`
	Key      string `json:"key"`
	Value    string `json:"value"`
	TTL      uint32 `json:"ttl"`
	Status   string `json:"status"`
	Priority int    `json:"priority"`
}
type nativeRecordSRV = struct {
	ID       string `json:"id"`
	Key      string `json:"key"`
	Value    string `json:"value"`
	TTL      uint32 `json:"ttl"`
	Status   string `json:"status"`
	Priority uint16 `json:"priority"`
	Weight   uint16 `json:"weight"`
	Port     uint16 `json:"port"`
}
type nativeRecordCAA = struct {
	ID     string `json:"id"`
	Key    string `json:"key"`
	Value  string `json:"value"`
	TTL    uint32 `json:"ttl"`
	Status string `json:"status"`
	Tag    string `json:"tag"`
	Flag   uint8  `json:"flag"`
}
type nativeRecordSOA = struct {
	Serial     int    `json:"serial"`
	Refresh    int    `json:"refresh"`
	Retry      int    `json:"retry"`
	Expire     int    `json:"expire"`
	TTL        uint32 `json:"ttlMin"`
	TTLNeg     int    `json:"ttlNeg"`
	TTLZone    int    `json:"ttlZone"`
	TechEmail  string `json:"techEmail"`
	MasterHost string `json:"masterHost"`
}

type zoneResponse struct {
	ZoneName    string              `json:"zoneName"`
	HostingType string              `json:"hostingType"`
	A           []nativeRecordA     `json:"a"`
	Cname       []nativeRecordCNAME `json:"cname"`
	Aaaa        []nativeRecordAAAA  `json:"aaaa"`
	Txt         []nativeRecordTXT   `json:"txt"`
	Mx          []nativeRecordMX    `json:"mx"`
	Ns          []nativeRecordNS    `json:"ns"`
	Srv         []nativeRecordSRV   `json:"srv"`
	Caa         []nativeRecordCAA   `json:"caa"`
	Soa         nativeRecordSOA     `json:"soa"`
}

// Zone edits

type zoneResourceRecordEdit = struct {
	Action       string `json:"action"`
	RecordType   string `json:"recordType"`
	CurrentKey   string `json:"currentKey,omitempty"`
	CurrentValue string `json:"currentValue,omitempty"`
	NewKey       string `json:"newKey,omitempty"`
	NewValue     string `json:"newValue,omitempty"`
	NewTTL       uint32 `json:"newTtl,omitempty"`
	// MX and SRV:
	NewPriority uint16 `json:"newPriority,omitempty"`
	// SRV:
	NewWeight uint16 `json:"newWeight,omitempty"`
	NewPort   uint16 `json:"newPort,omitempty"`
	// CAA:
	// These are pointers so that we can display the zero-value on demand.  If
	// they were not pointers, the zero-value ("" and 0) would result in no JSON
	// output for those fields.  Sometimes we want to generate fields with
	// zero-values, such as `"newTag":""`.  Thus we make these pointers. The
	// zero-value is now "nil".  If we want the field to appear in the JSON, we
	// set the pointer to a value. It is no longer nil, and will be output even
	// if the value at the pointer is zero-value.
	// See: https://emretanriverdi.medium.com/json-serialization-in-go-a27aeeb968de
	CurrentTag *string `json:"currentTag,omitempty"`
	NewTag     *string `json:"newTag,omitempty"`  // "" needs to be sent explicitly.
	NewFlag    *uint8  `json:"newFlag,omitempty"` // 0 needs to be sent explictly.
}

type zoneEditRequest = struct {
	ZoneName string                    `json:"zoneName"`
	Edits    *[]zoneResourceRecordEdit `json:"edits"`
}

type zoneEditRequestResultZoneEditRequestResult struct {
	Content struct {
		Status  string `json:"status"`
		Message string `json:"message"`
	} `json:"content"`
	Links struct {
		Self   string `json:"self"`
		Status string `json:"status"`
	} `json:"links"`
}

type zoneEditStatusResultZoneEditStatusResult struct {
	Content struct {
		Status           string `json:"status"`
		ErrorDescription string `json:"errorDescription"`
	} `json:"content"`
	Links struct {
		Cancel string `json:"cancel"`
	} `json:"links"`
}

func (client *providerClient) getNameservers(domain string) ([]string, error) {
	var bodyString, err = client.get("/domains/" + domain)
	if err != nil {
		return nil, err
	}

	var dr domainRecord
	json.Unmarshal(bodyString, &dr)
	ns := []string{}
	ns = append(ns, dr.Nameserver...)
	sort.Strings(ns)
	return ns, nil
}

func (client *providerClient) updateNameservers(ns []string, domain string) error {
	req := nsModRequest{
		Domain:      domain,
		NameServers: ns,
		DNSType:     "OTHER_DNS",
		ShowPrice:   false,
	}
	if client.notifyEmails != nil {
		req.Notifications.Enabled = true
		req.Notifications.Emails = client.notifyEmails
	}
	req.CustomFields = []string{}

	requestBody, err := json.MarshalIndent(req, "", "  ")
	if err != nil {
		return err
	}

	bodyString, err := client.put("/domains/nsmodification", requestBody)
	if err != nil {
		return fmt.Errorf("CSC Global: Error update NS : %w", err)
	}

	var res nsModRequestResult
	json.Unmarshal(bodyString, &res)
	if res.Result.Status.Code != "SUBMITTED" {
		return fmt.Errorf("CSC Global: Error update NS Code: %s Message: %s AdditionalInfo: %s", res.Result.Status.Code, res.Result.Status.Message, res.Result.Status.AdditionalInformation)
	}

	return nil
}

// domainsResult is the JSON returned by "/domains".  Fields we don't
// use are commented out.
type domainsResult struct {
	Meta struct {
		NumResults int `json:"numResults"`
		Pages      int `json:"pages"`
	} `json:"meta"`
	Domains []struct {
		QualifiedDomainName string `json:"qualifiedDomainName"`
		//		Domain                   string        `json:"domain"`
		//		Idn                      string        `json:"idn"`
		//		Extension                string        `json:"extension"`
		//		NewGtld                  bool          `json:"newGtld"`
		//		ManagedStatus            string        `json:"managedStatus"`
		//		RegistrationDate         string        `json:"registrationDate"`
		//		RegistryExpiryDate       string        `json:"registryExpiryDate"`
		//		PaidThroughDate          string        `json:"paidThroughDate"`
		//		CountryCode              string        `json:"countryCode"`
		//		ServerDeleteProhibited   bool          `json:"serverDeleteProhibited"`
		//		ServerTransferProhibited bool          `json:"serverTransferProhibited"`
		//		ServerUpdateProhibited   bool          `json:"serverUpdateProhibited"`
		//		DNSType                  string        `json:"dnsType"`
		//		WhoisPrivacy             bool          `json:"whoisPrivacy"`
		//		LocalAgent               bool          `json:"localAgent"`
		//		DnssecActivated          string        `json:"dnssecActivated"`
		//		CriticalDomain           bool          `json:"criticalDomain"`
		//		BusinessUnit             string        `json:"businessUnit"`
		//		BrandName                string        `json:"brandName"`
		//		IdnReferenceName         string        `json:"idnReferenceName"`
		//		CustomFields             []interface{} `json:"customFields"`
		//		Account                  struct {
		//			AccountNumber string `json:"accountNumber"`
		//			AccountName   string `json:"accountName"`
		//		} `json:"account"`
		//		Urlf struct {
		//			RedirectType  string `json:"redirectType"`
		//			URLForwarding bool   `json:"urlForwarding"`
		//		} `json:"urlf"`
		//		NameServers   []string `json:"nameServers"`
		//		WhoisContacts []struct {
		//			ContactType   string `json:"contactType"`
		//			FirstName     string `json:"firstName"`
		//			LastName      string `json:"lastName"`
		//			Organization  string `json:"organization"`
		//			Street1       string `json:"street1"`
		//			Street2       string `json:"street2"`
		//			City          string `json:"city"`
		//			StateProvince string `json:"stateProvince"`
		//			Country       string `json:"country"`
		//			PostalCode    string `json:"postalCode"`
		//			Email         string `json:"email"`
		//			Phone         string `json:"phone"`
		//			PhoneExtn     string `json:"phoneExtn"`
		//			Fax           string `json:"fax"`
		//		} `json:"whoisContacts"`
		//		LastModifiedDate        string `json:"lastModifiedDate"`
		//		LastModifiedReason      string `json:"lastModifiedReason"`
		//		LastModifiedDescription string `json:"lastModifiedDescription"`
	} `json:"domains"`
	//	Links struct {
	//		Self string `json:"self"`
	//	} `json:"links"`
}

func (client *providerClient) getDomains() ([]string, error) {
	var bodyString, err = client.get("/domains")
	if err != nil {
		return nil, err
	}

	//printer.Printf("------------------\n")
	//printer.Printf("DEBUG: GETDOMAINS bodystring  = %s\n", bodyString)
	//printer.Printf("------------------\n")

	var dr domainsResult
	json.Unmarshal(bodyString, &dr)

	if dr.Meta.Pages > 1 {
		return nil, fmt.Errorf("cscglobal getDomains: unimplemented paganation")
	}

	var r []string
	for _, d := range dr.Domains {
		r = append(r, d.QualifiedDomainName)
	}

	//printer.Printf("------------------\n")
	//printer.Printf("DEBUG: GETDOMAINS dr = %+v\n", dr)
	//printer.Printf("------------------\n")

	return r, nil
}

func (client *providerClient) getZoneRecordsAll(zone string) (*zoneResponse, error) {
	var bodyString, err = client.get("/zones/" + zone)
	if err != nil {
		return nil, err
	}

	if cscDebug {
		printer.Printf("------------------\n")
		printer.Printf("DEBUG: ZONE RESPONSE = %s\n", bodyString)
		printer.Printf("------------------\n")
	}

	var dr zoneResponse
	json.Unmarshal(bodyString, &dr)

	return &dr, nil
}

// sendZoneEditRequest sends a list of changes to be made to the zone.
// It is best to send all the changes for a zone in one big request
// because the zone is locked until the change propagates.
func (client *providerClient) sendZoneEditRequest(domainname string, edits []zoneResourceRecordEdit) error {

	req := zoneEditRequest{
		ZoneName: domainname,
		Edits:    &edits,
	}

	requestBody, err := json.Marshal(req)
	if err != nil {
		return err
	}
	if cscDebug {
		printer.Printf("DEBUG: edit request = %s\n", requestBody)
	}
	responseBody, err := client.post("/zones/edits", requestBody)
	if err != nil {
		return err
	}

	// What did we get back?
	var errResp zoneEditRequestResultZoneEditRequestResult
	err = json.Unmarshal(responseBody, &errResp)
	if err != nil {
		return fmt.Errorf("CSC Global API error: %s DATA: %q", err, errResp)
	}
	if errResp.Content.Status != "SUCCESS" {
		return fmt.Errorf("CSC Global API error: %s DATA: %q", errResp.Content.Status, errResp.Content.Message)
	}

	// Now we verify that the request was successfully submitted. Do not
	// wait for the change to propagate.  Propagation can take ~7
	// minutes.  Instead, we wait before doing the next mutation.  In
	// the typical case, that will be the next run of dnscontrol, which
	// could be much longer than 7 minutes. Thus, we save a lot of time.

	statusURL := errResp.Links.Status // The URL to query to check status.
	return client.waitRequestURL(statusURL, true)
}

func (client *providerClient) waitRequest(reqID string) error {
	return client.waitRequestURL(apiBase+"/zones/edits/status/"+reqID, false)
}

// waitRequestURL calls statusURL until status is COMPLETED or FAILED.
// Set returnEarly == true and it will return if status is PROPAGATING.
func (client *providerClient) waitRequestURL(statusURL string, returnEarly bool) error {
	t1 := time.Now()
	for {
		statusBody, err := client.geturl(statusURL)
		if err != nil {
			return fmt.Errorf("CSC Global API error: %s DATA: %q", err, statusBody)
		}
		var statusResp zoneEditStatusResultZoneEditStatusResult
		err = json.Unmarshal(statusBody, &statusResp)
		if err != nil {
			return fmt.Errorf("CSC Global API error: %s DATA: %q", err, statusBody)
		}
		status, msg := statusResp.Content.Status, statusResp.Content.ErrorDescription
		//fmt.Printf("DEBUG: stat %s %s\n", statusURL, status)

		if isatty.IsTerminal(os.Stdout.Fd()) {
			dur := time.Since(t1).Round(time.Second)
			if msg == "" {
				printer.Printf("WAITING: % 6s STATUS=%s           \r", dur, status)
			} else {
				printer.Printf("WAITING: % 6s STATUS=%s MSG=%q    \r", dur, status, msg)
			}
		}
		if status == "FAILED" {
			parts := strings.Split(statusResp.Links.Cancel, "/")
			client.cancelRequest(parts[len(parts)-1])
			return fmt.Errorf("update failed: %s %s", msg, statusURL)
		}
		if status == "COMPLETED" {
			break
		}
		if returnEarly && (status == "PROPAGATING") {
			break
		}

		time.Sleep(2 * time.Second)
	}
	return nil

	// Response looks like:
	//{
	//	"content": {
	//	  "status": "SUCCESS",
	//	  "message": "The publish request was successfully enqueued."
	//	},
	//	"links": {
	//	  "self": "https://apis.cscglobal.com/dbs/api/v2/zones/edits/9e139e34-a2a1-462e-88ab-3645833a55d4",
	//	  "status": "https://apis.cscglobal.com/dbs/api/v2/zones/edits/status/9e139e34-a2a1-462e-88ab-3645833a55d4"
	//	}
	//  }
}

// Cancel pending/stuck edits

type pagedZoneEditResponsePagedZoneEditResponse struct {
	Meta struct {
		NumResults int `json:"numResults"`
		Pages      int `json:"pages"`
	} `json:"meta"`
	ZoneEdits []struct {
		ZoneName string `json:"zoneName"`
		ID       string `json:"id"`
		Status   string `json:"status"`
	} `json:"zoneEdits"`
}

// clearRequests returns after all pending requests for domain are
// no longer blocking new mutations.  Requests in the FAILED state are
// cancelled (because CSCG wants a human to acknowlege failures but
// thankfully permits an API call to pretend to be the human).
func (client *providerClient) clearRequests(domain string) error {
	if cscDebug {
		printer.Printf("DEBUG: Clearing requests for %q\n", domain)
	}
	var bodyString, err = client.get(`/zones/edits?size=99999&filter=zoneName==` + domain)
	if err != nil {
		return err
	}

	var dr pagedZoneEditResponsePagedZoneEditResponse
	json.Unmarshal(bodyString, &dr)

	// TODO(tlim): Ignore what's beyond the first page.
<<<<<<< HEAD
=======
	// It is unlikely that there are active jobs beyond the first page.
	// If there are, the next edit will just wait.
>>>>>>> b8282861
	//if dr.Meta.Pages > 1 {
	//	return fmt.Errorf("cancelPendingEdits failed: Pages=%d", dr.Meta.Pages)
	//}

	for i, ze := range dr.ZoneEdits {
		if cscDebug {
			if ze.Status != "COMPLETED" && ze.Status != "CANCELED" {
				printer.Printf("REQUEST %d: %s %s\n", i, ze.ID, ze.Status)
			}
		}
		switch ze.Status {
		case "NEW", "SUBMITTED", "PROCESSING", "PROPAGATING":
			printer.Printf("INFO: Waiting for id=%s status=%s\n", ze.ID, ze.Status)
			client.waitRequest(ze.ID)
		case "FAILED":
			printer.Printf("INFO: Deleting request status=%s id=%s\n", ze.Status, ze.ID)
			client.cancelRequest(ze.ID)
		case "COMPLETED", "CANCELED":
			continue
		default:
			return fmt.Errorf("cscglobal ClearRequests: unimplemented status: %q", ze.Status)
		}

	}

	return nil
}

func (client *providerClient) cancelRequest(reqID string) error {
	_, err := client.delete("/zones/edits/" + reqID)
	return err
}

func (client *providerClient) put(endpoint string, requestBody []byte) ([]byte, error) {
	hclient := &http.Client{}
	req, _ := http.NewRequest("PUT", apiBase+endpoint, bytes.NewReader(requestBody))

	// Add headers
	req.Header.Add("apikey", client.key)
	req.Header.Add("Authorization", "Bearer "+client.token)
	req.Header.Add("Accept", "application/json")
	req.Header.Add("Content-Type", "application/json")

	resp, err := hclient.Do(req)
	if err != nil {
		return nil, err
	}

	bodyString, _ := io.ReadAll(resp.Body)
	if resp.StatusCode == 200 {
		return bodyString, nil
	}

	// Got a error response from API, see if it's json format
	var errResp errorResponse
	err = json.Unmarshal(bodyString, &errResp)
	if err != nil {
		// Some error messages are plain text
		return nil, fmt.Errorf("CSC Global API error (put): %s URL: %s%s",
			bodyString,
			req.Host, req.URL.RequestURI())
	}
	return nil, fmt.Errorf("CSC Global API error code: %s description: %s URL: %s%s",
		errResp.Code, errResp.Description,
		req.Host, req.URL.RequestURI())
}

func (client *providerClient) delete(endpoint string) ([]byte, error) {
	hclient := &http.Client{}
	//printer.Printf("DEBUG: delete endpoint: %q\n", apiBase+endpoint)
	req, _ := http.NewRequest("DELETE", apiBase+endpoint, nil)

	// Add headers
	req.Header.Add("apikey", client.key)
	req.Header.Add("Authorization", "Bearer "+client.token)
	req.Header.Add("Accept", "application/json")
	req.Header.Add("Content-Type", "application/json")

	resp, err := hclient.Do(req)
	if err != nil {
		return nil, err
	}

	bodyString, _ := io.ReadAll(resp.Body)
	if resp.StatusCode == 200 {
		//printer.Printf("DEBUG: Delete successful (200)\n")
		return bodyString, nil
	}
	//printer.Printf("DEBUG: Delete failed (%d)\n", resp.StatusCode)

	// Got a error response from API, see if it's json format
	var errResp errorResponse
	err = json.Unmarshal(bodyString, &errResp)
	if err != nil {
		// Some error messages are plain text
		return nil, fmt.Errorf("CSC Global API error (delete): %s URL: %s%s",
			bodyString,
			req.Host, req.URL.RequestURI())
	}
	return nil, fmt.Errorf("CSC Global API error code: %s description: %s URL: %s%s",
		errResp.Code, errResp.Description,
		req.Host, req.URL.RequestURI())
}

func (client *providerClient) post(endpoint string, requestBody []byte) ([]byte, error) {
	hclient := &http.Client{}
	req, _ := http.NewRequest("POST", apiBase+endpoint, bytes.NewBuffer(requestBody))

	// Add headers
	req.Header.Add("apikey", client.key)
	req.Header.Add("Authorization", "Bearer "+client.token)
	req.Header.Add("Accept", "application/json")
	req.Header.Add("Content-Type", "application/json")

	resp, err := hclient.Do(req)
	if err != nil {
		return nil, err
	}

	bodyString, _ := io.ReadAll(resp.Body)
	//printer.Printf("------------------\n")
	//printer.Printf("DEBUG: resp.StatusCode == %d\n", resp.StatusCode)
	//printer.Printf("POST RESPONSE = %s\n", bodyString)
	//printer.Printf("------------------\n")
	if resp.StatusCode == 201 {
		return bodyString, nil
	}

	// Got a error response from API, see if it's json format
	var errResp errorResponse
	err = json.Unmarshal(bodyString, &errResp)
	if err != nil {
		// Some error messages are plain text
		return nil, fmt.Errorf("CSC Global API error (post): %s URL: %s%s",
			bodyString,
			req.Host, req.URL.RequestURI())
	}
	return nil, fmt.Errorf("CSC Global API error code: %s description: %s URL: %s%s",
		errResp.Code, errResp.Description,
		req.Host, req.URL.RequestURI())
}

func (client *providerClient) get(endpoint string) ([]byte, error) {
	return client.geturl(apiBase + endpoint)
}

func (client *providerClient) geturl(url string) ([]byte, error) {
	hclient := &http.Client{}
	req, _ := http.NewRequest("GET", url, nil)

	// Add headers
	req.Header.Add("apikey", client.key)
	req.Header.Add("Authorization", "Bearer "+client.token)
	req.Header.Add("Accept", "application/json")

	// Default CSCGlobal rate limit is twenty requests per second
	var backoff = time.Second

	const maxBackoff = time.Second * 15

retry:
	resp, err := hclient.Do(req)
	if err != nil {
		return nil, err
	}

	bodyString, _ := io.ReadAll(resp.Body)
	if resp.StatusCode == 200 {
		return bodyString, nil
	}

	if resp.StatusCode == 400 {
		// 400, error message is in the body as plain text
		// Apparently CSCGlobal uses status code 400 for rate limit, grump

		if string(bodyString) == "Requests exceeded API Rate limit." {
			// a simple exponential back-off with a 3-minute max.
			if backoff > 10 {
				// With this provider backups seem to be pretty common. Only
				// announce it when the problem gets really bad.
				printer.Printf("Delaying %v due to ratelimit (CSCGLOBAL)\n", backoff)
			}
			time.Sleep(backoff)
			backoff = backoff + (backoff / 2)
			if backoff > maxBackoff {
				return nil, fmt.Errorf("CSC Global API timeout max backoff (geturl): %s URL: %s%s",
					bodyString,
					req.Host, req.URL.RequestURI())
			}

			goto retry
		}

		return nil, fmt.Errorf("CSC Global API error (geturl): %s URL: %s%s",
			bodyString,
			req.Host, req.URL.RequestURI())
	}

	// Got a json error response from API
	var errResp errorResponse
	err = json.Unmarshal(bodyString, &errResp)
	if err != nil {
		return nil, err
	}
	return nil, fmt.Errorf("CSC Global API error code: %s description: %s URL: %s%s",
		errResp.Code, errResp.Description,
		req.Host, req.URL.RequestURI())
}<|MERGE_RESOLUTION|>--- conflicted
+++ resolved
@@ -487,11 +487,8 @@
 	json.Unmarshal(bodyString, &dr)
 
 	// TODO(tlim): Ignore what's beyond the first page.
-<<<<<<< HEAD
-=======
 	// It is unlikely that there are active jobs beyond the first page.
 	// If there are, the next edit will just wait.
->>>>>>> b8282861
 	//if dr.Meta.Pages > 1 {
 	//	return fmt.Errorf("cancelPendingEdits failed: Pages=%d", dr.Meta.Pages)
 	//}
