package softlayer

import (
	"encoding/json"
	"fmt"
	"regexp"
	"strings"

	"github.com/StackExchange/dnscontrol/v4/models"
	"github.com/StackExchange/dnscontrol/v4/pkg/diff"
	"github.com/StackExchange/dnscontrol/v4/pkg/printer"
	"github.com/StackExchange/dnscontrol/v4/providers"
	"github.com/softlayer/softlayer-go/datatypes"
	"github.com/softlayer/softlayer-go/filter"
	"github.com/softlayer/softlayer-go/services"
	"github.com/softlayer/softlayer-go/session"
)

// softlayerProvider is the protocol handle for this provider.
type softlayerProvider struct {
	Session *session.Session
}

var features = providers.DocumentationNotes{
	providers.CanGetZones: providers.Unimplemented(),
	providers.CanUseLOC:   providers.Cannot(),
	providers.CanUseSRV:   providers.Can(),
}

func init() {
	fns := providers.DspFuncs{
		Initializer:   newReg,
		RecordAuditor: AuditRecords,
	}
	providers.RegisterDomainServiceProviderType("SOFTLAYER", fns, features)
}

func newReg(conf map[string]string, _ json.RawMessage) (providers.DNSServiceProvider, error) {
	printer.Warnf("The SOFTLAYER provider is unmaintained: https://github.com/StackExchange/dnscontrol/issues/1079")
	s := session.New(conf["username"], conf["api_key"], conf["endpoint_url"], conf["timeout"])

	if len(s.UserName) == 0 || len(s.APIKey) == 0 {
		return nil, fmt.Errorf("SoftLayer UserName and APIKey must be provided")
	}

	// s.Debug = true

	api := &softlayerProvider{
		Session: s,
	}

	return api, nil
}

// GetNameservers returns the nameservers for a domain.
func (s *softlayerProvider) GetNameservers(domain string) ([]*models.Nameserver, error) {
	// Always use the same nameservers for softlayer
	return models.ToNameservers([]string{"ns1.softlayer.com", "ns2.softlayer.com"})
}

// GetZoneRecords gets all the records for domainName and converts
// them to model.RecordConfig.
func (s *softlayerProvider) GetZoneRecords(domainName string, meta map[string]string) (models.Records, error) {
	domain, err := s.getDomain(&domainName)
	if err != nil {
		return nil, err
	}

	actual, err := s.getExistingRecords(domain)
	if err != nil {
		return nil, err
	}

	return actual, nil
}

// GetZoneRecordsCorrections returns a list of corrections that will turn existing records into dc.Records.
func (s *softlayerProvider) GetZoneRecordsCorrections(dc *models.DomainConfig, actual models.Records) ([]*models.Correction, error) {
	domain, err := s.getDomain(&dc.Name)
	if err != nil {
		return nil, err
	}

	toReport, create, deletes, modify, err := diff.NewCompat(dc).IncrementalDiff(actual)
	if err != nil {
		return nil, err
	}
	// Start corrections with the reports
	corrections := diff.GenerateMessageCorrections(toReport)

	for _, del := range deletes {
		existing := del.Existing.Original.(datatypes.Dns_Domain_ResourceRecord)
		corrections = append(corrections, &models.Correction{
			Msg: del.String(),
			F:   s.deleteRecordFunc(*existing.Id),
		})
	}

	for _, cre := range create {
		corrections = append(corrections, &models.Correction{
			Msg: cre.String(),
			F:   s.createRecordFunc(cre.Desired, domain),
		})
	}

	for _, mod := range modify {
		existing := mod.Existing.Original.(datatypes.Dns_Domain_ResourceRecord)
		corrections = append(corrections, &models.Correction{
			Msg: mod.String(),
			F:   s.updateRecordFunc(&existing, mod.Desired),
		})
	}

	return corrections, nil
}

func (s *softlayerProvider) getDomain(name *string) (*datatypes.Dns_Domain, error) {
	// FIXME(tlim) Memoize this

	domains, err := services.GetAccountService(s.Session).
		Filter(filter.Path("domains.name").Eq(name).Build()).
		Mask("resourceRecords").
		GetDomains()

	if err != nil {
		return nil, err
	}

	if len(domains) == 0 {
		return nil, fmt.Errorf("didn't find a domain matching %s", *name)
	} else if len(domains) > 1 {
		return nil, fmt.Errorf("found %d domains matching %s", len(domains), *name)
	}

	return &domains[0], nil
}

func (s *softlayerProvider) getExistingRecords(domain *datatypes.Dns_Domain) (models.Records, error) {
	actual := []*models.RecordConfig{}

	for _, record := range domain.ResourceRecords {
		recType := strings.ToUpper(*record.Type)

		if recType == "SOA" {
			continue
		}

		recConfig := &models.RecordConfig{
			Type:     recType,
			TTL:      uint32(*record.Ttl),
			Original: record,
		}
		recConfig.SetTarget(*record.Data)

		switch recType {
		case "SRV":
			var service, protocol = "", "_tcp"

			if record.Weight != nil {
				recConfig.SrvWeight = uint16(*record.Weight)
			}
			if record.Port != nil {
				recConfig.SrvPort = uint16(*record.Port)
			}
			if record.Priority != nil {
				recConfig.SrvPriority = uint16(*record.Priority)
			}
			if record.Protocol != nil {
				protocol = *record.Protocol
			}
			if record.Service != nil {
				service = *record.Service
			}
			recConfig.SetLabel(fmt.Sprintf("%s.%s", service, strings.ToLower(protocol)), *domain.Name)
		case "TXT":
<<<<<<< HEAD
			//recConfig.TxtStrings = append(recConfig.TxtStrings, *record.Data)
			recConfig.SetTargetTXT(*record.Data)
=======
			// OLD: recConfig.TxtStrings = append(recConfig.TxtStrings, *record.Data)
			recConfig.SetTargetTXTs(append(recConfig.GetTargetTXTSegmented(), *record.Data))
			// NB(tlim) The above code seems too complex.  Can it be simplied to this?
			// recConfig.SetTargetTXT(*record.Data)
>>>>>>> c7ed607e
			fallthrough
		case "MX":
			if record.MxPriority != nil {
				recConfig.MxPreference = uint16(*record.MxPriority)
			}
			fallthrough
		default:
			recConfig.SetLabel(*record.Host, *domain.Name)
		}

		actual = append(actual, recConfig)
	}

	return actual, nil
}

func (s *softlayerProvider) createRecordFunc(desired *models.RecordConfig, domain *datatypes.Dns_Domain) func() error {
	var ttl, preference, domainID = verifyMinTTL(int(desired.TTL)), int(desired.MxPreference), *domain.Id
	var weight, priority, port = int(desired.SrvWeight), int(desired.SrvPriority), int(desired.SrvPort)
	var host, data, newType = desired.GetLabel(), desired.GetTargetField(), desired.Type
	var err error

	srvRegexp := regexp.MustCompile(`^_(?P<Service>\w+)\.\_(?P<Protocol>\w+)$`)

	return func() error {
		newRecord := datatypes.Dns_Domain_ResourceRecord{
			DomainId: &domainID,
			Ttl:      &ttl,
			Type:     &newType,
			Data:     &data,
			Host:     &host,
		}

		switch newType {
		case "MX":
			service := services.GetDnsDomainResourceRecordMxTypeService(s.Session)

			newRecord.MxPriority = &preference

			newMx := datatypes.Dns_Domain_ResourceRecord_MxType{
				Dns_Domain_ResourceRecord: newRecord,
			}

			_, err = service.CreateObject(&newMx)

		case "SRV":
			service := services.GetDnsDomainResourceRecordSrvTypeService(s.Session)
			result := srvRegexp.FindStringSubmatch(host)

			if len(result) != 3 {
				return fmt.Errorf("SRV Record must match format \"_service._protocol\" not %s", host)
			}

			var serviceName, protocol = result[1], strings.ToLower(result[2])

			newSrv := datatypes.Dns_Domain_ResourceRecord_SrvType{
				Dns_Domain_ResourceRecord: newRecord,
				Service:                   &serviceName,
				Port:                      &port,
				Priority:                  &priority,
				Protocol:                  &protocol,
				Weight:                    &weight,
			}

			_, err = service.CreateObject(&newSrv)

		default:
			service := services.GetDnsDomainResourceRecordService(s.Session)
			_, err = service.CreateObject(&newRecord)
		}

		return err
	}
}

func (s *softlayerProvider) deleteRecordFunc(resID int) func() error {
	// seems to be no problem deleting MX and SRV records via common interface
	return func() error {
		_, err := services.GetDnsDomainResourceRecordService(s.Session).
			Id(resID).
			DeleteObject()

		return err
	}
}

func (s *softlayerProvider) updateRecordFunc(existing *datatypes.Dns_Domain_ResourceRecord, desired *models.RecordConfig) func() error {
	var ttl, preference = verifyMinTTL(int(desired.TTL)), int(desired.MxPreference)
	var priority, weight, port = int(desired.SrvPriority), int(desired.SrvWeight), int(desired.SrvPort)

	return func() error {
		var changes = false
		var err error

		switch desired.Type {
		case "MX":
			service := services.GetDnsDomainResourceRecordMxTypeService(s.Session)
			updated := datatypes.Dns_Domain_ResourceRecord_MxType{}

			label := desired.GetLabel()
			if label != *existing.Host {
				updated.Host = &label
				changes = true
			}

			target := desired.GetTargetField()
			if target != *existing.Data {
				updated.Data = &target
				changes = true
			}

			if ttl != *existing.Ttl {
				updated.Ttl = &ttl
				changes = true
			}

			if preference != *existing.MxPriority {
				updated.MxPriority = &preference
				changes = true
			}

			if !changes {
				return fmt.Errorf("didn't find changes when I expect some")
			}

			_, err = service.Id(*existing.Id).EditObject(&updated)

		case "SRV":
			service := services.GetDnsDomainResourceRecordSrvTypeService(s.Session)
			updated := datatypes.Dns_Domain_ResourceRecord_SrvType{}

			label := desired.GetLabel()
			if label != *existing.Host {
				updated.Host = &label
				changes = true
			}

			target := desired.GetTargetField()
			if target != *existing.Data {
				updated.Data = &target
				changes = true
			}

			if ttl != *existing.Ttl {
				updated.Ttl = &ttl
				changes = true
			}

			if priority != *existing.Priority {
				updated.Priority = &priority
				changes = true
			}

			if weight != *existing.Weight {
				updated.Weight = &weight
				changes = true
			}

			if port != *existing.Port {
				updated.Port = &port
				changes = true
			}

			// TODO: handle service & protocol - or does that just result in a
			// delete and recreate?

			if !changes {
				return fmt.Errorf("didn't find changes when I expect some")
			}

			_, err = service.Id(*existing.Id).EditObject(&updated)

		default:
			service := services.GetDnsDomainResourceRecordService(s.Session)
			updated := datatypes.Dns_Domain_ResourceRecord{}

			label := desired.GetLabel()
			if label != *existing.Host {
				updated.Host = &label
				changes = true
			}

			target := desired.GetTargetField()
			if target != *existing.Data {
				updated.Data = &target
				changes = true
			}

			if ttl != *existing.Ttl {
				updated.Ttl = &ttl
				changes = true
			}

			if !changes {
				return fmt.Errorf("didn't find changes when I expect some")
			}

			_, err = service.Id(*existing.Id).EditObject(&updated)
		}

		return err
	}
}

func verifyMinTTL(ttl int) int {
	const minTTL = 60
	if ttl < minTTL {
		printer.Printf("\nMODIFY TTL to Min supported TTL value: (ttl=%d) -> (ttl=%d)\n", ttl, minTTL)
		return minTTL
	}
	return ttl
}<|MERGE_RESOLUTION|>--- conflicted
+++ resolved
@@ -173,15 +173,10 @@
 			}
 			recConfig.SetLabel(fmt.Sprintf("%s.%s", service, strings.ToLower(protocol)), *domain.Name)
 		case "TXT":
-<<<<<<< HEAD
-			//recConfig.TxtStrings = append(recConfig.TxtStrings, *record.Data)
-			recConfig.SetTargetTXT(*record.Data)
-=======
 			// OLD: recConfig.TxtStrings = append(recConfig.TxtStrings, *record.Data)
 			recConfig.SetTargetTXTs(append(recConfig.GetTargetTXTSegmented(), *record.Data))
 			// NB(tlim) The above code seems too complex.  Can it be simplied to this?
 			// recConfig.SetTargetTXT(*record.Data)
->>>>>>> c7ed607e
 			fallthrough
 		case "MX":
 			if record.MxPriority != nil {
