package softlayer

import (
	"encoding/json"
	"fmt"
	"regexp"
	"strings"

	"github.com/StackExchange/dnscontrol/v4/models"
	"github.com/StackExchange/dnscontrol/v4/pkg/diff"
	"github.com/StackExchange/dnscontrol/v4/pkg/printer"
	"github.com/StackExchange/dnscontrol/v4/providers"
	"github.com/softlayer/softlayer-go/datatypes"
	"github.com/softlayer/softlayer-go/filter"
	"github.com/softlayer/softlayer-go/services"
	"github.com/softlayer/softlayer-go/session"
)

// softlayerProvider is the protocol handle for this provider.
type softlayerProvider struct {
	Session *session.Session
}

var features = providers.DocumentationNotes{
<<<<<<< HEAD
	providers.CanConcurGather: providers.Unimplemented(),
	providers.CanGetZones:     providers.Unimplemented(),
	providers.CanUseLOC:       providers.Cannot(),
	providers.CanUseSRV:       providers.Can(),
=======
	// The default for unlisted capabilities is 'Cannot'.
	// See providers/capabilities.go for the entire list of capabilities.
	providers.CanGetZones: providers.Unimplemented(),
	providers.CanUseLOC:   providers.Cannot(),
	providers.CanUseSRV:   providers.Can(),
>>>>>>> 35d236a8
}

func init() {
	fns := providers.DspFuncs{
		Initializer:   newReg,
		RecordAuditor: AuditRecords,
	}
	providers.RegisterDomainServiceProviderType("SOFTLAYER", fns, features)
}

func newReg(conf map[string]string, _ json.RawMessage) (providers.DNSServiceProvider, error) {
	printer.Warnf("The SOFTLAYER provider is unmaintained: https://github.com/StackExchange/dnscontrol/issues/1079")
	s := session.New(conf["username"], conf["api_key"], conf["endpoint_url"], conf["timeout"])

	if len(s.UserName) == 0 || len(s.APIKey) == 0 {
		return nil, fmt.Errorf("SoftLayer UserName and APIKey must be provided")
	}

	// s.Debug = true

	api := &softlayerProvider{
		Session: s,
	}

	return api, nil
}

// GetNameservers returns the nameservers for a domain.
func (s *softlayerProvider) GetNameservers(domain string) ([]*models.Nameserver, error) {
	// Always use the same nameservers for softlayer
	return models.ToNameservers([]string{"ns1.softlayer.com", "ns2.softlayer.com"})
}

// GetZoneRecords gets all the records for domainName and converts
// them to model.RecordConfig.
func (s *softlayerProvider) GetZoneRecords(domainName string, meta map[string]string) (models.Records, error) {
	domain, err := s.getDomain(&domainName)
	if err != nil {
		return nil, err
	}

	actual, err := s.getExistingRecords(domain)
	if err != nil {
		return nil, err
	}

	return actual, nil
}

// GetZoneRecordsCorrections returns a list of corrections that will turn existing records into dc.Records.
func (s *softlayerProvider) GetZoneRecordsCorrections(dc *models.DomainConfig, actual models.Records) ([]*models.Correction, error) {
	domain, err := s.getDomain(&dc.Name)
	if err != nil {
		return nil, err
	}

	toReport, create, deletes, modify, err := diff.NewCompat(dc).IncrementalDiff(actual)
	if err != nil {
		return nil, err
	}
	// Start corrections with the reports
	corrections := diff.GenerateMessageCorrections(toReport)

	for _, del := range deletes {
		existing := del.Existing.Original.(datatypes.Dns_Domain_ResourceRecord)
		corrections = append(corrections, &models.Correction{
			Msg: del.String(),
			F:   s.deleteRecordFunc(*existing.Id),
		})
	}

	for _, cre := range create {
		corrections = append(corrections, &models.Correction{
			Msg: cre.String(),
			F:   s.createRecordFunc(cre.Desired, domain),
		})
	}

	for _, mod := range modify {
		existing := mod.Existing.Original.(datatypes.Dns_Domain_ResourceRecord)
		corrections = append(corrections, &models.Correction{
			Msg: mod.String(),
			F:   s.updateRecordFunc(&existing, mod.Desired),
		})
	}

	return corrections, nil
}

func (s *softlayerProvider) getDomain(name *string) (*datatypes.Dns_Domain, error) {
	// FIXME(tlim) Memoize this

	domains, err := services.GetAccountService(s.Session).
		Filter(filter.Path("domains.name").Eq(name).Build()).
		Mask("resourceRecords").
		GetDomains()

	if err != nil {
		return nil, err
	}

	if len(domains) == 0 {
		return nil, fmt.Errorf("didn't find a domain matching %s", *name)
	} else if len(domains) > 1 {
		return nil, fmt.Errorf("found %d domains matching %s", len(domains), *name)
	}

	return &domains[0], nil
}

func (s *softlayerProvider) getExistingRecords(domain *datatypes.Dns_Domain) (models.Records, error) {
	actual := []*models.RecordConfig{}

	for _, record := range domain.ResourceRecords {
		recType := strings.ToUpper(*record.Type)

		if recType == "SOA" {
			continue
		}

		recConfig := &models.RecordConfig{
			Type:     recType,
			TTL:      uint32(*record.Ttl),
			Original: record,
		}
		recConfig.SetTarget(*record.Data)

		switch recType {
		case "SRV":
			var service, protocol = "", "_tcp"

			if record.Weight != nil {
				recConfig.SrvWeight = uint16(*record.Weight)
			}
			if record.Port != nil {
				recConfig.SrvPort = uint16(*record.Port)
			}
			if record.Priority != nil {
				recConfig.SrvPriority = uint16(*record.Priority)
			}
			if record.Protocol != nil {
				protocol = *record.Protocol
			}
			if record.Service != nil {
				service = *record.Service
			}
			recConfig.SetLabel(fmt.Sprintf("%s.%s", service, strings.ToLower(protocol)), *domain.Name)
		case "TXT":
			// OLD: recConfig.TxtStrings = append(recConfig.TxtStrings, *record.Data)
			recConfig.SetTargetTXTs(append(recConfig.GetTargetTXTSegmented(), *record.Data))
			// NB(tlim) The above code seems too complex.  Can it be simplied to this?
			// recConfig.SetTargetTXT(*record.Data)
			fallthrough
		case "MX":
			if record.MxPriority != nil {
				recConfig.MxPreference = uint16(*record.MxPriority)
			}
			fallthrough
		default:
			recConfig.SetLabel(*record.Host, *domain.Name)
		}

		actual = append(actual, recConfig)
	}

	return actual, nil
}

func (s *softlayerProvider) createRecordFunc(desired *models.RecordConfig, domain *datatypes.Dns_Domain) func() error {
	var ttl, preference, domainID = verifyMinTTL(int(desired.TTL)), int(desired.MxPreference), *domain.Id
	var weight, priority, port = int(desired.SrvWeight), int(desired.SrvPriority), int(desired.SrvPort)
	var host, data, newType = desired.GetLabel(), desired.GetTargetField(), desired.Type
	var err error

	srvRegexp := regexp.MustCompile(`^_(?P<Service>\w+)\.\_(?P<Protocol>\w+)$`)

	return func() error {
		newRecord := datatypes.Dns_Domain_ResourceRecord{
			DomainId: &domainID,
			Ttl:      &ttl,
			Type:     &newType,
			Data:     &data,
			Host:     &host,
		}

		switch newType {
		case "MX":
			service := services.GetDnsDomainResourceRecordMxTypeService(s.Session)

			newRecord.MxPriority = &preference

			newMx := datatypes.Dns_Domain_ResourceRecord_MxType{
				Dns_Domain_ResourceRecord: newRecord,
			}

			_, err = service.CreateObject(&newMx)

		case "SRV":
			service := services.GetDnsDomainResourceRecordSrvTypeService(s.Session)
			result := srvRegexp.FindStringSubmatch(host)

			if len(result) != 3 {
				return fmt.Errorf("SRV Record must match format \"_service._protocol\" not %s", host)
			}

			var serviceName, protocol = result[1], strings.ToLower(result[2])

			newSrv := datatypes.Dns_Domain_ResourceRecord_SrvType{
				Dns_Domain_ResourceRecord: newRecord,
				Service:                   &serviceName,
				Port:                      &port,
				Priority:                  &priority,
				Protocol:                  &protocol,
				Weight:                    &weight,
			}

			_, err = service.CreateObject(&newSrv)

		default:
			service := services.GetDnsDomainResourceRecordService(s.Session)
			_, err = service.CreateObject(&newRecord)
		}

		return err
	}
}

func (s *softlayerProvider) deleteRecordFunc(resID int) func() error {
	// seems to be no problem deleting MX and SRV records via common interface
	return func() error {
		_, err := services.GetDnsDomainResourceRecordService(s.Session).
			Id(resID).
			DeleteObject()

		return err
	}
}

func (s *softlayerProvider) updateRecordFunc(existing *datatypes.Dns_Domain_ResourceRecord, desired *models.RecordConfig) func() error {
	var ttl, preference = verifyMinTTL(int(desired.TTL)), int(desired.MxPreference)
	var priority, weight, port = int(desired.SrvPriority), int(desired.SrvWeight), int(desired.SrvPort)

	return func() error {
		var changes = false
		var err error

		switch desired.Type {
		case "MX":
			service := services.GetDnsDomainResourceRecordMxTypeService(s.Session)
			updated := datatypes.Dns_Domain_ResourceRecord_MxType{}

			label := desired.GetLabel()
			if label != *existing.Host {
				updated.Host = &label
				changes = true
			}

			target := desired.GetTargetField()
			if target != *existing.Data {
				updated.Data = &target
				changes = true
			}

			if ttl != *existing.Ttl {
				updated.Ttl = &ttl
				changes = true
			}

			if preference != *existing.MxPriority {
				updated.MxPriority = &preference
				changes = true
			}

			if !changes {
				return fmt.Errorf("didn't find changes when I expect some")
			}

			_, err = service.Id(*existing.Id).EditObject(&updated)

		case "SRV":
			service := services.GetDnsDomainResourceRecordSrvTypeService(s.Session)
			updated := datatypes.Dns_Domain_ResourceRecord_SrvType{}

			label := desired.GetLabel()
			if label != *existing.Host {
				updated.Host = &label
				changes = true
			}

			target := desired.GetTargetField()
			if target != *existing.Data {
				updated.Data = &target
				changes = true
			}

			if ttl != *existing.Ttl {
				updated.Ttl = &ttl
				changes = true
			}

			if priority != *existing.Priority {
				updated.Priority = &priority
				changes = true
			}

			if weight != *existing.Weight {
				updated.Weight = &weight
				changes = true
			}

			if port != *existing.Port {
				updated.Port = &port
				changes = true
			}

			// TODO: handle service & protocol - or does that just result in a
			// delete and recreate?

			if !changes {
				return fmt.Errorf("didn't find changes when I expect some")
			}

			_, err = service.Id(*existing.Id).EditObject(&updated)

		default:
			service := services.GetDnsDomainResourceRecordService(s.Session)
			updated := datatypes.Dns_Domain_ResourceRecord{}

			label := desired.GetLabel()
			if label != *existing.Host {
				updated.Host = &label
				changes = true
			}

			target := desired.GetTargetField()
			if target != *existing.Data {
				updated.Data = &target
				changes = true
			}

			if ttl != *existing.Ttl {
				updated.Ttl = &ttl
				changes = true
			}

			if !changes {
				return fmt.Errorf("didn't find changes when I expect some")
			}

			_, err = service.Id(*existing.Id).EditObject(&updated)
		}

		return err
	}
}

func verifyMinTTL(ttl int) int {
	const minTTL = 60
	if ttl < minTTL {
		printer.Printf("\nMODIFY TTL to Min supported TTL value: (ttl=%d) -> (ttl=%d)\n", ttl, minTTL)
		return minTTL
	}
	return ttl
}<|MERGE_RESOLUTION|>--- conflicted
+++ resolved
@@ -22,18 +22,11 @@
 }
 
 var features = providers.DocumentationNotes{
-<<<<<<< HEAD
-	providers.CanConcurGather: providers.Unimplemented(),
-	providers.CanGetZones:     providers.Unimplemented(),
-	providers.CanUseLOC:       providers.Cannot(),
-	providers.CanUseSRV:       providers.Can(),
-=======
 	// The default for unlisted capabilities is 'Cannot'.
 	// See providers/capabilities.go for the entire list of capabilities.
 	providers.CanGetZones: providers.Unimplemented(),
 	providers.CanUseLOC:   providers.Cannot(),
 	providers.CanUseSRV:   providers.Can(),
->>>>>>> 35d236a8
 }
 
 func init() {
