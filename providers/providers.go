--- conflicted
+++ resolved
@@ -33,38 +33,7 @@
 //DspInitializer is a function to create a DNS service provider. Function will be passed the unprocessed json payload from the configuration file for the given provider.
 type DspInitializer func(map[string]string, json.RawMessage) (DNSServiceProvider, error)
 
-<<<<<<< HEAD
-var dspTypes = map[string]DspInitializer{}
-var dspCapabilities = map[string]Capability{}
-
-//Capability is a bitmasked set of "features" that a provider supports. Only use constants from this package.
-type Capability uint32
-
-const (
-	// CanUseAlias indicates the provider support ALIAS records (or flattened CNAMES). Up to the provider to translate them to the appropriate record type.
-	// If you add something to this list, you probably want to add it to pkg/normalize/validate.go checkProviderCapabilities() or somewhere near there.
-	CanUseAlias Capability = 1 << iota
-	// CanUsePTR indicates the provider can handle PTR records
-	CanUsePTR
-	// CanUseSRV indicates the provider can handle SRV records
-	CanUseSRV
-	// CanUseCAA indicates the provider can handle CAA records
-	CanUseCAA
-	// CanUseTLSA indicates the provider can handle TLSA records
-	CanUseTLSA
-	// CantUseNOPURGE indicates NO_PURGE is broken for this provider. To make it
-	// work would require complex emulation of an incremental update mechanism,
-	// so it is easier to simply mark this feature as not working for this
-	// provider.
-	CantUseNOPURGE
-)
-
-func ProviderHasCabability(pType string, cap Capability) bool {
-	return dspCapabilities[pType]&cap != 0
-}
-=======
 var DNSProviderTypes = map[string]DspInitializer{}
->>>>>>> a342aa7e
 
 //RegisterRegistrarType adds a registrar type to the registry by providing a suitable initialization function.
 func RegisterRegistrarType(name string, init RegistrarInitializer, pm ...ProviderMetadata) {
