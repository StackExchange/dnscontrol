--- conflicted
+++ resolved
@@ -82,11 +82,7 @@
 
 	initer, ok := RegistrarTypes[rType]
 	if !ok {
-<<<<<<< HEAD
-		return nil, fmt.Errorf("registrar type %q not declared", rType)
-=======
 		return nil, fmt.Errorf("No such registrar type: %q", rType)
->>>>>>> 9540df44
 	}
 	return initer(config)
 }
@@ -101,11 +97,7 @@
 
 	p, ok := DNSProviderTypes[providerTypeName]
 	if !ok {
-<<<<<<< HEAD
-		return nil, fmt.Errorf("DSP type %q not declared (CDP)", providerTypeName)
-=======
 		return nil, fmt.Errorf("No such DNS service provider: %q", providerTypeName)
->>>>>>> 9540df44
 	}
 	return p.Initializer(config, meta)
 }
@@ -143,17 +135,10 @@
 func AuditRecords(dType string, rcs models.Records) error {
 	p, ok := DNSProviderTypes[dType]
 	if !ok {
-<<<<<<< HEAD
-		return fmt.Errorf("DSP type %q not declared (audit)", dType)
-	}
-	if p.RecordAuditor == nil {
-		return fmt.Errorf("DSP type %q has no RecordAuditor", dType)
-=======
 		return fmt.Errorf("Unknown DNS service provider type: %q", dType)
 	}
 	if p.RecordAuditor == nil {
 		return fmt.Errorf("DNS service provider type %q has no RecordAuditor", dType)
->>>>>>> 9540df44
 	}
 	return p.RecordAuditor(rcs)
 }
