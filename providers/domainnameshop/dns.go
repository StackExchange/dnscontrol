--- conflicted
+++ resolved
@@ -53,18 +53,14 @@
 func (api *domainNameShopProvider) GetZoneRecordsCorrections(dc *models.DomainConfig, existingRecords models.Records) ([]*models.Correction, error) {
 
 	var corrections []*models.Correction
-	var create, delete, modify diff.Changeset
-<<<<<<< HEAD
-	var err error
-=======
+	//var create, delete, modify diff.Changeset
 	var differ diff.Differ
->>>>>>> bb03aee5
 	if !diff2.EnableDiff2 {
 		differ = diff.New(dc)
 	} else {
 		differ = diff.NewCompat(dc)
 	}
-	_, create, delete, modify, err = differ.IncrementalDiff(existingRecords)
+	_, create, delete, modify, err := differ.IncrementalDiff(existingRecords)
 	if err != nil {
 		return nil, err
 	}
