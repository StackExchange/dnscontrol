package porkbun

import (
	"bytes"
	"encoding/json"
	"fmt"
	"io"
	"net/http"
	"sort"
	"strings"
	"time"

	"github.com/StackExchange/dnscontrol/v4/pkg/printer"
)

const (
	baseURL = "https://porkbun.com/api/json/v3"
)

type porkbunProvider struct {
	apiKey    string
	secretKey string
}

type requestParams map[string]any

type errorResponse struct {
	Status  string `json:"status"`
	Message string `json:"message"`
}

type domainRecord struct {
	ID      string `json:"id"`
	Name    string `json:"name"`
	Type    string `json:"type"`
	Content string `json:"content"`
	TTL     string `json:"ttl"`
	Prio    string `json:"prio"`
}

type recordResponse struct {
	Records []domainRecord `json:"records"`
}

type domainListRecord struct {
	Domain string `json:"domain"`
}

type domainListResponse struct {
	Domains []domainListRecord `json:"domains"`
}

type nsResponse struct {
	Nameservers []string `json:"ns"`
}

func (c *porkbunProvider) post(endpoint string, params requestParams) ([]byte, error) {
	params["apikey"] = c.apiKey
	params["secretapikey"] = c.secretKey

	personJSON, err := json.Marshal(params)
	if err != nil {
		return []byte{}, err
	}

	client := &http.Client{}
	req, _ := http.NewRequest("POST", baseURL+endpoint, bytes.NewBuffer(personJSON))

	retrycnt := 0

	// If request sending too fast, the server will fail with the following error:
	// porkbun API error: Create error: We were unable to create the DNS record.
retry:
	time.Sleep(500 * time.Millisecond)
	resp, err := client.Do(req)
	if err != nil {
		return []byte{}, err
	}

	bodyString, _ := io.ReadAll(resp.Body)

	if resp.StatusCode == 202 {
		retrycnt += 1
		if retrycnt == 5 {
			return bodyString, fmt.Errorf("rate limiting exceeded")
		}
		printer.Warnf("Rate limiting.. waiting for %d minute(s)\n", retrycnt)
		time.Sleep(time.Minute * time.Duration(retrycnt))
		goto retry
	}

	// Got error from API ?
	var errResp errorResponse
	err = json.Unmarshal(bodyString, &errResp)
	if err == nil {
		if errResp.Status == "ERROR" {
			return bodyString, fmt.Errorf("porkbun API error: %s URL:%s%s ", errResp.Message, req.Host, req.URL.RequestURI())
		}
	}

	return bodyString, nil
}

<<<<<<< HEAD
//lint:ignore U1000 staticcheck bug
func (c *porkbunProvider) ping() error {
	params := requestParams{}
	_, err := c.post("/ping", params)
	return err
}

=======
>>>>>>> 1a3d6a37
func (c *porkbunProvider) createRecord(domain string, rec requestParams) error {
	if _, err := c.post("/dns/create/"+domain, rec); err != nil {
		return fmt.Errorf("failed create record (porkbun): %w", err)
	}
	return nil
}

func (c *porkbunProvider) deleteRecord(domain string, recordID string) error {
	params := requestParams{}
	if _, err := c.post(fmt.Sprintf("/dns/delete/%s/%s", domain, recordID), params); err != nil {
		return fmt.Errorf("failed delete record (porkbun): %w", err)
	}
	return nil
}

func (c *porkbunProvider) modifyRecord(domain string, recordID string, rec requestParams) error {
	if _, err := c.post(fmt.Sprintf("/dns/edit/%s/%s", domain, recordID), rec); err != nil {
		return fmt.Errorf("failed update (porkbun): %w", err)
	}
	return nil
}

func (c *porkbunProvider) getRecords(domain string) ([]domainRecord, error) {
	params := requestParams{}
	var bodyString, err = c.post("/dns/retrieve/"+domain, params)
	if err != nil {
		return nil, fmt.Errorf("failed fetching record list from porkbun: %w", err)
	}

	var dr recordResponse
	err = json.Unmarshal(bodyString, &dr)
	if err != nil {
		return nil, fmt.Errorf("failed parsing record list from porkbun: %w", err)
	}

	var records []domainRecord
	for _, rec := range dr.Records {
		if rec.Name == domain && rec.Type == "NS" {
			continue
		}
		records = append(records, rec)
	}
	return records, nil
}

func (c *porkbunProvider) getNameservers(domain string) ([]string, error) {
	params := requestParams{}
	var bodyString, err = c.post(fmt.Sprintf("/domain/getNs/%s", domain), params)
	if err != nil {
		return nil, fmt.Errorf("failed fetching nameserver list from porkbun: %w", err)
	}

	var ns nsResponse
	err = json.Unmarshal(bodyString, &ns)
	if err != nil {
		return nil, fmt.Errorf("failed parsing nameserver list from porkbun: %w", err)
	}

	sort.Strings(ns.Nameservers)

	var nameservers []string
	for _, nameserver := range ns.Nameservers {
		// Remove the trailing dot only if it exists.
		// This provider seems to add the trailing dot to some domains but not others.
		// The .DE domains seem to always include the dot, others don't.
		nameservers = append(nameservers, strings.TrimSuffix(nameserver, "."))
	}
	return nameservers, nil
}

func (c *porkbunProvider) updateNameservers(ns []string, domain string) error {
	params := requestParams{}
	params["ns"] = ns
	if _, err := c.post(fmt.Sprintf("/domain/updateNs/%s", domain), params); err != nil {
		return fmt.Errorf("failed NS update (porkbun): %w", err)
	}
	return nil
}

func (c *porkbunProvider) listAllDomains() ([]string, error) {
	params := requestParams{}
	var bodyString, err = c.post("/domain/listAll", params)
	if err != nil {
		return nil, fmt.Errorf("failed listing all domains from porkbun: %w", err)
	}

	var dlr domainListResponse
	err = json.Unmarshal(bodyString, &dlr)
	if err != nil {
		return nil, fmt.Errorf("failed parsing domain list from porkbun: %w", err)
	}

	var domains []string
	for _, domain := range dlr.Domains {
		domains = append(domains, domain.Domain)
	}
	sort.Strings(domains)
	return domains, nil
}<|MERGE_RESOLUTION|>--- conflicted
+++ resolved
@@ -101,16 +101,6 @@
 	return bodyString, nil
 }
 
-<<<<<<< HEAD
-//lint:ignore U1000 staticcheck bug
-func (c *porkbunProvider) ping() error {
-	params := requestParams{}
-	_, err := c.post("/ping", params)
-	return err
-}
-
-=======
->>>>>>> 1a3d6a37
 func (c *porkbunProvider) createRecord(domain string, rec requestParams) error {
 	if _, err := c.post("/dns/create/"+domain, rec); err != nil {
 		return fmt.Errorf("failed create record (porkbun): %w", err)
