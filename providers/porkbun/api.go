package porkbun

import (
	"bytes"
	"encoding/json"
	"fmt"
	"io"
	"net/http"
	"sort"
	"strings"
	"time"

	"github.com/StackExchange/dnscontrol/v4/pkg/printer"
)

const (
	baseURL = "https://api.porkbun.com/api/json/v3"
)

type porkbunProvider struct {
	apiKey    string
	secretKey string
}

type requestParams map[string]any

type errorResponse struct {
	Status  string `json:"status"`
	Message string `json:"message"`
}

type domainRecord struct {
	ID      string `json:"id"`
	Name    string `json:"name"`
	Type    string `json:"type"`
	Content string `json:"content"`
	TTL     string `json:"ttl"`
	Prio    string `json:"prio"`
	// Forwarding
	Subdomain   string `json:"subdomain"`
	Location    string `json:"location"`
	IncludePath string `json:"includePath"`
	Wildcard    string `json:"wildcard"`
}

type recordResponse struct {
	Records  []domainRecord `json:"records"`
	Forwards []domainRecord `json:"forwards"`
}

type domainListRecord struct {
	Domain string `json:"domain"`
}

type domainListResponse struct {
	Domains []domainListRecord `json:"domains"`
}

type nsResponse struct {
	Nameservers []string `json:"ns"`
}

func (c *porkbunProvider) post(endpoint string, params requestParams) ([]byte, error) {
	params["apikey"] = c.apiKey
	params["secretapikey"] = c.secretKey

	personJSON, err := json.Marshal(params)
	if err != nil {
		return []byte{}, err
	}

	client := &http.Client{}
	req, _ := http.NewRequest("POST", baseURL+endpoint, bytes.NewBuffer(personJSON))

	retrycnt := 0

	// If request sending too fast, the server will fail with the following error:
	// porkbun API error: Create error: We were unable to create the DNS record.
retry:
	time.Sleep(time.Second)
	resp, err := client.Do(req)
	if err != nil {
		return []byte{}, err
	}

	bodyString, _ := io.ReadAll(resp.Body)

<<<<<<< HEAD
	if resp.StatusCode == 202 {
		retrycnt++
=======
	if resp.StatusCode == 202 || resp.StatusCode == 503 {
		retrycnt += 1
>>>>>>> de6afe25
		if retrycnt == 5 {
			return bodyString, fmt.Errorf("rate limiting exceeded")
		}
		printer.Warnf("Rate limiting.. waiting for %d second(s)\n", retrycnt*10)
		time.Sleep(time.Second * time.Duration(retrycnt*10))
		goto retry
	}

	// Got error from API ?
	var errResp errorResponse
	err = json.Unmarshal(bodyString, &errResp)
	if err == nil {
		if errResp.Status == "ERROR" {
			return bodyString, fmt.Errorf("porkbun API error: %s URL:%s%s ", errResp.Message, req.Host, req.URL.RequestURI())
		}
	}

	return bodyString, nil
}

func (c *porkbunProvider) createRecord(domain string, rec requestParams) error {
	if _, err := c.post("/dns/create/"+domain, rec); err != nil {
		return fmt.Errorf("failed create record (porkbun): %w", err)
	}
	return nil
}

func (c *porkbunProvider) deleteRecord(domain string, recordID string) error {
	params := requestParams{}
	if _, err := c.post(fmt.Sprintf("/dns/delete/%s/%s", domain, recordID), params); err != nil {
		return fmt.Errorf("failed delete record (porkbun): %w", err)
	}
	return nil
}

func (c *porkbunProvider) modifyRecord(domain string, recordID string, rec requestParams) error {
	if _, err := c.post(fmt.Sprintf("/dns/edit/%s/%s", domain, recordID), rec); err != nil {
		return fmt.Errorf("failed update (porkbun): %w", err)
	}
	return nil
}

func (c *porkbunProvider) getRecords(domain string) ([]domainRecord, error) {
	params := requestParams{}
	var bodyString, err = c.post("/dns/retrieve/"+domain, params)
	if err != nil {
		return nil, fmt.Errorf("failed fetching record list from porkbun: %w", err)
	}

	var dr recordResponse
	err = json.Unmarshal(bodyString, &dr)
	if err != nil {
		return nil, fmt.Errorf("failed parsing record list from porkbun: %w", err)
	}

	var records []domainRecord
	for _, rec := range dr.Records {
		if rec.Name == domain && rec.Type == "NS" {
			continue
		}
		records = append(records, rec)
	}
	return records, nil
}

func (c *porkbunProvider) createURLForwardingRecord(domain string, rec requestParams) error {
	if _, err := c.post("/domain/addUrlForward/"+domain, rec); err != nil {
		return fmt.Errorf("failed create url forwarding record (porkbun): %w", err)
	}
	return nil
}

func (c *porkbunProvider) deleteURLForwardingRecord(domain string, recordID string) error {
	params := requestParams{}
	if _, err := c.post(fmt.Sprintf("/domain/deleteUrlForward/%s/%s", domain, recordID), params); err != nil {
		return fmt.Errorf("failed delete url forwarding record (porkbun): %w", err)
	}
	return nil
}

func (c *porkbunProvider) modifyURLForwardingRecord(domain string, recordID string, rec requestParams) error {
	if err := c.deleteURLForwardingRecord(domain, recordID); err != nil {
		return err
	}
	if err := c.createURLForwardingRecord(domain, rec); err != nil {
		return err
	}
	return nil
}

func (c *porkbunProvider) getURLForwardingRecords(domain string) ([]domainRecord, error) {
	params := requestParams{}
	var bodyString, err = c.post("/domain/getUrlForwarding/"+domain, params)
	if err != nil {
		return nil, fmt.Errorf("failed fetching url forwarding record list from porkbun: %w", err)
	}

	var dr recordResponse
	err = json.Unmarshal(bodyString, &dr)
	if err != nil {
		return nil, fmt.Errorf("failed parsing url forwarding record list from porkbun: %w", err)
	}

	return dr.Forwards, nil
}

func (c *porkbunProvider) getNameservers(domain string) ([]string, error) {
	params := requestParams{}
	var bodyString, err = c.post(fmt.Sprintf("/domain/getNs/%s", domain), params)
	if err != nil {
		return nil, fmt.Errorf("failed fetching nameserver list from porkbun: %w", err)
	}

	var ns nsResponse
	err = json.Unmarshal(bodyString, &ns)
	if err != nil {
		return nil, fmt.Errorf("failed parsing nameserver list from porkbun: %w", err)
	}

	sort.Strings(ns.Nameservers)

	var nameservers []string
	for _, nameserver := range ns.Nameservers {
		// Remove the trailing dot only if it exists.
		// This provider seems to add the trailing dot to some domains but not others.
		// The .DE domains seem to always include the dot, others don't.
		nameservers = append(nameservers, strings.TrimSuffix(nameserver, "."))
	}
	return nameservers, nil
}

func (c *porkbunProvider) updateNameservers(ns []string, domain string) error {
	params := requestParams{}
	params["ns"] = ns
	if _, err := c.post(fmt.Sprintf("/domain/updateNs/%s", domain), params); err != nil {
		return fmt.Errorf("failed NS update (porkbun): %w", err)
	}
	return nil
}

func (c *porkbunProvider) listAllDomains() ([]string, error) {
	params := requestParams{}
	var bodyString, err = c.post("/domain/listAll", params)
	if err != nil {
		return nil, fmt.Errorf("failed listing all domains from porkbun: %w", err)
	}

	var dlr domainListResponse
	err = json.Unmarshal(bodyString, &dlr)
	if err != nil {
		return nil, fmt.Errorf("failed parsing domain list from porkbun: %w", err)
	}

	var domains []string
	for _, domain := range dlr.Domains {
		domains = append(domains, domain.Domain)
	}
	sort.Strings(domains)
	return domains, nil
}<|MERGE_RESOLUTION|>--- conflicted
+++ resolved
@@ -85,13 +85,8 @@
 
 	bodyString, _ := io.ReadAll(resp.Body)
 
-<<<<<<< HEAD
-	if resp.StatusCode == 202 {
+	if resp.StatusCode == 202 || resp.StatusCode == 503 {
 		retrycnt++
-=======
-	if resp.StatusCode == 202 || resp.StatusCode == 503 {
-		retrycnt += 1
->>>>>>> de6afe25
 		if retrycnt == 5 {
 			return bodyString, fmt.Errorf("rate limiting exceeded")
 		}
