--- conflicted
+++ resolved
@@ -148,16 +148,12 @@
 			record.SubDomain = ""
 		}
 
-<<<<<<< HEAD
-		err := c.client.Call("PUT", fmt.Sprintf("/domain/zone/%s/record/%d", fqdn, old.ID), &record, &Void{})
+		err := c.client.CallAPI("PUT", fmt.Sprintf("/domain/zone/%s/record/%d", fqdn, old.ID), &record, &Void{}, true)
 		if err != nil && rc.Type == "DKIM" && strings.Contains(err.Error(), "alter read-only properties: fieldType") {
 			err = fmt.Errorf("This usually occurs when DKIM value is longer than the TXT record limit what OVH allows. Delete the TXT record to get past this limitation. [Original error: %s]", err.Error())
 		}
 
 		return err
-=======
-		return c.client.CallAPI("PUT", fmt.Sprintf("/domain/zone/%s/record/%d", fqdn, old.ID), &record, &Void{}, true)
->>>>>>> df163c00
 	}
 }
 
