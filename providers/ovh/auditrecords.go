package ovh

import (
	"github.com/StackExchange/dnscontrol/v3/models"
<<<<<<< HEAD
	"github.com/StackExchange/dnscontrol/v3/pkg/recordaudit"
)

// AuditRecords returns an error if any records are not
// supportable by this provider.
func AuditRecords(records []*models.RecordConfig) error {
	if err := recordaudit.TxtNoMultipleStrings(records); err != nil {
		return err
	}
	return nil
=======
	"github.com/StackExchange/dnscontrol/v3/pkg/rejectif"
)

// AuditRecords returns a list of errors corresponding to the records
// that aren't supported by this provider.  If all records are
// supported, an empty list is returned.
func AuditRecords(records []*models.RecordConfig) []error {
	a := rejectif.Auditor{}

	a.Add("MX", rejectif.MxNull) // Last verified 2020-12-28

	return a.Audit(records)
>>>>>>> e9f42007
}<|MERGE_RESOLUTION|>--- conflicted
+++ resolved
@@ -2,18 +2,6 @@
 
 import (
 	"github.com/StackExchange/dnscontrol/v3/models"
-<<<<<<< HEAD
-	"github.com/StackExchange/dnscontrol/v3/pkg/recordaudit"
-)
-
-// AuditRecords returns an error if any records are not
-// supportable by this provider.
-func AuditRecords(records []*models.RecordConfig) error {
-	if err := recordaudit.TxtNoMultipleStrings(records); err != nil {
-		return err
-	}
-	return nil
-=======
 	"github.com/StackExchange/dnscontrol/v3/pkg/rejectif"
 )
 
@@ -26,5 +14,4 @@
 	a.Add("MX", rejectif.MxNull) // Last verified 2020-12-28
 
 	return a.Audit(records)
->>>>>>> e9f42007
 }