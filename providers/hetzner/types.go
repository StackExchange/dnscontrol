--- conflicted
+++ resolved
@@ -63,11 +63,7 @@
 		ZoneID: zone.ID,
 	}
 
-<<<<<<< HEAD
-	if r.Type == "TXT" {
-=======
 	if r.Type == "TXT" && (in.GetTargetTXTSegmentCount() == 1) {
->>>>>>> c7ed607e
 		// HACK: HETZNER rejects values that fit into 255 bytes w/o quotes,
 		//  but do not fit w/ added quotes (via GetTargetCombined()).
 		// Sending the raw, non-quoted value works for the comprehensive
@@ -75,11 +71,7 @@
 		// The HETZNER validation does not provide helpful error messages.
 		// {"error":{"message":"422 Unprocessable Entity: missing: ; ","code":422}}
 		// Last checked: 2023-04-01
-<<<<<<< HEAD
-		valueNotQuoted := in.GetTargetField()
-=======
 		valueNotQuoted := in.GetTargetTXTSegmented()[0]
->>>>>>> c7ed607e
 		if len(valueNotQuoted) == 254 || len(valueNotQuoted) == 255 {
 			r.Value = valueNotQuoted
 		}
