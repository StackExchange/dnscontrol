package namecheap

import (
	"encoding/json"
	"fmt"
	"sort"
	"strings"
	"time"

	"golang.org/x/net/publicsuffix"

	"github.com/StackExchange/dnscontrol/models"
	"github.com/StackExchange/dnscontrol/providers"
	"github.com/StackExchange/dnscontrol/providers/diff"
	nc "github.com/billputer/go-namecheap"
	"github.com/miekg/dns/dnsutil"
)

var NamecheapDefaultNs = []string{"dns1.registrar-servers.com", "dns2.registrar-servers.com"}

type Namecheap struct {
	ApiKey  string
	ApiUser string
	client  *nc.Client
}

var docNotes = providers.DocumentationNotes{
	providers.DocCreateDomains:       providers.Cannot("Requires domain registered through their service"),
	providers.DocOfficiallySupported: providers.Cannot(),
	providers.DocDualHost:            providers.Cannot("Doesn't allow control of apex NS records"),
	providers.CanUseAlias:            providers.Cannot(),
	providers.CanUseCAA:              providers.Cannot(),
	providers.CanUseSRV:              providers.Unimplemented("namecheap supports srv records, we just need someone to implement it and make sure the tests pass."),
	providers.CanUsePTR:              providers.Cannot(),
	providers.CanUseTLSA:             providers.Cannot(),
}

func init() {
	providers.RegisterRegistrarType("NAMECHEAP", newReg, docNotes)
	providers.RegisterDomainServiceProviderType("NAMECHEAP", newDsp, providers.CantUseNOPURGE)
}

func newDsp(conf map[string]string, metadata json.RawMessage) (providers.DNSServiceProvider, error) {
	return newProvider(conf, metadata)
}

func newReg(conf map[string]string) (providers.Registrar, error) {
	return newProvider(conf, nil)
}

func newProvider(m map[string]string, metadata json.RawMessage) (*Namecheap, error) {
	api := &Namecheap{}
	api.ApiUser, api.ApiKey = m["apiuser"], m["apikey"]
	if api.ApiKey == "" || api.ApiUser == "" {
		return nil, fmt.Errorf("Namecheap apikey and apiuser must be provided.")
	}
	api.client = nc.NewClient(api.ApiUser, api.ApiKey, api.ApiUser)
	// if BaseURL is specified in creds, use that url
	BaseURL, ok := m["BaseURL"]
	if ok {
		api.client.BaseURL = BaseURL
	}
	return api, nil
}

func splitDomain(domain string) (sld string, tld string) {
	tld, _ = publicsuffix.PublicSuffix(domain)
	d, _ := publicsuffix.EffectiveTLDPlusOne(domain)
	sld = strings.Split(d, ".")[0]
	return sld, tld
}

// namecheap has request limiting at unpublished limits
// this channel acts as a global rate limiter
// read from it before every request
// from support in SEP-2017:
//    "The limits for the API calls will be 20/Min, 700/Hour and 8000/Day for one user.
//     If you can limit the requests within these it should be fine."

var throttle <-chan time.Time

func init() {
<<<<<<< HEAD
	rate := time.Minute / 20
	throttle = time.Tick(rate)
=======
	go func() {
		for {
			// add (up to) 20 requests every minute
			for i := 0; i < 20; i++ {
				select {
				case throttle <- true:
				default:
				}
			}
			time.Sleep(time.Minute)
		}
	}()
>>>>>>> 63498c3f
}

func (n *Namecheap) GetDomainCorrections(dc *models.DomainConfig) ([]*models.Correction, error) {
	dc.Punycode()
	sld, tld := splitDomain(dc.Name)
	<-throttle
	records, err := n.client.DomainsDNSGetHosts(sld, tld)
	if err != nil {
		return nil, err
	}

	var actual []*models.RecordConfig

	// namecheap does not allow setting @ NS with basic DNS
	dc.Filter(func(r *models.RecordConfig) bool {
		if r.Type == "NS" && r.Name == "@" {
			if !strings.HasSuffix(r.Target, "registrar-servers.com.") {
				fmt.Println("\n", r.Target, "Namecheap does not support changing apex NS records. Skipping.")
			}
			return false
		}
		return true
	})

	// namecheap has this really annoying feature where they add some parking records if you have no records.
	// This causes a few problems for our purposes, specifically the integration tests.
	// lets detect that one case and pretend it is a no-op.
	if len(dc.Records) == 0 && len(records.Hosts) == 2 {
		if records.Hosts[0].Type == "CNAME" &&
			strings.Contains(records.Hosts[0].Address, "parkingpage") &&
			records.Hosts[1].Type == "URL" {
			return nil, nil
		}
	}

	for _, r := range records.Hosts {
		if r.Type == "SOA" {
			continue
		}
		rec := &models.RecordConfig{
			NameFQDN:     dnsutil.AddOrigin(r.Name, dc.Name),
			Type:         r.Type,
			Target:       r.Address,
			TTL:          uint32(r.TTL),
			MxPreference: uint16(r.MXPref),
			Original:     r,
		}
		actual = append(actual, rec)
	}

	differ := diff.New(dc)
	_, create, delete, modify := differ.IncrementalDiff(actual)

	// // because namecheap doesn't have selective create, delete, modify,
	// // we bundle them all up to send at once.  We *do* want to see the
	// // changes though

	var desc []string
	for _, i := range create {
		desc = append(desc, "\n"+i.String())
	}
	for _, i := range delete {
		desc = append(desc, "\n"+i.String())
	}
	for _, i := range modify {
		desc = append(desc, "\n"+i.String())
	}

	msg := fmt.Sprintf("GENERATE_ZONE: %s (%d records)%s", dc.Name, len(dc.Records), desc)
	corrections := []*models.Correction{}

	// only create corrections if there are changes
	if len(desc) > 0 {
		corrections = append(corrections,
			&models.Correction{
				Msg: msg,
				F: func() error {
					return n.generateRecords(dc)
				},
			})
	}

	return corrections, nil
}

func (n *Namecheap) generateRecords(dc *models.DomainConfig) error {

	var recs []nc.DomainDNSHost

	id := 1
	for _, r := range dc.Records {
		name := dnsutil.TrimDomainName(r.NameFQDN, dc.Name)
		rec := nc.DomainDNSHost{
			ID:      id,
			Name:    name,
			Type:    r.Type,
			Address: r.Target,
			MXPref:  int(r.MxPreference),
			TTL:     int(r.TTL),
		}
		recs = append(recs, rec)
		id++
	}
	sld, tld := splitDomain(dc.Name)
	<-throttle
	_, err := n.client.DomainDNSSetHosts(sld, tld, recs)
	return err
}

func (n *Namecheap) GetNameservers(domainName string) ([]*models.Nameserver, error) {
	// return default namecheap nameservers
	ns := NamecheapDefaultNs

	return models.StringsToNameservers(ns), nil
}

func (n *Namecheap) GetRegistrarCorrections(dc *models.DomainConfig) ([]*models.Correction, error) {
	<-throttle
	info, err := n.client.DomainGetInfo(dc.Name)
	if err != nil {
		return nil, err
	}
	sort.Strings(info.DNSDetails.Nameservers)
	found := strings.Join(info.DNSDetails.Nameservers, ",")
	desiredNs := []string{}
	for _, d := range dc.Nameservers {
		desiredNs = append(desiredNs, d.Name)
	}
	sort.Strings(desiredNs)
	desired := strings.Join(desiredNs, ",")
	if found != desired {
		parts := strings.SplitN(dc.Name, ".", 2)
		sld, tld := parts[0], parts[1]
		return []*models.Correction{
			{
				Msg: fmt.Sprintf("Change Nameservers from '%s' to '%s'", found, desired),
				F: func() error {
					<-throttle
					_, err := n.client.DomainDNSSetCustom(sld, tld, desired)
					if err != nil {
						return err
					}
					return nil
				}},
		}, nil
	}
	return nil, nil
}<|MERGE_RESOLUTION|>--- conflicted
+++ resolved
@@ -77,13 +77,7 @@
 //    "The limits for the API calls will be 20/Min, 700/Hour and 8000/Day for one user.
 //     If you can limit the requests within these it should be fine."
 
-var throttle <-chan time.Time
-
 func init() {
-<<<<<<< HEAD
-	rate := time.Minute / 20
-	throttle = time.Tick(rate)
-=======
 	go func() {
 		for {
 			// add (up to) 20 requests every minute
@@ -96,7 +90,6 @@
 			time.Sleep(time.Minute)
 		}
 	}()
->>>>>>> 63498c3f
 }
 
 func (n *Namecheap) GetDomainCorrections(dc *models.DomainConfig) ([]*models.Correction, error) {
