--- conflicted
+++ resolved
@@ -166,11 +166,7 @@
 func (c *desecProvider) GenerateDomainCorrections(dc *models.DomainConfig, existing models.Records) ([]*models.Correction, error) {
 
 	var corrections []*models.Correction
-<<<<<<< HEAD
-	if !diff2.EnableDiff2 || true { // Remove the "|| true" when the diff2 version is ready.
-=======
 	if !diff2.EnableDiff2 || true { // Remove "|| true" when diff2 version arrives
->>>>>>> e7d24735
 
 		// diff existing vs. current.
 		differ := diff.New(dc)
@@ -249,11 +245,8 @@
 
 		return corrections, nil
 	}
-<<<<<<< HEAD
-=======
 
 	// Insert Future diff2 version here.
->>>>>>> e7d24735
 
 	// Insert Future diff2 version here.
 	return corrections, nil
