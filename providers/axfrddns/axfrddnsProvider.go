--- conflicted
+++ resolved
@@ -347,12 +347,8 @@
 	models.PostProcessRecords(foundRecords)
 	txtutil.SplitSingleLongTxt(dc.Records) // Autosplit long TXT records
 
-<<<<<<< HEAD
-	if !diff2.EnableDiff2 || true { // Remove the "|| true" when the diff2 version is ready.
-=======
 	var corrections []*models.Correction
 	if !diff2.EnableDiff2 || true { // Remove "|| true" when diff2 version arrives
->>>>>>> e7d24735
 
 		differ := diff.New(dc)
 		_, create, del, mod, err := differ.IncrementalDiff(foundRecords)
@@ -377,10 +373,6 @@
 		}
 		msg := fmt.Sprintf("DDNS UPDATES to '%s' (primary master: '%s'). Changes:\n%s", dc.Name, c.master, buf)
 
-<<<<<<< HEAD
-		corrections := []*models.Correction{}
-=======
->>>>>>> e7d24735
 		if changes {
 
 			corrections = append(corrections,
@@ -415,17 +407,10 @@
 							if c.Desired.Type == "NS" {
 								update.Insert([]dns.RR{c.Desired.ToRR()})
 							}
-<<<<<<< HEAD
 						}
 						for _, c := range del {
 							update.Remove([]dns.RR{c.Existing.ToRR()})
 						}
-=======
-						}
-						for _, c := range del {
-							update.Remove([]dns.RR{c.Existing.ToRR()})
-						}
->>>>>>> e7d24735
 						for _, c := range mod {
 							update.Remove([]dns.RR{c.Existing.ToRR()})
 							update.Insert([]dns.RR{c.Desired.ToRR()})
@@ -459,13 +444,7 @@
 					},
 				})
 		}
-<<<<<<< HEAD
-
 		return corrections, nil
-
-=======
-		return corrections, nil
->>>>>>> e7d24735
 	}
 
 	// Insert Future diff2 version here.
