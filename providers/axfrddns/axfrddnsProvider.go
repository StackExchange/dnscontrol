package axfrddns

/*

axfrddns -
  Fetch the zone with an AXFR request (RFC5936) to a given primary master, and
  push Dynamic DNS updates (RFC2136) to the same server.

  Both the AXFR request and the updates might be authentificated with
  a TSIG.

*/

import (
	"crypto/tls"
	"encoding/base64"
	"encoding/json"
	"fmt"
	"math"
	"math/rand"
	"net"
	"strings"
	"time"

	"github.com/StackExchange/dnscontrol/v4/models"
	"github.com/StackExchange/dnscontrol/v4/pkg/diff2"
	"github.com/StackExchange/dnscontrol/v4/pkg/printer"
	"github.com/StackExchange/dnscontrol/v4/providers"
	"github.com/fatih/color"
	"github.com/miekg/dns"
)

const (
	dnsTimeout       = 30 * time.Second
	dnssecDummyLabel = "__dnssec"
	dnssecDummyTxt   = "Domain has DNSSec records, not displayed here."
)

var features = providers.DocumentationNotes{
	providers.CanAutoDNSSEC:          providers.Can("Just warn when DNSSEC is requested but no RRSIG is found in the AXFR or warn when DNSSEC is not requested but RRSIG are found in the AXFR."),
	providers.CanGetZones:            providers.Cannot(),
	providers.CanUseCAA:              providers.Can(),
	providers.CanUseLOC:              providers.Unimplemented(),
	providers.CanUseNAPTR:            providers.Can(),
	providers.CanUsePTR:              providers.Can(),
	providers.CanUseSRV:              providers.Can(),
	providers.CanUseSSHFP:            providers.Can(),
	providers.CanUseTLSA:             providers.Can(),
	providers.CanUseDHCID:            providers.Can(),
	providers.CantUseNOPURGE:         providers.Cannot(),
	providers.DocCreateDomains:       providers.Cannot(),
	providers.DocDualHost:            providers.Cannot(),
	providers.DocOfficiallySupported: providers.Cannot(),
}

// axfrddnsProvider stores the client info for the provider.
type axfrddnsProvider struct {
	rand                *rand.Rand
	master              string
	updateMode          string
	transferMode        string
	nameservers         []*models.Nameserver
	transferKey         *Key
	updateKey           *Key
	hasDnssecRecords    bool
	serverHasBuggyCNAME bool
}

func initAxfrDdns(config map[string]string, providermeta json.RawMessage) (providers.DNSServiceProvider, error) {
	// config -- the key/values from creds.json
	// providermeta -- the json blob from NewReq('name', 'TYPE', providermeta)
	var err error
	api := &axfrddnsProvider{
		rand: rand.New(rand.NewSource(int64(time.Now().Nanosecond()))),
	}
	param := &Param{}
	if len(providermeta) != 0 {
		err := json.Unmarshal(providermeta, param)
		if err != nil {
			return nil, err
		}
	}
	var nss []string
	if config["nameservers"] != "" {
		nss = strings.Split(config["nameservers"], ",")
	}
	for _, ns := range param.DefaultNS {
		nss = append(nss, ns[0:len(ns)-1])
	}
	api.nameservers, err = models.ToNameservers(nss)
	if err != nil {
		return nil, err
	}
	if config["update-mode"] != "" {
		switch config["update-mode"] {
		case "tcp",
			"tcp-tls":
			api.updateMode = config["update-mode"]
		case "udp":
			api.updateMode = ""
		default:
			printer.Printf("[Warning] AXFRDDNS: Unknown update-mode in `creds.json` (%s)\n", config["update-mode"])
		}
	} else {
		api.updateMode = ""
	}
	if config["transfer-mode"] != "" {
		switch config["transfer-mode"] {
		case "tcp",
			"tcp-tls":
			api.transferMode = config["transfer-mode"]
		default:
			printer.Printf("[Warning] AXFRDDNS: Unknown transfer-mode in `creds.json` (%s)\n", config["transfer-mode"])
		}
	} else {
		api.transferMode = "tcp"
	}
	if config["master"] != "" {
		api.master = config["master"]
		if !strings.Contains(api.master, ":") {
			api.master = api.master + ":53"
		}
	} else if len(api.nameservers) != 0 {
		api.master = api.nameservers[0].Name + ":53"
	} else {
		return nil, fmt.Errorf("nameservers list is empty: creds.json needs a default `nameservers` or an explicit `master`")
	}
	api.updateKey, err = readKey(config["update-key"], "update-key")
	if err != nil {
		return nil, err
	}
	api.transferKey, err = readKey(config["transfer-key"], "transfer-key")
	if err != nil {
		return nil, err
	}
	switch strings.ToLower(strings.TrimSpace(config["buggy-cname"])) {
	case "yes", "true":
		api.serverHasBuggyCNAME = true
	default:
		api.serverHasBuggyCNAME = false
	}
	for key := range config {
		switch key {
		case "master",
			"nameservers",
			"update-key",
			"transfer-key",
			"update-mode",
			"transfer-mode",
			"domain",
			"TYPE":
			continue
		default:
			printer.Printf("[Warning] AXFRDDNS: unknown key in `creds.json` (%s)\n", key)
		}
	}
	return api, err
}

func init() {
	fns := providers.DspFuncs{
		Initializer:   initAxfrDdns,
		RecordAuditor: AuditRecords,
	}
	providers.RegisterDomainServiceProviderType("AXFRDDNS", fns, features)
}

// Param is used to decode extra parameters sent to provider.
type Param struct {
	DefaultNS []string `json:"default_ns"`
}

// Key stores the individual parts of a TSIG key.
type Key struct {
	algo   string
	id     string
	secret string
}

func readKey(raw string, kind string) (*Key, error) {
	if raw == "" {
		return nil, nil
	}
	arr := strings.Split(raw, ":")
	if len(arr) != 3 {
		return nil, fmt.Errorf("invalid key format (%s) in AXFRDDNS.TSIG", kind)
	}
	var algo string
	switch arr[0] {
	case "hmac-md5", "md5":
		algo = dns.HmacMD5
	case "hmac-sha1", "sha1":
		algo = dns.HmacSHA1
	case "hmac-sha256", "sha256":
		algo = dns.HmacSHA256
	case "hmac-sha512", "sha512":
		algo = dns.HmacSHA512
	default:
		return nil, fmt.Errorf("unknown algorithm (%s) in AXFRDDNS.TSIG", kind)
	}
	_, err := base64.StdEncoding.DecodeString(arr[2])
	if err != nil {
		return nil, fmt.Errorf("cannot decode Base64 secret (%s) in AXFRDDNS.TSIG", kind)
	}
	return &Key{algo: algo, id: arr[1] + ".", secret: arr[2]}, nil
}

// GetNameservers returns the nameservers for a domain.
func (c *axfrddnsProvider) GetNameservers(domain string) ([]*models.Nameserver, error) {
	return c.nameservers, nil
}

func (c *axfrddnsProvider) getAxfrConnection() (*dns.Transfer, error) {
	var con net.Conn = nil
	var err error = nil
	if c.transferMode == "tcp-tls" {
		con, err = tls.Dial("tcp", c.master, &tls.Config{})
	} else {
		con, err = net.Dial("tcp", c.master)
	}
	if err != nil {
		return nil, err
	}
	dnscon := &dns.Conn{Conn: con}
	transfer := &dns.Transfer{Conn: dnscon}
	return transfer, nil
}

// FetchZoneRecords gets the records of a zone and returns them in dns.RR format.
func (c *axfrddnsProvider) FetchZoneRecords(domain string) ([]dns.RR, error) {
	transfer, err := c.getAxfrConnection()
	if err != nil {
		return nil, err
	}
	transfer.DialTimeout = dnsTimeout
	transfer.ReadTimeout = dnsTimeout

	request := new(dns.Msg)
	request.SetAxfr(domain + ".")

	if c.transferKey != nil {
		transfer.TsigSecret =
			map[string]string{c.transferKey.id: c.transferKey.secret}
		request.SetTsig(c.transferKey.id, c.transferKey.algo, 300, time.Now().Unix())
		if c.transferKey.algo == dns.HmacMD5 {
			transfer.TsigProvider = md5Provider(c.transferKey.secret)
		}
	}

	envelope, err := transfer.In(request, c.master)
	if err != nil {
		return nil, err
	}

	var rawRecords []dns.RR
	for msg := range envelope {
		if msg.Error != nil {
			// Fragile but more "user-friendly" error-handling
			err := msg.Error.Error()
			if err == "dns: bad xfr rcode: 9" {
				err = "NOT AUTH (9)"
			}
			return nil, fmt.Errorf("[Error] AXFRDDNS: nameserver refused to transfer the zone %s: %s", domain, err)
		}
		rawRecords = append(rawRecords, msg.RR...)
	}
	return rawRecords, nil

}

// GetZoneRecords gets the records of a zone and returns them in RecordConfig format.
func (c *axfrddnsProvider) GetZoneRecords(domain string, meta map[string]string) (models.Records, error) {

	rawRecords, err := c.FetchZoneRecords(domain)
	if err != nil {
		return nil, err
	}

	var foundDNSSecRecords *models.RecordConfig
	foundRecords := models.Records{}
	for _, rr := range rawRecords {
		switch rr.Header().Rrtype {
		case dns.TypeRRSIG,
			dns.TypeDNSKEY,
			dns.TypeCDNSKEY,
			dns.TypeCDS,
			dns.TypeNSEC,
			dns.TypeNSEC3,
			dns.TypeNSEC3PARAM,
			65534:
			// Ignoring DNSSec RRs, but replacing it with a single
			// "TXT" placeholder
			// Also ignoring spurious TYPE65534, see:
			// https://bind9-users.isc.narkive.com/zX29ay0j/rndc-signing-list-not-working#post2
			if foundDNSSecRecords == nil {
				foundDNSSecRecords = new(models.RecordConfig)
				foundDNSSecRecords.Type = "TXT"
				foundDNSSecRecords.SetLabel(dnssecDummyLabel, domain)
				err = foundDNSSecRecords.SetTargetTXT(dnssecDummyTxt)
				if err != nil {
					return nil, err
				}
			}
			continue
		default:
			rec, err := models.RRtoRC(rr, domain)
			if err != nil {
				return nil, err
			}
			foundRecords = append(foundRecords, &rec)
		}
	}

	if len(foundRecords) >= 1 && foundRecords[len(foundRecords)-1].Type == "SOA" {
		// The SOA is sent two times: as the first and the last record
		// See section 2.2 of RFC5936. We remove the later one.
		foundRecords = foundRecords[:len(foundRecords)-1]
	}

	if foundDNSSecRecords != nil {
		foundRecords = append(foundRecords, foundDNSSecRecords)
	}

	c.hasDnssecRecords = false
	if len(foundRecords) >= 1 {
		last := foundRecords[len(foundRecords)-1]
		if last.Type == "TXT" &&
			last.Name == dnssecDummyLabel &&
<<<<<<< HEAD
			last.GetTargetField() == dnssecDummyTxt {
=======
			last.GetTargetTXTSegmentCount() == 1 &&
			last.GetTargetTXTSegmented()[0] == dnssecDummyTxt {
>>>>>>> c7ed607e
			c.hasDnssecRecords = true
			foundRecords = foundRecords[0:(len(foundRecords) - 1)]
		}
	}

	return foundRecords, nil

}

// BuildCorrection return a Correction for a given set of DDNS update and the corresponding message.
func (c *axfrddnsProvider) BuildCorrection(dc *models.DomainConfig, msgs []string, update *dns.Msg) *models.Correction {
	if update == nil {
		return &models.Correction{
			Msg: fmt.Sprintf("DDNS UPDATES to '%s' (primary master: '%s'). Changes:\n%s", dc.Name, c.master, strings.Join(msgs, "\n")),
		}
	}
	return &models.Correction{
		Msg: fmt.Sprintf("DDNS UPDATES to '%s' (primary master: '%s'). Changes:\n%s", dc.Name, c.master, strings.Join(msgs, "\n")),
		F: func() error {

			client := new(dns.Client)
			client.Net = c.updateMode
			client.Timeout = dnsTimeout
			if c.updateKey != nil {
				client.TsigSecret =
					map[string]string{c.updateKey.id: c.updateKey.secret}
				update.SetTsig(c.updateKey.id, c.updateKey.algo, 300, time.Now().Unix())
				if c.updateKey.algo == dns.HmacMD5 {
					client.TsigProvider = md5Provider(c.updateKey.secret)
				}
			}

			msg, _, err := client.Exchange(update, c.master)
			if err != nil {
				return err
			}
			if msg.MsgHdr.Rcode != 0 {
				return fmt.Errorf("[Error] AXFRDDNS: nameserver refused to update the zone: %s (%d)",
					dns.RcodeToString[msg.MsgHdr.Rcode],
					msg.MsgHdr.Rcode)
			}

			return nil
		},
	}
}

// hasDeletionForName returns true if there exist a corrections for [name] which is a deletion
func hasDeletionForName(changes diff2.ChangeList, name string) bool {
	for _, change := range changes {
		switch change.Type {
		case diff2.DELETE:
			if change.Old[0].Name == name {
				return true
			}
		}
	}
	return false
}

// hasNSDeletion returns true if there exist a correction that deletes or changes an NS record
func hasNSDeletion(changes diff2.ChangeList) bool {
	for _, change := range changes {
		switch change.Type {
		case diff2.CHANGE:
			if change.Old[0].Type == "NS" && change.Old[0].Name == "@" {
				return true
			}
		case diff2.DELETE:
			if change.Old[0].Type == "NS" && change.Old[0].Name == "@" {
				return true
			}
		case diff2.CREATE:
		case diff2.REPORT:
		}
	}
	return false
}

// GetZoneRecordsCorrections returns a list of corrections that will turn existing records into dc.Records.
func (c *axfrddnsProvider) GetZoneRecordsCorrections(dc *models.DomainConfig, foundRecords models.Records) ([]*models.Correction, error) {

	// Ignoring the SOA, others providers don't manage it either.
	if len(foundRecords) >= 1 && foundRecords[0].Type == "SOA" {
		foundRecords = foundRecords[1:]
	}

	// TODO(tlim): This check should be done on all providers. Move to the global validation code.
	if dc.AutoDNSSEC == "on" && !c.hasDnssecRecords {
		printer.Printf("Warning: AUTODNSSEC is enabled, but no DNSKEY or RRSIG record was found in the AXFR answer!\n")
	}
	if dc.AutoDNSSEC == "off" && c.hasDnssecRecords {
		printer.Printf("Warning: AUTODNSSEC is disabled, but DNSKEY or RRSIG records were found in the AXFR answer!\n")
	}

	// An RFC2136-compliant server must silently ignore an
	// update that inserts a non-CNAME RRset when a CNAME RR
	// with the same name is present in the zone (and
	// vice-versa). Therefore we prefer to first remove records
	// and then insert new ones.
	//
	// Compliant servers must also silently ignore an update
	// that removes the last NS record of a zone. Therefore we
	// don't want to remove all NS records before inserting a
	// new one. Then, when an update want to change a NS record,
	// we first insert a dummy NS record that we will remove
	// at the end of the batched update.

	var msgs []string
	var reports []string
	var msgs2 []string
	update := new(dns.Msg)
	update.SetUpdate(dc.Name + ".")
	update.Id = uint16(c.rand.Intn(math.MaxUint16))
	update2 := new(dns.Msg)
	update2.SetUpdate(dc.Name + ".")
	update2.Id = uint16(c.rand.Intn(math.MaxUint16))
	hasTwoCorrections := false

	dummyNs1, err := dns.NewRR(dc.Name + ". IN NS 255.255.255.255")
	if err != nil {
		return nil, err
	}
	dummyNs2, err := dns.NewRR(dc.Name + ". IN NS 255.255.255.255")
	if err != nil {
		return nil, err
	}

	changes, err := diff2.ByRecord(foundRecords, dc, nil)
	if err != nil {
		return nil, err
	}
	if changes == nil {
		return nil, nil
	}

	// A DNS server should silently ignore a DDNS update that removes
	// the last NS record of a zone. Since modifying a record is
	// implemented by successively a deletion of the old record and an
	// insertion of the new one, then modifying all the NS record of a
	// zone might will fail (even if the the deletion and insertion
	// are grouped in a single batched update).
	//
	// To avoid this case, we will first insert a dummy NS record,
	// that will be removed at the end of the batched updates. This
	// record needs to inserted only when all NS records are touched
	// The current implementation insert this dummy record as soon as
	// a NS record is deleted or changed.
	hasNSDeletion := hasNSDeletion(changes)

	if hasNSDeletion {
		update.Insert([]dns.RR{dummyNs1})
	}

	for _, change := range changes {
		switch change.Type {
		case diff2.DELETE:
			msgs = append(msgs, change.Msgs[0])
			update.Remove([]dns.RR{change.Old[0].ToRR()})
		case diff2.CREATE:
			if c.serverHasBuggyCNAME &&
				change.New[0].Type == "CNAME" &&
				hasDeletionForName(changes, change.New[0].Name) {
				hasTwoCorrections = true
				msgs2 = append(msgs2, change.Msgs[0])
				update2.Insert([]dns.RR{change.New[0].ToRR()})
			} else {
				msgs = append(msgs, change.Msgs[0])
				update.Insert([]dns.RR{change.New[0].ToRR()})
			}
		case diff2.CHANGE:
			if c.serverHasBuggyCNAME && change.New[0].Type == "CNAME" {
				msgs = append(msgs, change.Msgs[0]+color.RedString(" (delete)"))
				update.Remove([]dns.RR{change.Old[0].ToRR()})
				hasTwoCorrections = true
				msgs2 = append(msgs2, change.Msgs[0]+color.GreenString(" (create)"))
				update2.Insert([]dns.RR{change.New[0].ToRR()})
			} else {
				msgs = append(msgs, change.Msgs[0])
				update.Remove([]dns.RR{change.Old[0].ToRR()})
				update.Insert([]dns.RR{change.New[0].ToRR()})
			}
		case diff2.REPORT:
			reports = append(reports, change.Msgs...)
		}
	}

	if hasNSDeletion {
		update.Remove([]dns.RR{dummyNs2})
	}

	returnValue := []*models.Correction{}

	if len(msgs) > 0 {
		returnValue = append(returnValue, c.BuildCorrection(dc, msgs, update))
	}
	if hasTwoCorrections && len(msgs2) > 0 {
		returnValue = append(returnValue, c.BuildCorrection(dc, msgs2, update2))
	}
	if len(reports) > 0 {
		returnValue = append(returnValue, c.BuildCorrection(dc, reports, nil))
	}
	return returnValue, nil
}<|MERGE_RESOLUTION|>--- conflicted
+++ resolved
@@ -326,12 +326,8 @@
 		last := foundRecords[len(foundRecords)-1]
 		if last.Type == "TXT" &&
 			last.Name == dnssecDummyLabel &&
-<<<<<<< HEAD
-			last.GetTargetField() == dnssecDummyTxt {
-=======
 			last.GetTargetTXTSegmentCount() == 1 &&
 			last.GetTargetTXTSegmented()[0] == dnssecDummyTxt {
->>>>>>> c7ed607e
 			c.hasDnssecRecords = true
 			foundRecords = foundRecords[0:(len(foundRecords) - 1)]
 		}
