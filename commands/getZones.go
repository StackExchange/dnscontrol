--- conflicted
+++ resolved
@@ -329,15 +329,9 @@
 	case "CAA":
 		return makeCaa(rec, ttlop)
 	case "DS":
-<<<<<<< HEAD
-		target = fmt.Sprintf("%d, %d, %d, \"%s\"", rec.DsKeyTag, rec.DsAlgorithm, rec.DsDigestType, rec.DsDigest)
-	case "MX":
-		target = fmt.Sprintf("%d, \"%s\"", rec.MxPreference, rec.GetTargetField())
-=======
 		target = fmt.Sprintf(`%d, %d, %d, "%s"`, rec.DsKeyTag, rec.DsAlgorithm, rec.DsDigestType, rec.DsDigest)
 	case "MX":
 		target = fmt.Sprintf(`%d, "%s"`, rec.MxPreference, rec.GetTargetField())
->>>>>>> 397c2dcc
 	case "NAPTR":
 		target = fmt.Sprintf(`%d, %d, %s, %s, %s, %s`,
 			rec.NaptrOrder,                   // 1
@@ -348,18 +342,6 @@
 			jsonQuoted(rec.GetTargetField()), // .
 		)
 	case "SSHFP":
-<<<<<<< HEAD
-		target = fmt.Sprintf("%d, %d, \"%s\"", rec.SshfpAlgorithm, rec.SshfpFingerprint, rec.GetTargetField())
-	case "SOA":
-		rec.Type = "//SOA"
-		target = fmt.Sprintf("\"%s\", \"%s\", %d, %d, %d, %d, %d", rec.GetTargetField(), rec.SoaMbox, rec.SoaSerial, rec.SoaRefresh, rec.SoaRetry, rec.SoaExpire, rec.SoaMinttl)
-	case "SRV":
-		target = fmt.Sprintf("%d, %d, %d, \"%s\"", rec.SrvPriority, rec.SrvWeight, rec.SrvPort, rec.GetTargetField())
-	case "TLSA":
-		target = fmt.Sprintf("%d, %d, %d, \"%s\"", rec.TlsaUsage, rec.TlsaSelector, rec.TlsaMatchingType, rec.GetTargetField())
-	case "TXT":
-		target = jsonQuoted(rec.GetTargetField())
-=======
 		target = fmt.Sprintf(`%d, %d, "%s"`, rec.SshfpAlgorithm, rec.SshfpFingerprint, rec.GetTargetField())
 	case "SOA":
 		rec.Type = "//SOA"
@@ -374,25 +356,12 @@
 		} else {
 			target = `["` + strings.Join(rec.TxtStrings, `", "`) + `"]`
 		}
->>>>>>> 397c2dcc
 		// TODO(tlim): If this is an SPF record, generate a SPF_BUILDER().
 	case "NS":
 		// NS records at the apex should be NAMESERVER() records.
 		// DnsControl uses the API to get this info. NAMESERVER() is just
 		// to override that when needed.
 		if rec.Name == "@" {
-<<<<<<< HEAD
-			return fmt.Sprintf("//NAMESERVER(\"%s\")", target)
-		}
-		target = "\"" + target + "\""
-	case "R53_ALIAS":
-		return makeR53alias(rec, ttl)
-	default:
-		target = "\"" + target + "\""
-	}
-
-	return fmt.Sprintf("%s(\"%s\", %s%s%s)", rec.Type, rec.Name, target, cfproxy, ttlop)
-=======
 			return fmt.Sprintf(`//NAMESERVER("%s")`, target)
 		}
 		target = `"` + target + `"`
@@ -403,46 +372,28 @@
 	}
 
 	return fmt.Sprintf(`%s("%s", %s%s%s)`, rec.Type, rec.Name, target, cfproxy, ttlop)
->>>>>>> 397c2dcc
 }
 
 func makeCaa(rec *models.RecordConfig, ttlop string) string {
 	var target string
 	if rec.CaaFlag == 128 {
-<<<<<<< HEAD
-		target = fmt.Sprintf("\"%s\", \"%s\", CAA_CRITICAL", rec.CaaTag, rec.GetTargetField())
-	} else {
-		target = fmt.Sprintf("\"%s\", \"%s\"", rec.CaaTag, rec.GetTargetField())
-	}
-	return fmt.Sprintf("%s(\"%s\", %s%s)", rec.Type, rec.Name, target, ttlop)
-=======
 		target = fmt.Sprintf(`"%s", "%s", CAA_CRITICAL`, rec.CaaTag, rec.GetTargetField())
 	} else {
 		target = fmt.Sprintf(`"%s", "%s"`, rec.CaaTag, rec.GetTargetField())
 	}
 	return fmt.Sprintf(`%s("%s", %s%s)`, rec.Type, rec.Name, target, ttlop)
->>>>>>> 397c2dcc
 
 	// TODO(tlim): Generate a CAA_BUILDER() instead?
 }
 
 func makeR53alias(rec *models.RecordConfig, ttl uint32) string {
 	items := []string{
-<<<<<<< HEAD
-		"\"" + rec.Name + "\"",
-		"\"" + rec.R53Alias["type"] + "\"",
-		"\"" + rec.GetTargetField() + "\"",
-	}
-	if z, ok := rec.R53Alias["zone_id"]; ok {
-		items = append(items, "R53_ZONE(\""+z+"\")")
-=======
 		`"` + rec.Name + `"`,
 		`"` + rec.R53Alias["type"] + `"`,
 		`"` + rec.GetTargetField() + `"`,
 	}
 	if z, ok := rec.R53Alias["zone_id"]; ok {
 		items = append(items, `R53_ZONE("`+z+`")`)
->>>>>>> 397c2dcc
 	}
 	if ttl != 0 {
 		items = append(items, fmt.Sprintf("TTL(%d)", ttl))
