package commands

import (
	"encoding/json"
	"fmt"
	"os"
	"strings"

	"github.com/StackExchange/dnscontrol/v3/models"
	"github.com/StackExchange/dnscontrol/v3/pkg/credsfile"
	"github.com/StackExchange/dnscontrol/v3/pkg/prettyzone"
	"github.com/StackExchange/dnscontrol/v3/providers"
	"github.com/urfave/cli/v2"
)

var _ = cmd(catUtils, func() *cli.Command {
	var args GetZoneArgs
	return &cli.Command{
		Name:    "get-zones",
		Aliases: []string{"get-zone"},
		Usage:   "gets a zone from a provider (stand-alone)",
		Action: func(ctx *cli.Context) error {
			if ctx.NArg() < 3 {
				return cli.Exit("Arguments should be: credskey providername zone(s) (Ex: r53 ROUTE53 example.com)", 1)
			}
			args.CredName = ctx.Args().Get(0)
			arg1 := ctx.Args().Get(1)
			args.ProviderName = arg1
			// In v4.0, skip the first args.ZoneNames if it it equals "-".
			args.ZoneNames = ctx.Args().Slice()[2:]

			if arg1 != "" && arg1 != "-" {
				// NB(tlim): In v4.0 this "if" can be removed.
				fmt.Fprintf(os.Stderr, "WARNING: To retain compatibility in future versions, please change %q to %q. See %q\n",
					arg1, "-",
					"https://stackexchange.github.io/dnscontrol/get-zones.html",
				)
			}

			return exit(GetZone(args))
		},
		Flags:     args.flags(),
		UsageText: "dnscontrol get-zones [command options] credkey provider zone [...]",
		Description: `Download a zone from a provider.  This is a stand-alone utility.

ARGUMENTS:
   credkey:  The name used in creds.json (first parameter to NewDnsProvider() in dnsconfig.js)
   provider: The name of the provider (second parameter to NewDnsProvider() in dnsconfig.js)
   zone:     One or more zones (domains) to download; or "all".

FORMATS:
   --format=js        dnsconfig.js format (not perfect, just a decent first draft)
   --format=djs       js with disco commas (leading commas)
   --format=zone      BIND zonefile format
   --format=tsv       TAB separated value (useful for AWK)
   --format=nameonly  Just print the zone names

The columns in --format=tsv are:
   FQDN (the label with the domain)
   ShortName (just the label, "@" if it is the naked domain)
   TTL
   Record Type (A, AAAA, CNAME, etc.)
   Target and arguments (quoted like in a zonefile)
   Either empty or a comma-separated list of properties like "cloudflare_proxy=true"

The --ttl flag only applies to zone/js/djs formats.

EXAMPLES:
   dnscontrol get-zones myr53 ROUTE53 example.com
   dnscontrol get-zones gmain GANDI_V5 example.com other.com
   dnscontrol get-zones cfmain CLOUDFLAREAPI all
   dnscontrol get-zones --format=tsv bind BIND example.com
   dnscontrol get-zones --format=djs --out=draft.js glcoud GCLOUD example.com`,
	}
}())

// check-creds foo bar
// is the same as
// get-zones --format=nameonly foo bar all
var _ = cmd(catUtils, func() *cli.Command {
	var args GetZoneArgs
	return &cli.Command{
		Name:  "check-creds",
		Usage: "Do a small operation to verify credentials (stand-alone)",
		Action: func(ctx *cli.Context) error {
			var arg0, arg1 string
			// This takes one or two command-line args.
			// Starting in v3.16: Using it with 2 args will generate a warning.
			// Starting in v4.0: Using it with 2 args might be an error.
			if ctx.NArg() == 1 {
				arg0 = ctx.Args().Get(0)
				arg1 = ""
			} else if ctx.NArg() == 2 {
				arg0 = ctx.Args().Get(0)
				arg1 = ctx.Args().Get(1)
			} else {
				return cli.Exit("Arguments should be: credskey [providername] (Ex: r53 ROUTE53)", 1)
			}
			args.CredName = arg0
			args.ProviderName = arg1
			args.ZoneNames = []string{"all"}
			args.OutputFormat = "nameonly"
			return exit(GetZone(args))
		},
		Flags:     args.flags(),
		UsageText: "dnscontrol check-creds [command options] credkey provider",
		Description: `Do a trivia operation to verify credentials.  This is a stand-alone utility.

If successful, a list of zones will be output. If not, hopefully you
see verbose error messages.

ARGUMENTS:
   credkey:  The name used in creds.json (first parameter to NewDnsProvider() in dnsconfig.js)
   provider: The name of the provider (second parameter to NewDnsProvider() in dnsconfig.js)

EXAMPLES:
   dnscontrol check-creds myr53 ROUTE53      # Pre v3.16, or pre-v4.0 for backwards-compatibility
   dnscontrol check-creds myr53
   dnscontrol check-creds --out=/dev/null myr53 && echo Success`,
	}
}())

// GetZoneArgs args required for the create-domain subcommand.
type GetZoneArgs struct {
	GetCredentialsArgs          // Args related to creds.json
	CredName           string   // key in creds.json
	ProviderName       string   // provider type: BIND, GANDI_V5, etc or "-"  (NB(tlim): In 4.0, this field goes away.)
	ZoneNames          []string // The zones to get
	OutputFormat       string   // Output format
	OutputFile         string   // Filename to send output ("" means stdout)
	DefaultTTL         int      // default TTL for providers where it is unknown
}

func (args *GetZoneArgs) flags() []cli.Flag {
	flags := args.GetCredentialsArgs.flags()
	flags = append(flags, &cli.StringFlag{
		Name:        "format",
		Destination: &args.OutputFormat,
		Value:       "zone",
		Usage:       `Output format: js djs zone tsv nameonly`,
	})
	flags = append(flags, &cli.StringFlag{
		Name:        "out",
		Destination: &args.OutputFile,
		Usage:       `Instead of stdout, write to this file`,
	})
	flags = append(flags, &cli.IntFlag{
		Name:        "ttl",
		Destination: &args.DefaultTTL,
		Usage:       `Default TTL (0 picks the zone's most common TTL)`,
	})
	return flags
}

// GetZone contains all data/flags needed to run get-zones, independently of CLI.
func GetZone(args GetZoneArgs) error {
	var providerConfigs map[string]map[string]string
	var err error

	// Read it in:
	providerConfigs, err = credsfile.LoadProviderConfigs(args.CredsFile)
	if err != nil {
		return fmt.Errorf("failed GetZone LoadProviderConfigs(%q): %w", args.CredsFile, err)
	}
	provider, err := providers.CreateDNSProvider(args.ProviderName, providerConfigs[args.CredName], nil)
	if err != nil {
<<<<<<< HEAD
		return fmt.Errorf("failed GetZone CreateDNSProvider: %w", err)
=======
		return fmt.Errorf("failed GetZone CDP: %w", err)
>>>>>>> c80cfbb7
	}

	// decide which zones we need to convert
	zones := args.ZoneNames
	if len(args.ZoneNames) == 1 && args.ZoneNames[0] == "all" {
		lister, ok := provider.(providers.ZoneLister)
		if !ok {
			return fmt.Errorf("provider type %s cannot list zones to use the 'all' feature", args.ProviderName)
		}
		zones, err = lister.ListZones()
		if err != nil {
			return fmt.Errorf("failed GetZone LZ: %w", err)
		}
	}

	// first open output stream and print initial header (if applicable)
	w := os.Stdout
	if args.OutputFile != "" {
		w, err = os.Create(args.OutputFile)
	}
	if err != nil {
		return fmt.Errorf("failed GetZone Create(%q): %w", args.OutputFile, err)
	}
	defer w.Close()

	if args.OutputFormat == "nameonly" {
		for _, zone := range zones {
			fmt.Fprintln(w, zone)
		}
		return nil
	}

	// fetch all of the records
	zoneRecs := make([]models.Records, len(zones))
	for i, zone := range zones {
		recs, err := provider.GetZoneRecords(zone)
		if err != nil {
			return fmt.Errorf("failed GetZone gzr: %w", err)
		}
		zoneRecs[i] = recs
	}

	// Write the heading:

	if args.OutputFormat == "js" || args.OutputFormat == "djs" {
		fmt.Fprintf(w, `var %s = NewDnsProvider("%s", "%s");`+"\n",
			args.CredName, args.CredName, args.ProviderName)
		fmt.Fprintf(w, `var REG_CHANGEME = NewRegistrar("ThirdParty", "NONE");`+"\n")
	}

	// print each zone
	for i, recs := range zoneRecs {
		zoneName := zones[i]

		z := prettyzone.PrettySort(recs, zoneName, 0, nil)
		switch args.OutputFormat {

		case "zone":
			fmt.Fprintf(w, "$ORIGIN %s.\n", zoneName)
			prettyzone.WriteZoneFileRC(w, z.Records, zoneName, uint32(args.DefaultTTL), nil)
			fmt.Fprintln(w)

		case "js", "djs":
			sep := ",\n\t" // Commas at EOL
			if args.OutputFormat == "djs" {
				sep = "\n\t, " // Funky comma mode
			}
			fmt.Fprintf(w, `D("%s", REG_CHANGEME%s`, zoneName, sep)
			var o []string
			o = append(o, fmt.Sprintf("DnsProvider(%s)", args.CredName))
			defaultTTL := uint32(args.DefaultTTL)
			if defaultTTL == 0 {
				defaultTTL = prettyzone.MostCommonTTL(recs)
			}
			if defaultTTL != models.DefaultTTL && defaultTTL != 0 {
				o = append(o, fmt.Sprintf("DefaultTTL(%d)", defaultTTL))
			}
			for _, rec := range recs {
				o = append(o, formatDsl(zoneName, rec, defaultTTL))
			}
			out := strings.Join(o, sep)
			fmt.Fprint(w, strings.ReplaceAll(out, "\n\t, //", "\n\t//, "))
			fmt.Fprint(w, "\n)\n")

		case "tsv":
			for _, rec := range recs {

				cfproxy := ""
				if cp, ok := rec.Metadata["cloudflare_proxy"]; ok {
					if cp == "true" {
						cfproxy = "\tcloudflare_proxy=true"
					}
				}

				fmt.Fprintf(w, "%s\t%s\t%d\tIN\t%s\t%s%s\n",
					rec.NameFQDN, rec.Name, rec.TTL, rec.Type, rec.GetTargetCombined(), cfproxy)
			}

		default:
			return fmt.Errorf("format %q unknown", args.OutputFormat)
		}
	}
	return nil
}

// jsonQuoted returns a properly escaped JSON string (without quotes).
func jsonQuoted(i string) string {
	// https://stackoverflow.com/questions/51691901
	b, err := json.Marshal(i)
	if err != nil {
		panic(err)
	}
	return string(b)
}

func formatDsl(zonename string, rec *models.RecordConfig, defaultTTL uint32) string {

	target := rec.GetTargetCombined()

	ttl := uint32(0)
	ttlop := ""
	if rec.TTL != defaultTTL && rec.TTL != 0 {
		ttl = rec.TTL
		ttlop = fmt.Sprintf(", TTL(%d)", ttl)
	}

	cfproxy := ""
	if cp, ok := rec.Metadata["cloudflare_proxy"]; ok {
		if cp == "true" {
			cfproxy = ", CF_PROXY_ON"
		}
	}

	switch rec.Type { // #rtype_variations
	case "CAA":
		return makeCaa(rec, ttlop)
	case "MX":
		target = fmt.Sprintf("%d, '%s'", rec.MxPreference, rec.GetTargetField())
	case "NAPTR":
		target = fmt.Sprintf(`%d, %d, %s, %s, %s, %s`,
			rec.NaptrOrder,                   // 1
			rec.NaptrPreference,              // 10
			jsonQuoted(rec.NaptrFlags),       // U
			jsonQuoted(rec.NaptrService),     // E2U+sip
			jsonQuoted(rec.NaptrRegexp),      // regex
			jsonQuoted(rec.GetTargetField()), // .
		)
	case "SSHFP":
		target = fmt.Sprintf("%d, %d, '%s'", rec.SshfpAlgorithm, rec.SshfpFingerprint, rec.GetTargetField())
	case "SOA":
		rec.Type = "//SOA"
		target = fmt.Sprintf("'%s', '%s', %d, %d, %d, %d, %d", rec.GetTargetField(), rec.SoaMbox, rec.SoaSerial, rec.SoaRefresh, rec.SoaRetry, rec.SoaExpire, rec.SoaMinttl)
	case "SRV":
		target = fmt.Sprintf("%d, %d, %d, '%s'", rec.SrvPriority, rec.SrvWeight, rec.SrvPort, rec.GetTargetField())
	case "TLSA":
		target = fmt.Sprintf("%d, %d, %d, '%s'", rec.TlsaUsage, rec.TlsaSelector, rec.TlsaMatchingType, rec.GetTargetField())
	case "TXT":
		if len(rec.TxtStrings) == 1 {
			target = `'` + rec.TxtStrings[0] + `'`
		} else {
			target = `['` + strings.Join(rec.TxtStrings, `', '`) + `']`
		}
		// TODO(tlim): If this is an SPF record, generate a SPF_BUILDER().
	case "NS":
		// NS records at the apex should be NAMESERVER() records.
		// DnsControl uses the API to get this info. NAMESERVER() is just
		// to override that when needed.
		if rec.Name == "@" {
			return fmt.Sprintf("//NAMESERVER('%s')", target)
		}
		target = "'" + target + "'"
	case "R53_ALIAS":
		return makeR53alias(rec, ttl)
	default:
		target = "'" + target + "'"
	}

	return fmt.Sprintf("%s('%s', %s%s%s)", rec.Type, rec.Name, target, cfproxy, ttlop)
}

func makeCaa(rec *models.RecordConfig, ttlop string) string {
	var target string
	if rec.CaaFlag == 128 {
		target = fmt.Sprintf("'%s', '%s', CAA_CRITICAL", rec.CaaTag, rec.GetTargetField())
	} else {
		target = fmt.Sprintf("'%s', '%s'", rec.CaaTag, rec.GetTargetField())
	}
	return fmt.Sprintf("%s('%s', %s%s)", rec.Type, rec.Name, target, ttlop)

	// TODO(tlim): Generate a CAA_BUILDER() instead?
}

func makeR53alias(rec *models.RecordConfig, ttl uint32) string {
	items := []string{
		"'" + rec.Name + "'",
		"'" + rec.R53Alias["type"] + "'",
		"'" + rec.GetTargetField() + "'",
	}
	if z, ok := rec.R53Alias["zone_id"]; ok {
		items = append(items, "R53_ZONE('"+z+"')")
	}
	if ttl != 0 {
		items = append(items, fmt.Sprintf("TTL(%d)", ttl))
	}
	return rec.Type + "(" + strings.Join(items, ", ") + ")"
}<|MERGE_RESOLUTION|>--- conflicted
+++ resolved
@@ -164,11 +164,7 @@
 	}
 	provider, err := providers.CreateDNSProvider(args.ProviderName, providerConfigs[args.CredName], nil)
 	if err != nil {
-<<<<<<< HEAD
-		return fmt.Errorf("failed GetZone CreateDNSProvider: %w", err)
-=======
 		return fmt.Errorf("failed GetZone CDP: %w", err)
->>>>>>> c80cfbb7
 	}
 
 	// decide which zones we need to convert
