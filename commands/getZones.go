package commands

import (
	"encoding/json"
	"fmt"
	"os"
	"strings"

	"github.com/StackExchange/dnscontrol/v3/models"
	"github.com/StackExchange/dnscontrol/v3/pkg/credsfile"
	"github.com/StackExchange/dnscontrol/v3/pkg/prettyzone"
	"github.com/StackExchange/dnscontrol/v3/providers"
	"github.com/urfave/cli/v2"
)

var _ = cmd(catUtils, func() *cli.Command {
	var args GetZoneArgs
	return &cli.Command{
		Name:    "get-zones",
		Aliases: []string{"get-zone"},
		Usage:   "gets a zone from a provider (stand-alone)",
		Action: func(ctx *cli.Context) error {
			if ctx.NArg() < 3 {
				return cli.Exit("Arguments should be: credskey providername zone(s) (Ex: r53 ROUTE53 example.com)", 1)
			}
			args.CredName = ctx.Args().Get(0)
			arg1 := ctx.Args().Get(1)
			args.ProviderName = arg1
			// In v4.0, skip the first args.ZoneNames if it it equals "-".
			args.ZoneNames = ctx.Args().Slice()[2:]

			if arg1 != "" && arg1 != "-" {
				// NB(tlim): In v4.0 this "if" can be removed.
<<<<<<< HEAD
				fmt.Fprintf(os.Stdout, "WARNING: To retain compatibility in future versions, please change %q to %q. See %q\n",
=======
				fmt.Fprintf(os.Stderr, "WARNING: To retain compatibility in future versions, please change %q to %q. See %q\n",
>>>>>>> 9540df44
					arg1, "-",
					"https://stackexchange.github.io/dnscontrol/get-zones.html",
				)
			}

			return exit(GetZone(args))
		},
		Flags:     args.flags(),
		UsageText: "dnscontrol get-zones [command options] credkey provider zone [...]",
		Description: `Download a zone from a provider.  This is a stand-alone utility.

ARGUMENTS:
   credkey:  The name used in creds.json (first parameter to NewDnsProvider() in dnsconfig.js)
   provider: The name of the provider (second parameter to NewDnsProvider() in dnsconfig.js)
   zone:     One or more zones (domains) to download; or "all".

FORMATS:
   --format=js        dnsconfig.js format (not perfect, just a decent first draft)
   --format=djs       js with disco commas (leading commas)
   --format=zone      BIND zonefile format
   --format=tsv       TAB separated value (useful for AWK)
   --format=nameonly  Just print the zone names

The columns in --format=tsv are:
   FQDN (the label with the domain)
   ShortName (just the label, "@" if it is the naked domain)
   TTL
   Record Type (A, AAAA, CNAME, etc.)
   Target and arguments (quoted like in a zonefile)
   Either empty or a comma-separated list of properties like "cloudflare_proxy=true"

The --ttl flag only applies to zone/js/djs formats.

EXAMPLES:
   dnscontrol get-zones myr53 ROUTE53 example.com
   dnscontrol get-zones gmain GANDI_V5 example.com other.com
   dnscontrol get-zones cfmain CLOUDFLAREAPI all
   dnscontrol get-zones --format=tsv bind BIND example.com
   dnscontrol get-zones --format=djs --out=draft.js glcoud GCLOUD example.com`,
	}
}())

// check-creds foo bar
// is the same as
// get-zones --format=nameonly foo bar all
var _ = cmd(catUtils, func() *cli.Command {
	var args GetZoneArgs
	return &cli.Command{
		Name:  "check-creds",
		Usage: "Do a small operation to verify credentials (stand-alone)",
		Action: func(ctx *cli.Context) error {
			var arg0, arg1 string
			// This takes one or two command-line args.
			// Starting in v3.16: Using it with 2 args will generate a warning.
			// Starting in v4.0: Using it with 2 args might be an error.
			if ctx.NArg() == 1 {
				arg0 = ctx.Args().Get(0)
				arg1 = ""
			} else if ctx.NArg() == 2 {
				arg0 = ctx.Args().Get(0)
				arg1 = ctx.Args().Get(1)
			} else {
				return cli.Exit("Arguments should be: credskey [providername] (Ex: r53 ROUTE53)", 1)
			}
			args.CredName = arg0
			args.ProviderName = arg1
			args.ZoneNames = []string{"all"}
			args.OutputFormat = "nameonly"
			return exit(GetZone(args))
		},
		Flags:     args.flags(),
		UsageText: "dnscontrol check-creds [command options] credkey provider",
		Description: `Do a trivia operation to verify credentials.  This is a stand-alone utility.

If successful, a list of zones will be output. If not, hopefully you
see verbose error messages.

ARGUMENTS:
   credkey:  The name used in creds.json (first parameter to NewDnsProvider() in dnsconfig.js)
   provider: The name of the provider (second parameter to NewDnsProvider() in dnsconfig.js)

EXAMPLES:
   dnscontrol check-creds myr53 ROUTE53      # Pre v3.16, or pre-v4.0 for backwards-compatibility
   dnscontrol check-creds myr53
   dnscontrol check-creds --out=/dev/null myr53 && echo Success`,
	}
}())

// GetZoneArgs args required for the create-domain subcommand.
type GetZoneArgs struct {
	GetCredentialsArgs          // Args related to creds.json
	CredName           string   // key in creds.json
	ProviderName       string   // provider type: BIND, GANDI_V5, etc or "-"  (NB(tlim): In 4.0, this field goes away.)
	ZoneNames          []string // The zones to get
	OutputFormat       string   // Output format
	OutputFile         string   // Filename to send output ("" means stdout)
	DefaultTTL         int      // default TTL for providers where it is unknown
}

func (args *GetZoneArgs) flags() []cli.Flag {
	flags := args.GetCredentialsArgs.flags()
	flags = append(flags, &cli.StringFlag{
		Name:        "format",
		Destination: &args.OutputFormat,
		Value:       "zone",
		Usage:       `Output format: js djs zone tsv nameonly`,
	})
	flags = append(flags, &cli.StringFlag{
		Name:        "out",
		Destination: &args.OutputFile,
		Usage:       `Instead of stdout, write to this file`,
	})
	flags = append(flags, &cli.IntFlag{
		Name:        "ttl",
		Destination: &args.DefaultTTL,
		Usage:       `Default TTL (0 picks the zone's most common TTL)`,
	})
	return flags
}

// GetZone contains all data/flags needed to run get-zones, independently of CLI.
func GetZone(args GetZoneArgs) error {
	var providerConfigs map[string]map[string]string
	var err error

	// Read it in:
	providerConfigs, err = credsfile.LoadProviderConfigs(args.CredsFile)
	if err != nil {
		return fmt.Errorf("failed GetZone LoadProviderConfigs(%q): %w", args.CredsFile, err)
	}
	provider, err := providers.CreateDNSProvider(args.ProviderName, providerConfigs[args.CredName], nil)
	if err != nil {
		return fmt.Errorf("failed GetZone CDP: %w", err)
	}

	// decide which zones we need to convert
	zones := args.ZoneNames
	if len(args.ZoneNames) == 1 && args.ZoneNames[0] == "all" {
		lister, ok := provider.(providers.ZoneLister)
		if !ok {
			return fmt.Errorf("provider type %s cannot list zones to use the 'all' feature", args.ProviderName)
		}
		zones, err = lister.ListZones()
		if err != nil {
			return fmt.Errorf("failed GetZone LZ: %w", err)
		}
	}

	// first open output stream and print initial header (if applicable)
	w := os.Stdout
	if args.OutputFile != "" {
		w, err = os.Create(args.OutputFile)
	}
	if err != nil {
		return fmt.Errorf("failed GetZone Create(%q): %w", args.OutputFile, err)
	}
	defer w.Close()

	if args.OutputFormat == "nameonly" {
		for _, zone := range zones {
			fmt.Fprintln(w, zone)
		}
		return nil
	}

	// fetch all of the records
	zoneRecs := make([]models.Records, len(zones))
	for i, zone := range zones {
		recs, err := provider.GetZoneRecords(zone)
		if err != nil {
			return fmt.Errorf("failed GetZone gzr: %w", err)
		}
		zoneRecs[i] = recs
	}

	// Write the heading:

	if args.OutputFormat == "js" || args.OutputFormat == "djs" {
		fmt.Fprintf(w, `var %s = NewDnsProvider("%s", "%s");`+"\n",
			args.CredName, args.CredName, args.ProviderName)
		fmt.Fprintf(w, `var REG_CHANGEME = NewRegistrar("ThirdParty", "NONE");`+"\n")
	}

	// print each zone
	for i, recs := range zoneRecs {
		zoneName := zones[i]

		z := prettyzone.PrettySort(recs, zoneName, 0, nil)
		switch args.OutputFormat {

		case "zone":
			fmt.Fprintf(w, "$ORIGIN %s.\n", zoneName)
			prettyzone.WriteZoneFileRC(w, z.Records, zoneName, uint32(args.DefaultTTL), nil)
			fmt.Fprintln(w)

		case "js", "djs":
			sep := ",\n\t" // Commas at EOL
			if args.OutputFormat == "djs" {
				sep = "\n\t, " // Funky comma mode
			}
			fmt.Fprintf(w, `D("%s", REG_CHANGEME%s`, zoneName, sep)
			var o []string
			o = append(o, fmt.Sprintf("DnsProvider(%s)", args.CredName))
			defaultTTL := uint32(args.DefaultTTL)
			if defaultTTL == 0 {
				defaultTTL = prettyzone.MostCommonTTL(recs)
			}
			if defaultTTL != models.DefaultTTL && defaultTTL != 0 {
				o = append(o, fmt.Sprintf("DefaultTTL(%d)", defaultTTL))
			}
			for _, rec := range recs {
				o = append(o, formatDsl(zoneName, rec, defaultTTL))
			}
			out := strings.Join(o, sep)
			fmt.Fprint(w, strings.ReplaceAll(out, "\n\t, //", "\n\t//, "))
			fmt.Fprint(w, "\n)\n")

		case "tsv":
			for _, rec := range recs {

				cfproxy := ""
				if cp, ok := rec.Metadata["cloudflare_proxy"]; ok {
					if cp == "true" {
						cfproxy = "\tcloudflare_proxy=true"
					}
				}

				fmt.Fprintf(w, "%s\t%s\t%d\tIN\t%s\t%s%s\n",
					rec.NameFQDN, rec.Name, rec.TTL, rec.Type, rec.GetTargetCombined(), cfproxy)
			}

		default:
			return fmt.Errorf("format %q unknown", args.OutputFormat)
		}
	}
	return nil
}

// jsonQuoted returns a properly escaped JSON string (without quotes).
func jsonQuoted(i string) string {
	// https://stackoverflow.com/questions/51691901
	b, err := json.Marshal(i)
	if err != nil {
		panic(err)
	}
	return string(b)
}

func formatDsl(zonename string, rec *models.RecordConfig, defaultTTL uint32) string {

	target := rec.GetTargetCombined()

	ttl := uint32(0)
	ttlop := ""
	if rec.TTL != defaultTTL && rec.TTL != 0 {
		ttl = rec.TTL
		ttlop = fmt.Sprintf(", TTL(%d)", ttl)
	}

	cfproxy := ""
	if cp, ok := rec.Metadata["cloudflare_proxy"]; ok {
		if cp == "true" {
			cfproxy = ", CF_PROXY_ON"
		}
	}

	switch rec.Type { // #rtype_variations
	case "CAA":
		return makeCaa(rec, ttlop)
	case "MX":
		target = fmt.Sprintf("%d, '%s'", rec.MxPreference, rec.GetTargetField())
	case "NAPTR":
		target = fmt.Sprintf(`%d, %d, %s, %s, %s, %s`,
			rec.NaptrOrder,                   // 1
			rec.NaptrPreference,              // 10
			jsonQuoted(rec.NaptrFlags),       // U
			jsonQuoted(rec.NaptrService),     // E2U+sip
			jsonQuoted(rec.NaptrRegexp),      // regex
			jsonQuoted(rec.GetTargetField()), // .
		)
	case "SSHFP":
		target = fmt.Sprintf("%d, %d, '%s'", rec.SshfpAlgorithm, rec.SshfpFingerprint, rec.GetTargetField())
	case "SOA":
		rec.Type = "//SOA"
		target = fmt.Sprintf("'%s', '%s', %d, %d, %d, %d, %d", rec.GetTargetField(), rec.SoaMbox, rec.SoaSerial, rec.SoaRefresh, rec.SoaRetry, rec.SoaExpire, rec.SoaMinttl)
	case "SRV":
		target = fmt.Sprintf("%d, %d, %d, '%s'", rec.SrvPriority, rec.SrvWeight, rec.SrvPort, rec.GetTargetField())
	case "TLSA":
		target = fmt.Sprintf("%d, %d, %d, '%s'", rec.TlsaUsage, rec.TlsaSelector, rec.TlsaMatchingType, rec.GetTargetField())
	case "TXT":
		if len(rec.TxtStrings) == 1 {
			target = `'` + rec.TxtStrings[0] + `'`
		} else {
			target = `['` + strings.Join(rec.TxtStrings, `', '`) + `']`
		}
		// TODO(tlim): If this is an SPF record, generate a SPF_BUILDER().
	case "NS":
		// NS records at the apex should be NAMESERVER() records.
		// DnsControl uses the API to get this info. NAMESERVER() is just
		// to override that when needed.
		if rec.Name == "@" {
			return fmt.Sprintf("//NAMESERVER('%s')", target)
		}
		target = "'" + target + "'"
	case "R53_ALIAS":
		return makeR53alias(rec, ttl)
	default:
		target = "'" + target + "'"
	}

	return fmt.Sprintf("%s('%s', %s%s%s)", rec.Type, rec.Name, target, cfproxy, ttlop)
}

func makeCaa(rec *models.RecordConfig, ttlop string) string {
	var target string
	if rec.CaaFlag == 128 {
		target = fmt.Sprintf("'%s', '%s', CAA_CRITICAL", rec.CaaTag, rec.GetTargetField())
	} else {
		target = fmt.Sprintf("'%s', '%s'", rec.CaaTag, rec.GetTargetField())
	}
	return fmt.Sprintf("%s('%s', %s%s)", rec.Type, rec.Name, target, ttlop)

	// TODO(tlim): Generate a CAA_BUILDER() instead?
}

func makeR53alias(rec *models.RecordConfig, ttl uint32) string {
	items := []string{
		"'" + rec.Name + "'",
		"'" + rec.R53Alias["type"] + "'",
		"'" + rec.GetTargetField() + "'",
	}
	if z, ok := rec.R53Alias["zone_id"]; ok {
		items = append(items, "R53_ZONE('"+z+"')")
	}
	if ttl != 0 {
		items = append(items, fmt.Sprintf("TTL(%d)", ttl))
	}
	return rec.Type + "(" + strings.Join(items, ", ") + ")"
}<|MERGE_RESOLUTION|>--- conflicted
+++ resolved
@@ -31,11 +31,7 @@
 
 			if arg1 != "" && arg1 != "-" {
 				// NB(tlim): In v4.0 this "if" can be removed.
-<<<<<<< HEAD
-				fmt.Fprintf(os.Stdout, "WARNING: To retain compatibility in future versions, please change %q to %q. See %q\n",
-=======
 				fmt.Fprintf(os.Stderr, "WARNING: To retain compatibility in future versions, please change %q to %q. See %q\n",
->>>>>>> 9540df44
 					arg1, "-",
 					"https://stackexchange.github.io/dnscontrol/get-zones.html",
 				)
