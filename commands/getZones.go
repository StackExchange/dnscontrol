package commands

import (
	"encoding/json"
	"fmt"
	"os"
	"strings"

	"github.com/StackExchange/dnscontrol/v4/models"
	"github.com/StackExchange/dnscontrol/v4/pkg/credsfile"
	"github.com/StackExchange/dnscontrol/v4/pkg/prettyzone"
	"github.com/StackExchange/dnscontrol/v4/providers"
	"github.com/urfave/cli/v2"
)

var _ = cmd(catUtils, func() *cli.Command {
	var args GetZoneArgs
	return &cli.Command{
		Name:    "get-zones",
		Aliases: []string{"get-zone"},
		Usage:   "gets a zone from a provider (stand-alone)",
		Action: func(ctx *cli.Context) error {
			if ctx.NArg() < 3 {
				return cli.Exit("Arguments should be: credskey providername zone(s) (Ex: r53 ROUTE53 example.com)", 1)
			}
			args.CredName = ctx.Args().Get(0)
			arg1 := ctx.Args().Get(1)
			args.ProviderName = arg1
			// In v4.0, skip the first args.ZoneNames if it it equals "-".
			args.ZoneNames = ctx.Args().Slice()[2:]

			if arg1 != "" && arg1 != "-" {
				// NB(tlim): In v4.0 this "if" can be removed.
				fmt.Fprintf(os.Stderr, "WARNING: To retain compatibility in future versions, please change %q to %q. See %q\n",
					arg1, "-",
					"https://docs.dnscontrol.org/commands/get-zones",
				)
			}

			return exit(GetZone(args))
		},
		Flags:     args.flags(),
		UsageText: "dnscontrol get-zones [command options] credkey provider zone [...]",
		Description: `Download a zone from a provider.  This is a stand-alone utility.

ARGUMENTS:
   credkey:  The name used in creds.json (first parameter to NewDnsProvider() in dnsconfig.js)
   provider: The name of the provider (second parameter to NewDnsProvider() in dnsconfig.js)
   zone:     One or more zones (domains) to download; or "all".

FORMATS:
   --format=js        dnsconfig.js format (not perfect, just a decent first draft)
   --format=djs       js with disco commas (leading commas)
   --format=zone      BIND zonefile format
   --format=tsv       TAB separated value (useful for AWK)
   --format=nameonly  Just print the zone names

The columns in --format=tsv are:
   FQDN (the label with the domain)
   ShortName (just the label, "@" if it is the naked domain)
   TTL
   Record Type (A, AAAA, CNAME, etc.)
   Target and arguments (quoted like in a zonefile)
   Either empty or a comma-separated list of properties like "cloudflare_proxy=true"

The --ttl flag only applies to zone/js/djs formats.

EXAMPLES:
   dnscontrol get-zones myr53 ROUTE53 example.com
   dnscontrol get-zones gmain GANDI_V5 example.com other.com
   dnscontrol get-zones cfmain CLOUDFLAREAPI all
   dnscontrol get-zones --format=tsv bind BIND example.com
   dnscontrol get-zones --format=djs --out=draft.js glcoud GCLOUD example.com`,
	}
}())

// check-creds foo bar
// is the same as
// get-zones --format=nameonly foo bar all
var _ = cmd(catUtils, func() *cli.Command {
	var args GetZoneArgs
	return &cli.Command{
		Name:  "check-creds",
		Usage: "Do a small operation to verify credentials (stand-alone)",
		Action: func(ctx *cli.Context) error {
			var arg0, arg1 string
			// This takes one or two command-line args.
			// Starting in v3.16: Using it with 2 args will generate a warning.
			// Starting in v4.0: Using it with 2 args might be an error.
			if ctx.NArg() == 1 {
				arg0 = ctx.Args().Get(0)
				arg1 = ""
			} else if ctx.NArg() == 2 {
				arg0 = ctx.Args().Get(0)
				arg1 = ctx.Args().Get(1)
			} else {
				return cli.Exit("Arguments should be: credskey [providername] (Ex: r53 ROUTE53)", 1)
			}
			args.CredName = arg0
			args.ProviderName = arg1
			args.ZoneNames = []string{"all"}
			args.OutputFormat = "nameonly"
			return exit(GetZone(args))
		},
		Flags:     args.flags(),
		UsageText: "dnscontrol check-creds [command options] credkey provider",
		Description: `Do a trivia operation to verify credentials.  This is a stand-alone utility.

If successful, a list of zones will be output. If not, hopefully you
see verbose error messages.

ARGUMENTS:
   credkey:  The name used in creds.json (first parameter to NewDnsProvider() in dnsconfig.js)
   provider: The name of the provider (second parameter to NewDnsProvider() in dnsconfig.js)

EXAMPLES:
   dnscontrol check-creds myr53 ROUTE53      # Pre v3.16, or pre-v4.0 for backwards-compatibility
   dnscontrol check-creds myr53
   dnscontrol check-creds --out=/dev/null myr53 && echo Success`,
	}
}())

// GetZoneArgs args required for the create-domain subcommand.
type GetZoneArgs struct {
	GetCredentialsArgs          // Args related to creds.json
	CredName           string   // key in creds.json
	ProviderName       string   // provider type: BIND, GANDI_V5, etc or "-"  (NB(tlim): In 4.0, this field goes away.)
	ZoneNames          []string // The zones to get
	OutputFormat       string   // Output format
	OutputFile         string   // Filename to send output ("" means stdout)
	DefaultTTL         int      // default TTL for providers where it is unknown
}

func (args *GetZoneArgs) flags() []cli.Flag {
	flags := args.GetCredentialsArgs.flags()
	flags = append(flags, &cli.StringFlag{
		Name:        "format",
		Destination: &args.OutputFormat,
		Value:       "zone",
		Usage:       `Output format: js djs zone tsv nameonly`,
	})
	flags = append(flags, &cli.StringFlag{
		Name:        "out",
		Destination: &args.OutputFile,
		Usage:       `Instead of stdout, write to this file`,
	})
	flags = append(flags, &cli.IntFlag{
		Name:        "ttl",
		Destination: &args.DefaultTTL,
		Usage:       `Default TTL (0 picks the most common TTL)`,
	})
	return flags
}

// GetZone contains all data/flags needed to run get-zones, independently of CLI.
func GetZone(args GetZoneArgs) error {
	var providerConfigs map[string]map[string]string
	var err error

	// Read it in:
	providerConfigs, err = credsfile.LoadProviderConfigs(args.CredsFile)
	if err != nil {
		return fmt.Errorf("failed GetZone LoadProviderConfigs(%q): %w", args.CredsFile, err)
	}
	provider, err := providers.CreateDNSProvider(args.ProviderName, providerConfigs[args.CredName], nil)
	if err != nil {
		return fmt.Errorf("failed GetZone CDP: %w", err)
	}

	// decide which zones we need to convert
	zones := args.ZoneNames
	if len(args.ZoneNames) == 1 && args.ZoneNames[0] == "all" {
		lister, ok := provider.(providers.ZoneLister)
		if !ok {
			return fmt.Errorf("provider type %s:%s cannot list zones to use the \"all\" feature", args.CredName, args.ProviderName)
		}
		zones, err = lister.ListZones()
		if err != nil {
			return fmt.Errorf("failed GetZone LZ: %w", err)
		}
	}

	// first open output stream and print initial header (if applicable)
	w := os.Stdout
	if args.OutputFile != "" {
		w, err = os.Create(args.OutputFile)
	}
	if err != nil {
		return fmt.Errorf("failed GetZone Create(%q): %w", args.OutputFile, err)
	}
	defer w.Close()

	if args.OutputFormat == "nameonly" {
		for _, zone := range zones {
			fmt.Fprintln(w, zone)
		}
		return nil
	}

	// fetch all of the records
	zoneRecs := make([]models.Records, len(zones))
	for i, zone := range zones {
		recs, err := provider.GetZoneRecords(zone, nil)
		if err != nil {
			return fmt.Errorf("failed GetZone gzr: %w", err)
		}
		zoneRecs[i] = recs
	}

	// Write the heading:

	dspVariableName := "DSP_" + strings.ToUpper(args.CredName)

	if args.OutputFormat == "js" || args.OutputFormat == "djs" {

		if args.ProviderName == "-" {
			fmt.Fprintf(w, `var %s = NewDnsProvider("%s");`+"\n",
				dspVariableName, args.CredName)
		} else {
			fmt.Fprintf(w, `var %s = NewDnsProvider("%s", "%s");`+"\n",
				dspVariableName, args.CredName, args.ProviderName)
		}
		fmt.Fprintf(w, `var REG_CHANGEME = NewRegistrar("none");`+"\n")
	}

	// print each zone
	for i, recs := range zoneRecs {
		zoneName := zones[i]

		z := prettyzone.PrettySort(recs, zoneName, 0, nil)
		switch args.OutputFormat {

		case "zone":
			fmt.Fprintf(w, "$ORIGIN %s.\n", zoneName)
			prettyzone.WriteZoneFileRC(w, z.Records, zoneName, uint32(args.DefaultTTL), nil)
			fmt.Fprintln(w)

		case "js", "djs":
			sep := ",\n\t" // Commas at EOL
			if args.OutputFormat == "djs" {
				sep = "\n\t, " // Funky comma mode
			}
			fmt.Fprintf(w, `D("%s", REG_CHANGEME%s`, zoneName, sep)
			var o []string
			o = append(o, fmt.Sprintf("DnsProvider(%s)", dspVariableName))
			defaultTTL := uint32(args.DefaultTTL)
			if defaultTTL == 0 {
				defaultTTL = prettyzone.MostCommonTTL(recs)
			}
			if defaultTTL != models.DefaultTTL && defaultTTL != 0 {
				o = append(o, fmt.Sprintf("DefaultTTL(%d)", defaultTTL))
			}
			for _, rec := range recs {
				if (rec.Type == "CNAME") && (rec.Name == "@") {
					o = append(o, "// NOTE: CNAME at apex may require manual editing.")
				}
				o = append(o, formatDsl(zoneName, rec, defaultTTL))
			}
			out := strings.Join(o, sep)

			// Joining with a comma between each item works great but
			// makes comments look terrible.  Here we clean them up
			// after the fact.
			if args.OutputFormat == "djs" {
				out = strings.ReplaceAll(out, "\n\t, //", "\n\t//, ") // Fix comments
				out = strings.ReplaceAll(out,
					"//,  NOTE: CNAME at apex may require manual editing.",
					"// NOTE: CNAME at apex may require manual editing.",
				)
			} else {
				out = strings.ReplaceAll(out,
					"// NOTE: CNAME at apex may require manual editing.,",
					"// NOTE: CNAME at apex may require manual editing.",
				)
			}
			fmt.Fprint(w, out)
			fmt.Fprint(w, "\n)\n")

		case "tsv":
			for _, rec := range recs {

				cfproxy := ""
				if cp, ok := rec.Metadata["cloudflare_proxy"]; ok {
					if cp == "true" {
						cfproxy = "\tcloudflare_proxy=true"
					}
				}

				fmt.Fprintf(w, "%s\t%s\t%d\tIN\t%s\t%s%s\n",
					rec.NameFQDN, rec.Name, rec.TTL, rec.Type, rec.GetTargetCombined(), cfproxy)
			}

		default:
			return fmt.Errorf("format %q unknown", args.OutputFormat)
		}
	}
	return nil
}

// jsonQuoted returns a properly escaped JSON string (without quotes).
func jsonQuoted(i string) string {
	// https://stackoverflow.com/questions/51691901
	b, err := json.Marshal(i)
	if err != nil {
		panic(err)
	}
	return string(b)
}

func formatDsl(zonename string, rec *models.RecordConfig, defaultTTL uint32) string {

	target := rec.GetTargetCombined()

	ttl := uint32(0)
	ttlop := ""
	if rec.TTL != defaultTTL && rec.TTL != 0 {
		ttl = rec.TTL
		ttlop = fmt.Sprintf(", TTL(%d)", ttl)
	}

	cfproxy := ""
	if cp, ok := rec.Metadata["cloudflare_proxy"]; ok {
		if cp == "true" {
			cfproxy = ", CF_PROXY_ON"
		}
	}

	switch rec.Type { // #rtype_variations
	case "CAA":
		return makeCaa(rec, ttlop)
	case "DS":
		target = fmt.Sprintf("%d, %d, %d, \"%s\"", rec.DsKeyTag, rec.DsAlgorithm, rec.DsDigestType, rec.DsDigest)
	case "MX":
		target = fmt.Sprintf("%d, \"%s\"", rec.MxPreference, rec.GetTargetField())
	case "NAPTR":
		target = fmt.Sprintf(`%d, %d, %s, %s, %s, %s`,
			rec.NaptrOrder,                   // 1
			rec.NaptrPreference,              // 10
			jsonQuoted(rec.NaptrFlags),       // U
			jsonQuoted(rec.NaptrService),     // E2U+sip
			jsonQuoted(rec.NaptrRegexp),      // regex
			jsonQuoted(rec.GetTargetField()), // .
		)
	case "SSHFP":
		target = fmt.Sprintf("%d, %d, \"%s\"", rec.SshfpAlgorithm, rec.SshfpFingerprint, rec.GetTargetField())
	case "SOA":
		rec.Type = "//SOA"
		target = fmt.Sprintf("\"%s\", \"%s\", %d, %d, %d, %d, %d", rec.GetTargetField(), rec.SoaMbox, rec.SoaSerial, rec.SoaRefresh, rec.SoaRetry, rec.SoaExpire, rec.SoaMinttl)
	case "SRV":
		target = fmt.Sprintf("%d, %d, %d, \"%s\"", rec.SrvPriority, rec.SrvWeight, rec.SrvPort, rec.GetTargetField())
	case "TLSA":
		target = fmt.Sprintf("%d, %d, %d, \"%s\"", rec.TlsaUsage, rec.TlsaSelector, rec.TlsaMatchingType, rec.GetTargetField())
	case "TXT":
<<<<<<< HEAD
		target = jsonQuoted(rec.GetTargetField())
=======
		if len(rec.TxtStrings) == 1 {
			target = `"` + rec.TxtStrings[0] + `"`
		} else {
			target = `["` + strings.Join(rec.TxtStrings, `", "`) + `"]`
		}
		// TODO(tlim): If this is an SPF record, generate a SPF_BUILDER().
>>>>>>> f181fc1d
	case "NS":
		// NS records at the apex should be NAMESERVER() records.
		// DnsControl uses the API to get this info. NAMESERVER() is just
		// to override that when needed.
		if rec.Name == "@" {
			return fmt.Sprintf("//NAMESERVER(\"%s\")", target)
		}
		target = "\"" + target + "\""
	case "R53_ALIAS":
		return makeR53alias(rec, ttl)
	default:
		target = "\"" + target + "\""
	}

	return fmt.Sprintf("%s(\"%s\", %s%s%s)", rec.Type, rec.Name, target, cfproxy, ttlop)
}

func makeCaa(rec *models.RecordConfig, ttlop string) string {
	var target string
	if rec.CaaFlag == 128 {
		target = fmt.Sprintf("\"%s\", \"%s\", CAA_CRITICAL", rec.CaaTag, rec.GetTargetField())
	} else {
		target = fmt.Sprintf("\"%s\", \"%s\"", rec.CaaTag, rec.GetTargetField())
	}
	return fmt.Sprintf("%s(\"%s\", %s%s)", rec.Type, rec.Name, target, ttlop)

	// TODO(tlim): Generate a CAA_BUILDER() instead?
}

func makeR53alias(rec *models.RecordConfig, ttl uint32) string {
	items := []string{
		"\"" + rec.Name + "\"",
		"\"" + rec.R53Alias["type"] + "\"",
		"\"" + rec.GetTargetField() + "\"",
	}
	if z, ok := rec.R53Alias["zone_id"]; ok {
		items = append(items, "R53_ZONE(\""+z+"\")")
	}
	if ttl != 0 {
		items = append(items, fmt.Sprintf("TTL(%d)", ttl))
	}
	return rec.Type + "(" + strings.Join(items, ", ") + ")"
}<|MERGE_RESOLUTION|>--- conflicted
+++ resolved
@@ -351,16 +351,8 @@
 	case "TLSA":
 		target = fmt.Sprintf("%d, %d, %d, \"%s\"", rec.TlsaUsage, rec.TlsaSelector, rec.TlsaMatchingType, rec.GetTargetField())
 	case "TXT":
-<<<<<<< HEAD
 		target = jsonQuoted(rec.GetTargetField())
-=======
-		if len(rec.TxtStrings) == 1 {
-			target = `"` + rec.TxtStrings[0] + `"`
-		} else {
-			target = `["` + strings.Join(rec.TxtStrings, `", "`) + `"]`
-		}
 		// TODO(tlim): If this is an SPF record, generate a SPF_BUILDER().
->>>>>>> f181fc1d
 	case "NS":
 		// NS records at the apex should be NAMESERVER() records.
 		// DnsControl uses the API to get this info. NAMESERVER() is just
