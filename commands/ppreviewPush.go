package commands

import (
	"cmp"
	"encoding/json"
	"errors"
	"fmt"
	"os"
	"strings"
	"sync"

	"github.com/StackExchange/dnscontrol/v4/models"
	"github.com/StackExchange/dnscontrol/v4/pkg/bindserial"
	"github.com/StackExchange/dnscontrol/v4/pkg/credsfile"
	"github.com/StackExchange/dnscontrol/v4/pkg/nameservers"
	"github.com/StackExchange/dnscontrol/v4/pkg/normalize"
	"github.com/StackExchange/dnscontrol/v4/pkg/notifications"
	"github.com/StackExchange/dnscontrol/v4/pkg/printer"
	"github.com/StackExchange/dnscontrol/v4/pkg/rfc4183"
	"github.com/StackExchange/dnscontrol/v4/pkg/zonerecs"
	"github.com/StackExchange/dnscontrol/v4/providers"
	"github.com/urfave/cli/v2"
	"golang.org/x/exp/slices"
	"golang.org/x/net/idna"
)

type zoneCache struct {
	cache map[string]*[]string
	sync.Mutex
}

const legacywarn = `WARNING: --cmode=legacy will go away in v4.16 or later.` +
	` Please test --cmode=concurrent and report any bugs ASAP.` +
	` See https://docs.dnscontrol.org/commands/preview-push#cmode` +
	"\n"

const ppreviewwarn = `WARNING: ppreview is going away in v4.16 or later.` +
	` Use "preview" instead.` +
	"\n"

const ppushwarn = `WARNING: ppush is going away in v4.16 or later.` +
	` Use "push" instead.` +
	"\n"

var _ = cmd(catMain, func() *cli.Command {
	var args PPreviewArgs
	return &cli.Command{
		Name:  "preview",
		Usage: "read live configuration and identify changes to be made, without applying them",
		Action: func(ctx *cli.Context) error {
			if args.ConcurMode == "legacy" {
				fmt.Fprint(os.Stderr, legacywarn)
				return exit(Preview(args))
			}
			return exit(PPreview(args))
		},
		Flags: args.flags(),
	}
}())

var _ = cmd(catMain, func() *cli.Command {
	var args PPreviewArgs
	return &cli.Command{
		Name:  "ppreview",
		Usage: "Deprecated. Same as: preview --cmode=concurrent",
		Action: func(ctx *cli.Context) error {
			fmt.Fprint(os.Stderr, ppreviewwarn)
			if args.ConcurMode == "legacy" {
				return exit(Preview(args))
			}
			return exit(PPreview(args))
		},
		Flags: args.flags(),
	}
}())

// PPreviewArgs contains all data/flags needed to run preview, independently of CLI
type PPreviewArgs struct {
	GetDNSConfigArgs
	GetCredentialsArgs
	FilterArgs
	Notify            bool
	WarnChanges       bool
	ConcurMode        string
	NoPopulate        bool
	DePopulate        bool
	PopulateOnPreview bool
	Report            string
	Full              bool
}

// ReportItem is a record of corrections for a particular domain/provider/registrar.
// type ReportItem struct {
//	Domain      string `json:"domain"`
//	Corrections int    `json:"corrections"`
//	Provider    string `json:"provider,omitempty"`
//	Registrar   string `json:"registrar,omitempty"`
//}

func (args *PPreviewArgs) flags() []cli.Flag {
	flags := args.GetDNSConfigArgs.flags()
	flags = append(flags, args.GetCredentialsArgs.flags()...)
	flags = append(flags, args.FilterArgs.flags()...)
	flags = append(flags, &cli.BoolFlag{
		Name:        "notify",
		Destination: &args.Notify,
		Usage:       `set to true to send notifications to configured destinations`,
	})
	flags = append(flags, &cli.BoolFlag{
		Name:        "expect-no-changes",
		Destination: &args.WarnChanges,
		Usage:       `set to true for non-zero return code if there are changes`,
	})
	flags = append(flags, &cli.StringFlag{
		Name:        "cmode",
		Destination: &args.ConcurMode,
		Value:       "concurrent",
		Usage:       `Which providers to run concurrently: legacy, concurrent, none, all`,
		Action: func(c *cli.Context, s string) error {
			if !slices.Contains([]string{"legacy", "concurrent", "none", "all"}, s) {
				fmt.Printf("%q is not a valid option for --cmode.  Values are: legacy, concurrent, none, all\n", s)
			}
			return nil
		},
	})
	flags = append(flags, &cli.BoolFlag{
		Name:        "no-populate",
		Destination: &args.NoPopulate,
		Usage:       `Do not auto-create zones at the provider`,
	})
	flags = append(flags, &cli.BoolFlag{
		Name:        "depopulate",
		Destination: &args.NoPopulate,
		Usage:       `Delete unknown zones at provider (dangerous!)`,
	})
	flags = append(flags, &cli.BoolFlag{
		Name:        "populate-on-preview",
		Destination: &args.PopulateOnPreview,
		Value:       true,
		Usage:       `Auto-create zones on preview`,
	})
	flags = append(flags, &cli.BoolFlag{
		Name:        "full",
		Destination: &args.Full,
		Usage:       `Add headings, providers names, notifications of no changes, etc`,
	})
	flags = append(flags, &cli.IntFlag{
		Name:   "reportmax",
		Hidden: true,
		Usage:  `Limit the IGNORE/NO_PURGE report to this many lines (Expermental. Will change in the future.)`,
		Action: func(ctx *cli.Context, maxreport int) error {
			printer.MaxReport = maxreport
			return nil
		},
	})
	flags = append(flags, &cli.Int64Flag{
		Name:        "bindserial",
		Destination: &bindserial.ForcedValue,
		Usage:       `Force BIND serial numbers to this value (for reproducibility)`,
	})
	flags = append(flags, &cli.StringFlag{
		Name:        "report",
		Destination: &args.Report,
		Usage:       `Generate a machine-parseable report of corrections.`,
	})
	return flags
}

var _ = cmd(catMain, func() *cli.Command {
	var args PPushArgs
	return &cli.Command{
		Name:  "push",
		Usage: "identify changes to be made, and perform them",
		Action: func(ctx *cli.Context) error {
			if args.ConcurMode == "legacy" {
				fmt.Fprint(os.Stderr, legacywarn)
				return exit(Push(args))
			}
			return exit(PPush(args))
		},
		Flags: args.flags(),
	}
}())

var _ = cmd(catMain, func() *cli.Command {
	var args PPushArgs
	return &cli.Command{
		Name:  "ppush",
		Usage: "identify changes to be made, and perform them",
		Action: func(ctx *cli.Context) error {
			fmt.Fprint(os.Stderr, ppushwarn)
			if args.ConcurMode == "legacy" {
				return exit(Push(args))
			}
			return exit(PPush(args))
		},
		Flags: args.flags(),
	}
}())

// PPushArgs contains all data/flags needed to run push, independently of CLI
type PPushArgs struct {
	PPreviewArgs
	Interactive bool
}

func (args *PPushArgs) flags() []cli.Flag {
	flags := args.PPreviewArgs.flags()
	flags = append(flags, &cli.BoolFlag{
		Name:        "i",
		Destination: &args.Interactive,
		Usage:       "Interactive. Confirm or Exclude each correction before they run",
	})
	return flags
}

// PPreview implements the preview subcommand.
func PPreview(args PPreviewArgs) error {
	return prun(args, false, false, printer.DefaultPrinter, args.Report)
}

// PPush implements the push subcommand.
func PPush(args PPushArgs) error {
	return prun(args.PPreviewArgs, true, args.Interactive, printer.DefaultPrinter, args.Report)
}

var pobsoleteDiff2FlagUsed = false

// run is the main routine common to preview/push
func prun(args PPreviewArgs, push bool, interactive bool, out printer.CLI, report string) error {
	// This is a hack until we have the new printer replacement.
	printer.SkinnyReport = !args.Full
	fullMode := args.Full

	if pobsoleteDiff2FlagUsed {
		printer.Println("WARNING: Please remove obsolete --diff2 flag. This will be an error in v5 or later. See https://github.com/StackExchange/dnscontrol/issues/2262")
	}

	out.PrintfIf(fullMode, "Reading dnsconfig.js or equiv.\n")
	cfg, err := GetDNSConfig(args.GetDNSConfigArgs)
	if err != nil {
		return err
	}

	out.PrintfIf(fullMode, "Reading creds.json or equiv.\n")
	providerConfigs, err := credsfile.LoadProviderConfigs(args.CredsFile)
	if err != nil {
		return err
	}

	out.PrintfIf(fullMode, "Creating an in-memory model of 'desired'...\n")
	notifier, err := PInitializeProviders(cfg, providerConfigs, args.Notify)
	if err != nil {
		return err
	}

	out.PrintfIf(fullMode, "Normalizing and validating 'desired'..\n")
	errs := normalize.ValidateAndNormalizeConfig(cfg)
	if PrintValidationErrors(errs) {
		return errors.New("exiting due to validation errors")
	}

	zcache := NewZoneCache()

	// Loop over all (or some) zones:
	zonesToProcess := whichZonesToProcess(cfg.Domains, args.Domains)
	zonesSerial, zonesConcurrent := splitConcurrent(zonesToProcess, args.ConcurMode)

	var totalCorrections int
	var reportItems []*ReportItem
	var anyErrors bool

	// Populate the zones (if desired/needed/able):
	if !args.NoPopulate {
		out.PrintfIf(fullMode, "PHASE 1: CHECKING for missing zones\n")
		var wg sync.WaitGroup
		wg.Add(len(zonesConcurrent))
		out.PrintfIf(fullMode, "CONCURRENTLY checking for %d zone(s)\n", len(zonesConcurrent))
		for _, zone := range optimizeOrder(zonesConcurrent) {
			out.PrintfIf(fullMode, "Concurrently checking for zone: %q\n", zone.Name)
			go func(zone *models.DomainConfig) {
				defer wg.Done()
				oneZonePopulate(zone, args, zcache)
			}(zone)
		}
		out.PrintfIf(fullMode, "SERIALLY checking for %d zone(s)\n", len(zonesSerial))
		for _, zone := range zonesSerial {
			out.PrintfIf(fullMode, "Serially checking for zone: %q\n", zone.Name)
			oneZonePopulate(zone, args, zcache)
		}
		out.PrintfIf(fullMode && len(zonesConcurrent) > 0, "Waiting for concurrent checking(s) to complete...")
		wg.Wait()
		out.PrintfIf(fullMode && len(zonesConcurrent) > 0, "DONE\n")

		for _, zone := range zonesToProcess {
			started := false // Do not emit noise when no provider has corrections.
			providersToProcess := whichProvidersToProcess(zone.DNSProviderInstances, args.Providers)
			for _, provider := range zone.DNSProviderInstances {
				corrections := zone.GetPopulateCorrections(provider.Name)
				if len(corrections) == 0 {
					continue // Do not emit noise when zone exists
				}
				if !started {
					out.StartDomain(zone.GetUniqueName())
					started = true
				}
				skip := skipProvider(provider.Name, providersToProcess)
				out.StartDNSProvider(provider.Name, skip)
				if !skip {
					totalCorrections += len(corrections)
					out.EndProvider2(provider.Name, len(corrections))
					reportItems = append(reportItems, genReportItem(zone.Name, corrections, provider.Name))
					anyErrors = cmp.Or(anyErrors, pprintOrRunCorrections(zone.Name, provider.Name, corrections, out, args.PopulateOnPreview, interactive, notifier, report))
				}
			}
		}
	}

	out.PrintfIf(fullMode, "PHASE 2: GATHERING data\n")
	var wg sync.WaitGroup
	wg.Add(len(zonesConcurrent))
	out.Printf("CONCURRENTLY gathering %d zone(s)\n", len(zonesConcurrent))
	for _, zone := range optimizeOrder(zonesConcurrent) {
		out.PrintfIf(fullMode, "Concurrently gathering: %q\n", zone.Name)
		go func(zone *models.DomainConfig, args PPreviewArgs, zcache *zoneCache) {
			defer wg.Done()
			oneZone(zone, args)
		}(zone, args, zcache)
	}
	out.Printf("SERIALLY gathering %d zone(s)\n", len(zonesSerial))
	for _, zone := range zonesSerial {
		out.Printf("Serially Gathering: %q\n", zone.Name)
		oneZone(zone, args)
	}
	out.PrintfIf(len(zonesConcurrent) > 0, "Waiting for concurrent gathering(s) to complete...")
	wg.Wait()
	out.PrintfIf(len(zonesConcurrent) > 0, "DONE\n")

	// Now we know what to do, print or do the tasks.
	out.PrintfIf(fullMode, "PHASE 3: CORRECTIONS\n")
	for _, zone := range zonesToProcess {
		out.StartDomain(zone.GetUniqueName())

		// Process DNS provider changes:
		providersToProcess := whichProvidersToProcess(zone.DNSProviderInstances, args.Providers)
		for _, provider := range zone.DNSProviderInstances {
			skip := skipProvider(provider.Name, providersToProcess)
			out.StartDNSProvider(provider.Name, skip)
			if !skip {
				corrections := zone.GetCorrections(provider.Name)
				numActions := zone.GetChangeCount(provider.Name)
				totalCorrections += numActions
				out.EndProvider2(provider.Name, numActions)
				reportItems = append(reportItems, genReportItem(zone.Name, corrections, provider.Name))
				anyErrors = cmp.Or(anyErrors, pprintOrRunCorrections(zone.Name, provider.Name, corrections, out, push, interactive, notifier, report))
			}
		}

		// Process Registrar changes:
		skip := skipProvider(zone.RegistrarInstance.Name, providersToProcess)
		out.StartRegistrar(zone.RegistrarName, !skip)
		if skip {
			corrections := zone.GetCorrections(zone.RegistrarInstance.Name)
			numActions := zone.GetChangeCount(zone.RegistrarInstance.Name)
			out.EndProvider2(zone.RegistrarName, numActions)
			totalCorrections += numActions
			reportItems = append(reportItems, genReportItem(zone.Name, corrections, zone.RegistrarName))
			anyErrors = cmp.Or(anyErrors, pprintOrRunCorrections(zone.Name, zone.RegistrarInstance.Name, corrections, out, push, interactive, notifier, report))
		}
	}

	if os.Getenv("TEAMCITY_VERSION") != "" {
		fmt.Fprintf(os.Stderr, "##teamcity[buildStatus status='SUCCESS' text='%d corrections']", totalCorrections)
	}
	rfc4183.PrintWarning()
	notifier.Done()
	out.Printf("Done. %d corrections.\n", totalCorrections)
	err = writeReport(report, reportItems)
	if err != nil {
		return errors.New("could not write report")
	}
	if anyErrors {
		return errors.New("completed with errors")
	}
	if totalCorrections != 0 && args.WarnChanges {
		return errors.New("there are pending changes")
	}
	return nil
}

// func countActions(corrections []*models.Correction) int {
//	r := 0
//	for _, c := range corrections {
//		if c.F != nil {
//			r++
//		}
//	}
//	return r
//}

func whichZonesToProcess(domains []*models.DomainConfig, filter string) []*models.DomainConfig {
	if filter == "" || filter == "all" {
		return domains
	}

	permitList := strings.Split(filter, ",")
	var picked []*models.DomainConfig
	for _, domain := range domains {
		if domainInList(domain.Name, permitList) {
			picked = append(picked, domain)
		}
	}
	return picked
}

// splitConcurrent takes a list of DomainConfigs and returns two lists. The
// first list is the items that do NOT support concurrency.  The second is list
// the items that DO support concurrency.
func splitConcurrent(domains []*models.DomainConfig, filter string) (serial []*models.DomainConfig, concurrent []*models.DomainConfig) {
	if filter == "none" {
		return domains, nil
	} else if filter == "all" {
		return nil, domains
	}
	for _, dc := range domains {
		if allConcur(dc) {
			concurrent = append(concurrent, dc)
		} else {
			serial = append(serial, dc)
		}
	}
	return
}

// allConcur returns true if its registrar and all DNS providers support
// concurrency.  Otherwise false is returned.
func allConcur(dc *models.DomainConfig) bool {
	if !providers.ProviderHasCapability(dc.RegistrarInstance.ProviderType, providers.CanConcur) {
		// fmt.Printf("WHY? %q: %+v\n", dc.Name, dc.RegistrarInstance)
		return false
	}
	for _, p := range dc.DNSProviderInstances {
		if !providers.ProviderHasCapability(p.ProviderType, providers.CanConcur) {
			// fmt.Printf("WHY? %q: %+v\n", dc.Name, p)
			return false
		}
	}
	return true
}

// optimizeOrder returns a list of DomainConfigs so that they gather fastest.
//
// The current algorithm is based on the heuistic that larger zones (zones with
// the most records) need the most time to be processed.  Therefore, the largest
// zones are moved to the front of the list.
// This isn't perfect but it is good enough.
func optimizeOrder(zones []*models.DomainConfig) []*models.DomainConfig {
	slices.SortFunc(zones, func(a, b *models.DomainConfig) int {
		return len(b.Records) - len(a.Records) // Biggest to smallest.
	})

	// // For benchmarking. Randomize the list. If you aren't better
	// // than random, you might as well not play.
	// rand.Shuffle(len(zones), func(i, j int) {
	// 	zones[i], zones[j] = zones[j], zones[i]
	// })

	return zones
}

func oneZonePopulate(zone *models.DomainConfig, args PPreviewArgs, zc *zoneCache) {
	// Loop over all the providers configured for that zone:
	for _, provider := range zone.DNSProviderInstances {
		populateCorrections := generatePopulateCorrections(provider, zone.Name, zc)
		zone.StorePopulateCorrections(provider.Name, populateCorrections)
	}
}

func oneZone(zone *models.DomainConfig, args PPreviewArgs) {
	// Fix the parent zone's delegation: (if able/needed)
	delegationCorrections, dcCount := generateDelegationCorrections(zone, zone.DNSProviderInstances, zone.RegistrarInstance)

	// Loop over the (selected) providers configured for that zone:
	providersToProcess := whichProvidersToProcess(zone.DNSProviderInstances, args.Providers)
	for _, provider := range providersToProcess {
<<<<<<< HEAD
		// Populate the zones at the provider (if desired/needed/able):
		if !args.NoPopulate {
			populateCorrections := generatePopulateCorrections(provider, zone.Name, zc)
			zone.StoreCorrections(provider.Name, populateCorrections)
		}

=======
>>>>>>> 556926a2
		// Update the zone's records at the provider:
		zoneCor, rep, actualChangeCount := generateZoneCorrections(zone, provider)
		zone.StoreCorrections(provider.Name, rep)
		zone.StoreCorrections(provider.Name, zoneCor)
		zone.IncrementChangeCount(provider.Name, actualChangeCount)
	}

	// Do the delegation corrections after the zones are updated.
	zone.StoreCorrections(zone.RegistrarInstance.Name, delegationCorrections)
	zone.IncrementChangeCount(zone.RegistrarInstance.Name, dcCount)
}

func whichProvidersToProcess(providers []*models.DNSProviderInstance, filter string) []*models.DNSProviderInstance {
	if filter == "all" { // all
		return providers
	}

	permitList := strings.Split(filter, ",")
	var picked []*models.DNSProviderInstance

	// Just the default providers:
	if filter == "" {
		for _, provider := range providers {
			if provider.IsDefault {
				picked = append(picked, provider)
			}
		}
		return picked
	}

	// Just the exact matches:
	for _, provider := range providers {
		for _, filterItem := range permitList {
			if provider.Name == filterItem {
				picked = append(picked, provider)
			}
		}
	}
	return picked
}

func skipProvider(name string, providers []*models.DNSProviderInstance) bool {
	return !slices.ContainsFunc(providers, func(p *models.DNSProviderInstance) bool {
		return p.Name == name
	})
}

func genReportItem(zname string, corrections []*models.Correction, pname string) *ReportItem {
	// Only count the actions, not the messages.
	cnt := 0
	for _, cor := range corrections {
		if cor.F != nil {
			cnt++
		}
	}

	r := ReportItem{
		Domain:      zname,
		Corrections: cnt,
		Provider:    pname,
	}
	return &r
}

func pprintOrRunCorrections(zoneName string, providerName string, corrections []*models.Correction, out printer.CLI, push bool, interactive bool, notifier notifications.Notifier, report string) bool {
	if len(corrections) == 0 {
		return false
	}
	var anyErrors bool
	cc := 0
	cn := 0
	for _, correction := range corrections {
		// Print what we're about to do.
		if correction.F == nil {
			out.PrintReport(cn, correction)
			cn++
		} else {
			out.PrintCorrection(cc, correction)
			cc++
		}

		var err error
		if push {
			// If interactive, ask "are you sure?" and skip if not.
			if interactive && !out.PromptToRun() {
				continue
			}

			// If it is an action (not an informational message), notify and execute.
			if correction.F != nil {
				notifier.Notify(zoneName, providerName, correction.Msg, err, false)
				err = correction.F()
				out.EndCorrection(err)
				if err != nil {
					anyErrors = true
				}
			}
		}
	}

	_ = report // File name to write report to. (obsolete)
	return anyErrors
}

func writeReport(report string, reportItems []*ReportItem) error {
	// No filename? No report.
	if report == "" {
		return nil
	}

	f, err := os.OpenFile(report, os.O_CREATE|os.O_WRONLY|os.O_TRUNC, 0o644)
	if err != nil {
		return err
	}
	defer f.Close()
	b, err := json.MarshalIndent(reportItems, "", "  ")
	if err != nil {
		return err
	}
	if _, err := f.Write(b); err != nil {
		return err
	}
	return nil
}

func generatePopulateCorrections(provider *models.DNSProviderInstance, zoneName string, zcache *zoneCache) []*models.Correction {
	lister, ok := provider.Driver.(providers.ZoneLister)
	if !ok {
		return nil // We can't generate a list. No corrections are possible.
	}

	z, err := zcache.zoneList(provider.Name, lister)
	if err != nil {
		return []*models.Correction{{Msg: fmt.Sprintf("zoneList failed for %q: %s", provider.Name, err)}}
	}
	zones := *z

	aceZoneName, _ := idna.ToASCII(zoneName)
	if slices.Contains(zones, aceZoneName) {
		return nil // zone exists. Nothing to do.
	}

	creator, ok := provider.Driver.(providers.ZoneCreator)
	if !ok {
		return []*models.Correction{{Msg: fmt.Sprintf("Zone %q does not exist. Can not create because %q does not implement ZoneCreator", aceZoneName, provider.Name)}}
	}

	return []*models.Correction{{
		Msg: fmt.Sprintf("Ensuring zone %q exists in %q", aceZoneName, provider.Name),
		F:   func() error { return creator.EnsureZoneExists(aceZoneName) },
	}}
}

func generateZoneCorrections(zone *models.DomainConfig, provider *models.DNSProviderInstance) ([]*models.Correction, []*models.Correction, int) {
	reports, zoneCorrections, actualChangeCount, err := zonerecs.CorrectZoneRecords(provider.Driver, zone)
	if err != nil {
		return []*models.Correction{{Msg: fmt.Sprintf("Domain %q provider %s Error: %s", zone.Name, provider.Name, err)}}, nil, 0
	}
	return zoneCorrections, reports, actualChangeCount
}

func generateDelegationCorrections(zone *models.DomainConfig, providers []*models.DNSProviderInstance, _ *models.RegistrarInstance) ([]*models.Correction, int) {
	// fmt.Printf("DEBUG: generateDelegationCorrections start zone=%q nsList = %v\n", zone.Name, zone.Nameservers)
	nsList, err := nameservers.DetermineNameserversForProviders(zone, providers, true)
	if err != nil {
		return msg(fmt.Sprintf("DetermineNS: zone %q; Error: %s", zone.Name, err)), 0
	}
	zone.Nameservers = nsList
	nameservers.AddNSRecords(zone)

	if len(zone.Nameservers) == 0 && zone.Metadata["no_ns"] != "true" {
		return []*models.Correction{{Msg: fmt.Sprintf("Skipping registrar %q: No nameservers declared for domain %q. Add {no_ns:'true'} to force",
			zone.RegistrarName,
			zone.Name,
		)}}, 0
	}

	corrections, err := zone.RegistrarInstance.Driver.GetRegistrarCorrections(zone)
	if err != nil {
		return msg(fmt.Sprintf("zone %q; Rprovider %q; Error: %s", zone.Name, zone.RegistrarInstance.Name, err)), 0
	}
	return corrections, len(corrections)
}

func msg(s string) []*models.Correction {
	return []*models.Correction{{Msg: s}}
}

// PInitializeProviders takes (fully processed) configuration and instantiates all providers and returns them.
func PInitializeProviders(cfg *models.DNSConfig, providerConfigs map[string]map[string]string, notifyFlag bool) (notify notifications.Notifier, err error) {
	var notificationCfg map[string]string
	defer func() {
		notify = notifications.Init(notificationCfg)
	}()
	if notifyFlag {
		notificationCfg = providerConfigs["notifications"]
	}
	isNonDefault := map[string]bool{}
	for name, vals := range providerConfigs {
		// add "_exclude_from_defaults":"true" to a provider to exclude it from being run unless
		// -providers=all or -providers=name
		if vals["_exclude_from_defaults"] == "true" {
			isNonDefault[name] = true
		}
	}

	// Populate provider type ids based on values from creds.json:
	msgs, err := ppopulateProviderTypes(cfg, providerConfigs)
	if len(msgs) != 0 {
		fmt.Fprintln(os.Stderr, strings.Join(msgs, "\n"))
	}
	if err != nil {
		return notify, err
	}

	registrars := map[string]providers.Registrar{}
	dnsProviders := map[string]providers.DNSServiceProvider{}
	for _, d := range cfg.Domains {
		if registrars[d.RegistrarName] == nil {
			rCfg := cfg.RegistrarsByName[d.RegistrarName]
			r, err := providers.CreateRegistrar(rCfg.Type, providerConfigs[d.RegistrarName])
			if err != nil {
				return nil, err
			}
			registrars[d.RegistrarName] = r
		}
		d.RegistrarInstance.Driver = registrars[d.RegistrarName]
		d.RegistrarInstance.IsDefault = !isNonDefault[d.RegistrarName]
		for _, pInst := range d.DNSProviderInstances {
			if dnsProviders[pInst.Name] == nil {
				dCfg := cfg.DNSProvidersByName[pInst.Name]
				prov, err := providers.CreateDNSProvider(dCfg.Type, providerConfigs[dCfg.Name], dCfg.Metadata)
				if err != nil {
					return nil, err
				}
				dnsProviders[pInst.Name] = prov
			}
			pInst.Driver = dnsProviders[pInst.Name]
			pInst.IsDefault = !isNonDefault[pInst.Name]
		}
	}
	return notify, err
}

// pproviderTypeFieldName is the name of the field in creds.json that specifies the provider type id.
const pproviderTypeFieldName = "TYPE"

// ppurl is the documentation URL to list in the warnings related to missing provider type ids.
const purl = "https://docs.dnscontrol.org/commands/creds-json"

// ppopulateProviderTypes scans a DNSConfig for blank provider types and fills them in based on providerConfigs.
// That is, if the provider type is "-" or "", we take that as an flag
// that means this value should be replaced by the type found in creds.json.
func ppopulateProviderTypes(cfg *models.DNSConfig, providerConfigs map[string]map[string]string) ([]string, error) {
	var msgs []string

	for i := range cfg.Registrars {
		pType := cfg.Registrars[i].Type
		pName := cfg.Registrars[i].Name
		nt, warnMsg, err := prefineProviderType(pName, pType, providerConfigs[pName], "NewRegistrar")
		cfg.Registrars[i].Type = nt
		if warnMsg != "" {
			msgs = append(msgs, warnMsg)
		}
		if err != nil {
			return msgs, err
		}
	}

	for i := range cfg.DNSProviders {
		pName := cfg.DNSProviders[i].Name
		pType := cfg.DNSProviders[i].Type
		nt, warnMsg, err := prefineProviderType(pName, pType, providerConfigs[pName], "NewDnsProvider")
		cfg.DNSProviders[i].Type = nt
		if warnMsg != "" {
			msgs = append(msgs, warnMsg)
		}
		if err != nil {
			return msgs, err
		}
	}

	// Update these fields set by
	// commands/commands.go:preloadProviders().
	// This is probably a layering violation.  That said, the
	// fundamental problem here is that we're storing the provider
	// instances by string name, not by a pointer to a struct.  We
	// should clean that up someday.
	for _, domain := range cfg.Domains { // For each domain..
		for _, provider := range domain.DNSProviderInstances { // For each provider...
			pName := provider.ProviderBase.Name
			pType := provider.ProviderBase.ProviderType
			nt, warnMsg, err := prefineProviderType(pName, pType, providerConfigs[pName], "NewDnsProvider")
			provider.ProviderBase.ProviderType = nt
			if warnMsg != "" {
				msgs = append(msgs, warnMsg)
			}
			if err != nil {
				return msgs, err
			}
		}
		p := domain.RegistrarInstance
		pName := p.Name
		pType := p.ProviderType
		nt, warnMsg, err := prefineProviderType(pName, pType, providerConfigs[pName], "NewRegistrar")
		p.ProviderType = nt
		if warnMsg != "" {
			msgs = append(msgs, warnMsg)
		}
		if err != nil {
			return msgs, err
		}
	}

	return puniqueStrings(msgs), nil
}

// puniqueStrings takes an unsorted slice of strings and returns the
// unique strings, in the order they first appeared in the list.
func puniqueStrings(stringSlice []string) []string {
	keys := make(map[string]bool)
	list := []string{}
	for _, entry := range stringSlice {
		if _, ok := keys[entry]; !ok {
			keys[entry] = true
			list = append(list, entry)
		}
	}
	return list
}

func prefineProviderType(credEntryName string, t string, credFields map[string]string, source string) (replacementType string, warnMsg string, err error) {
	// t="" and t="-" are processed the same. Standardize on "-" to reduce the number of cases to check.
	if t == "" {
		t = "-"
	}

	// Use cases:
	//
	// type     credsType
	// ----     ---------
	// - or ""  GANDI        lookup worked. Nothing to say.
	// - or ""  - or ""      ERROR "creds.json has invalid or missing data"
	// GANDI    ""           WARNING "Working but.... Please fix as follows..."
	// GANDI    INFO "working but unneeded: clean up as follows..."
	// GANDI    NAMEDOT      ERROR "error mismatched: please fix as follows..."

	// ERROR: Invalid.
	// WARNING: Required change to remain compatible with 4.0
	// INFO: Post-4.0 cleanups or other non-required changes.

	if t != "-" {
		// Old-style, dnsconfig.js specifies the type explicitly.
		// This is supported but we suggest updates for future compatibility.

		// If credFields is nil, that means there was no entry in creds.json:
		if credFields == nil {
			// Warn the user to update creds.json in preparation for 4.0:
			// In 4.0 this should be an error.  We could default to a
			// provider such as "NONE" but I suspect it would be confusing
			// to users to see references to a provider name that they did
			// not specify.
			return t, fmt.Sprintf(`WARNING: For future compatibility, add this entry creds.json: %q: { %q: %q }, (See %s#missing)`,
				credEntryName, pproviderTypeFieldName, t,
				purl,
			), nil
		}

		switch ct := credFields[pproviderTypeFieldName]; ct {
		case "":
			// Warn the user to update creds.json in preparation for 4.0:
			// In 4.0 this should be an error.
			return t, fmt.Sprintf(`WARNING: For future compatibility, update the %q entry in creds.json by adding: %q: %q, (See %s#missing)`,
				credEntryName,
				pproviderTypeFieldName, t,
				purl,
			), nil
		case "-":
			// This should never happen. The user is specifying "-" in a place that it shouldn't be used.
			return "-", "", fmt.Errorf(`ERROR: creds.json entry %q has invalid %q value %q (See %s#hyphen)`,
				credEntryName, pproviderTypeFieldName, ct,
				purl,
			)
		case t:
			// creds.json file is compatible with and dnsconfig.js can be updated.
			return ct, fmt.Sprintf(`INFO: In dnsconfig.js %s(%q, %q) can be simplified to %s(%q) (See %s#cleanup)`,
				source, credEntryName, t,
				source, credEntryName,
				purl,
			), nil
		default:
			// creds.json lists a TYPE but it doesn't match what's in dnsconfig.js!
			return t, "", fmt.Errorf(`ERROR: Mismatch found! creds.json entry %q has %q set to %q but dnsconfig.js specifies %s(%q, %q) (See %s#mismatch)`,
				credEntryName,
				pproviderTypeFieldName, ct,
				source, credEntryName, t,
				purl,
			)
		}
	}

	// t == "-"
	// New-style, dnsconfig.js does not specify the type (t == "") or a
	// command line tool accepted "-" as a positional argument for
	// backwards compatibility.

	// If credFields is nil, that means there was no entry in creds.json:
	if credFields == nil {
		return "", "", fmt.Errorf(`ERROR: creds.json is missing an entry called %q. Suggestion: %q: { %q: %q }, (See %s#missing)`,
			credEntryName,
			credEntryName, pproviderTypeFieldName, "FILL_IN_PROVIDER_TYPE",
			purl,
		)
	}

	// New-style, dnsconfig.js doesn't specifies the type. It will be
	// looked up in creds.json.
	switch ct := credFields[pproviderTypeFieldName]; ct {
	case "":
		return ct, "", fmt.Errorf(`ERROR: creds.json entry %q is missing: %q: %q, (See %s#fixcreds)`,
			credEntryName,
			pproviderTypeFieldName, "FILL_IN_PROVIDER_TYPE",
			purl,
		)
	case "-":
		// This should never happen. The user is confused and specified "-" in the wrong place!
		return "-", "", fmt.Errorf(`ERROR: creds.json entry %q has invalid %q value %q (See %s#hyphen)`,
			credEntryName,
			pproviderTypeFieldName, ct,
			purl,
		)
	default:
		// use the value in creds.json (this should be the normal case)
		return ct, "", nil
	}
}<|MERGE_RESOLUTION|>--- conflicted
+++ resolved
@@ -483,15 +483,6 @@
 	// Loop over the (selected) providers configured for that zone:
 	providersToProcess := whichProvidersToProcess(zone.DNSProviderInstances, args.Providers)
 	for _, provider := range providersToProcess {
-<<<<<<< HEAD
-		// Populate the zones at the provider (if desired/needed/able):
-		if !args.NoPopulate {
-			populateCorrections := generatePopulateCorrections(provider, zone.Name, zc)
-			zone.StoreCorrections(provider.Name, populateCorrections)
-		}
-
-=======
->>>>>>> 556926a2
 		// Update the zone's records at the provider:
 		zoneCor, rep, actualChangeCount := generateZoneCorrections(zone, provider)
 		zone.StoreCorrections(provider.Name, rep)
